# Copyright (C) 2018 Riedel Communications GmbH & Co. KG
#
# Modifications Copyright 2018 British Broadcasting Corporation
#
# Licensed under the Apache License, Version 2.0 (the "License");
# you may not use this file except in compliance with the License.
# You may obtain a copy of the License at
#
#     http://www.apache.org/licenses/LICENSE-2.0
#
# Unless required by applicable law or agreed to in writing, software
# distributed under the License is distributed on an "AS IS" BASIS,
# WITHOUT WARRANTIES OR CONDITIONS OF ANY KIND, either express or implied.
# See the License for the specific language governing permissions and
# limitations under the License.

import time
import socket
import netifaces
import json

from zeroconf_monkey import ServiceBrowser, ServiceInfo, Zeroconf
from MdnsListener import MdnsListener
from TestResult import Test
from GenericTest import GenericTest
from IS04Utils import IS04Utils
from Config import ENABLE_MDNS, QUERY_API_HOST, QUERY_API_PORT, MDNS_ADVERT_TIMEOUT, HEARTBEAT_INTERVAL

NODE_API_KEY = "node"


class IS0401Test(GenericTest):
    """
    Runs IS-04-01-Test
    """
    def __init__(self, apis, registries, node):
        GenericTest.__init__(self, apis)
        self.registries = registries
        self.node = node
        self.node_url = self.apis[NODE_API_KEY]["url"]
        self.registry_basics_done = False
        self.is04_utils = IS04Utils(self.node_url)

    def set_up_tests(self):
        self.zc = Zeroconf()
        self.zc_listener = MdnsListener(self.zc)

    def tear_down_tests(self):
        if self.zc:
            self.zc.close()
            self.zc = None

    def _registry_mdns_info(self, port, priority=0):
        """Get an mDNS ServiceInfo object in order to create an advertisement"""
        default_gw_interface = netifaces.gateways()['default'][netifaces.AF_INET][1]
        default_ip = netifaces.ifaddresses(default_gw_interface)[netifaces.AF_INET][0]['addr']

        # TODO: Add another test which checks support for parsing CSV string in api_ver
        txt = {'api_ver': self.apis[NODE_API_KEY]["version"], 'api_proto': 'http', 'pri': str(priority)}
        info = ServiceInfo("_nmos-registration._tcp.local.",
                           "NMOS Test Suite {}._nmos-registration._tcp.local.".format(port),
                           socket.inet_aton(default_ip), port, 0, 0,
                           txt, "nmos-test.local.")
        return info

    def do_registry_basics_prereqs(self):
        """Advertise a registry and collect data from any Nodes which discover it"""

        if self.registry_basics_done or not ENABLE_MDNS:
            return

        registry_mdns = []
        priority = 0
        for registry in self.registries:
            info = self._registry_mdns_info(registry.get_port(), priority)
            registry_mdns.append(info)
            priority += 10

        # Reset all registries to clear previous heartbeats, etc.
        for registry in self.registries:
            registry.reset()

        registry = self.registries[0]
        self.registries[0].enable()

        # Advertise a registry at pri 0 and allow the Node to do a basic registration
        self.zc.register_service(registry_mdns[0])

        # Wait for n seconds after advertising the service for the first POST from a Node
        time.sleep(MDNS_ADVERT_TIMEOUT)

        # Wait until we're sure the Node has registered everything it intends to, and we've had at least one heartbeat
        while (time.time() - self.registries[0].last_time) < HEARTBEAT_INTERVAL + 1:
            time.sleep(1)

        # Ensure we have two heartbeats from the Node, assuming any are arriving (for test_05)
        if len(self.registries[0].get_heartbeats()) > 0:
            # It is heartbeating, but we don't have enough of them yet
            while len(self.registries[0].get_heartbeats()) < 2:
                time.sleep(1)

            # Once registered, advertise all other registries at different (ascending) priorities
            for index, registry in enumerate(self.registries[1:]):
                registry.enable()
                self.zc.register_service(registry_mdns[index + 1])

            # Kill registries one by one to collect data around failover
            for index, registry in enumerate(self.registries):
                registry.disable()

                # Prevent access to an out of bounds index below
                if (index + 1) >= len(self.registries):
                    break

                heartbeat_countdown = HEARTBEAT_INTERVAL + 1
                while len(self.registries[index + 1].get_heartbeats()) < 1 and heartbeat_countdown > 0:
                    # Wait until the heartbeat interval has elapsed or a heartbeat has been received
                    time.sleep(1)
                    heartbeat_countdown -= 1

                if len(self.registries[index + 1].get_heartbeats()) < 1:
                    # Testing has failed at this point, so we might as well abort
                    break

        # Clean up mDNS advertisements and disable registries
        for index, registry in enumerate(self.registries):
            self.zc.unregister_service(registry_mdns[index])
            registry.disable()

        self.registry_basics_done = True

    def test_01(self):
        """Node can discover network registration service via mDNS"""

        test = Test("Node can discover network registration service via mDNS")

        if not ENABLE_MDNS:
            return test.DISABLED("This test cannot be performed when ENABLE_MDNS is False")

        self.do_registry_basics_prereqs()

        registry = self.registries[0]
        if len(registry.get_data()) > 0:
            return test.PASS()

        return test.FAIL("Node did not attempt to register with the advertised registry.")

    def test_02(self):
        """Node can discover network registration service via unicast DNS"""

        # TODO: Provide an option for the user to set up their own unicast DNS server?
        test = Test("Node can discover network registration service via unicast DNS")
        return test.MANUAL()

    def test_03(self):
        """Registration API interactions use the correct Content-Type"""

        test = Test("Registration API interactions use the correct Content-Type")

        if not ENABLE_MDNS:
            return test.DISABLED("This test cannot be performed when ENABLE_MDNS is False")

        self.do_registry_basics_prereqs()

        registry = self.registries[0]
        if len(registry.get_data()) == 0:
            return test.FAIL("No registrations found")

        for resource in registry.get_data():
            if "Content-Type" not in resource[1]["headers"]:
                return test.FAIL("Node failed to signal its Content-Type correctly when registering.")
            elif resource[1]["headers"]["Content-Type"] != "application/json":
                return test.FAIL("Node signalled a Content-Type other than application/json.")

        return test.PASS()

    def check_mdns_pri(self):
        # Set priority to 100
        # Ensure nothing registers
        pass

    def check_mdns_proto(self):
        # Set proto to https
        # Ensure https used, otherwise fail
        pass

    def check_mdns_ver(self):
        # Set ver to something else comma separated?
        pass

    def get_registry_resource(self, res_type, res_id):
        found_resource = None
        if ENABLE_MDNS:
            # Look up data in local mock registry
            registry = self.registries[0]
            for resource in registry.get_data():
                if resource[1]["payload"]["type"] == res_type and resource[1]["payload"]["data"]["id"] == res_id:
                    found_resource = resource[1]["payload"]["data"]
        else:
            # Look up data from a configured Query API
            url = "http://" + QUERY_API_HOST + ":" + str(QUERY_API_PORT) + "/x-nmos/query/" + \
                  self.apis[NODE_API_KEY]["version"] + "/" + res_type + "s/" + res_id
            try:
                valid, r = self.do_request("GET", url)
                if valid and r.status_code == 200:
                    found_resource = r.json()
                else:
                    raise Exception
            except Exception:
                print(" * ERROR: Unable to load resource from the configured Query API ({}:{})".format(QUERY_API_HOST,
                                                                                                       QUERY_API_PORT))
        return found_resource

    def get_node_resources(self, resp_json):
        resources = {}
        if isinstance(resp_json, dict):
            resources[resp_json["id"]] = resp_json
        else:
            for resource in resp_json:
                resources[resource["id"]] = resource
        return resources

    def check_matching_resource(self, test, res_type):
        if res_type == "node":
            url = "{}self".format(self.node_url)
        else:
            url = "{}{}s".format(self.node_url, res_type)
<<<<<<< HEAD
        try:
            # Get data from node itself
            r = requests.get(url)
            if r.status_code == 200:
                try:
                    node_resources = self.get_node_resources(r.json())

                    if len(node_resources) == 0:
                        return test.UNCLEAR("No {} resources were found on the Node.".format(res_type.title()))

                    for res_id in node_resources:
                        reg_resource = self.get_registry_resource(res_type, res_id)
                        if not reg_resource:
                            return test.FAIL("{} {} was not found in the registry.".format(res_type.title(), res_id))
                        elif reg_resource != node_resources[res_id]:
                            return test.FAIL("Node API JSON does not match data in registry for "
                                             "{} {}.".format(res_type.title(), res_id))

                    return test.PASS()
                except ValueError:
                    return test.FAIL("Invalid JSON received!")
            else:
                return test.FAIL("Could not reach Node!")
        except requests.ConnectionError:
            return test.FAIL("Connection error for {}".format(url))
=======
        # Get data from node itself
        valid, r = self.do_request("GET", url)
        if valid and r.status_code == 200:
            try:
                node_resources = self.get_node_resources(r.json())

                if len(node_resources) == 0:
                    return test.NA("No {} resources were found on the Node.".format(res_type.title()))

                for res_id in node_resources:
                    reg_resource = self.get_registry_resource(res_type, res_id)
                    if not reg_resource:
                        return test.FAIL("{} {} was not found in the registry.".format(res_type.title(), res_id))
                    elif reg_resource != node_resources[res_id]:
                        return test.FAIL("Node API JSON does not match data in registry for "
                                         "{} {}.".format(res_type.title(), res_id))

                return test.PASS()
            except ValueError:
                return test.FAIL("Invalid JSON received!")
        else:
            return test.FAIL("Could not reach Node!")
>>>>>>> 12593280

    def test_04(self):
        """Node can register a valid Node resource with the network registration service,
        matching its Node API self resource"""

        test = Test("Node can register a valid Node resource with the network registration service, "
                    "matching its Node API self resource")

        self.do_registry_basics_prereqs()

        return self.check_matching_resource(test, "node")

    def test_05(self):
        """Node maintains itself in the registry via periodic calls to the health resource"""

        test = Test("Node maintains itself in the registry via periodic calls to the health resource")

        if not ENABLE_MDNS:
            return test.DISABLED("This test cannot be performed when ENABLE_MDNS is False")

        self.do_registry_basics_prereqs()

        registry = self.registries[0]
        if len(registry.get_heartbeats()) < 2:
            return test.FAIL("Not enough heartbeats were made in the time period.")

        initial_node = registry.get_data()[0]

        last_hb = None
        for heartbeat in registry.get_heartbeats():
            # Ensure the Node ID for heartbeats matches the registrations
            if heartbeat[1]["node_id"] != initial_node[1]["payload"]["data"]["id"]:
                return test.FAIL("Heartbeats matched a different Node ID to the initial registration.")

            if last_hb:
                # Check frequency of heartbeats matches the defaults
                time_diff = heartbeat[0] - last_hb[0]
                if time_diff > HEARTBEAT_INTERVAL  + 0.5:
                    return test.FAIL("Heartbeats are not frequent enough.")
                elif time_diff < HEARTBEAT_INTERVAL - 0.5:
                    return test.FAIL("Heartbeats are too frequent.")
            else:
                # For first heartbeat, check against Node registration
                if (heartbeat[0] - initial_node[0]) > HEARTBEAT_INTERVAL + 0.5:
                    return test.FAIL("First heartbeat occurred too long after initial Node registration.")

            # Ensure the heartbeat request body is empty
            if heartbeat[1]["payload"] is not None:
                return test.FAIL("Heartbeat POST contained a payload body.")

            last_hb = heartbeat

        return test.PASS()

    def test_06(self):
        """Node correctly handles HTTP 4XX and 5XX codes from the registry,
        re-registering or trying alternative Registration APIs as required"""

        test = Test("Node correctly handles HTTP 4XX and 5XX codes from the registry, "
                    "re-registering or trying alternative Registration APIs as required")
        return test.MANUAL()

    def test_07(self):
        """Node can register a valid Device resource with the network registration service, matching its
        Node API Device resource"""

        test = Test("Node can register a valid Device resource with the network registration service, "
                    "matching its Node API Device resource")

        self.do_registry_basics_prereqs()

        return self.check_matching_resource(test, "device")

    def test_08(self):
        """Node can register a valid Source resource with the network
        registration service, matching its Node API Source resource"""

        test = Test("Node can register a valid Source resource with the network registration service, "
                    "matching its Node API Source resource")

        self.do_registry_basics_prereqs()

        return self.check_matching_resource(test, "source")

    def test_09(self):
        """Node can register a valid Flow resource with the network
        registration service, matching its Node API Flow resource"""

        test = Test("Node can register a valid Flow resource with the network registration service, "
                    "matching its Node API Flow resource")

        self.do_registry_basics_prereqs()

        return self.check_matching_resource(test, "flow")

    def test_10(self):
        """Node can register a valid Sender resource with the network
        registration service, matching its Node API Sender resource"""

        test = Test("Node can register a valid Sender resource with the network registration service, "
                    "matching its Node API Sender resource")

        self.do_registry_basics_prereqs()

        return self.check_matching_resource(test, "sender")

    def test_11(self):
        """Node can register a valid Receiver resource with the network
        registration service, matching its Node API Receiver resource"""

        test = Test("Node can register a valid Receiver resource with the network registration service, "
                    "matching its Node API Receiver resource")

        self.do_registry_basics_prereqs()

        return self.check_matching_resource(test, "receiver")

    def test_12(self):
        """Node advertises a Node type mDNS announcement with no ver_* TXT records
        in the presence of a Registration API"""
        test = Test("Node advertises a Node type mDNS announcement with no ver_* TXT records in the presence "
                    "of a Registration API")
        browser = ServiceBrowser(self.zc, "_nmos-node._tcp.local.", self.zc_listener)
        time.sleep(1)
        node_list = self.zc_listener.get_service_list()
        for node in node_list:
            address = socket.inet_ntoa(node.address)
            port = node.port
            if address in self.node_url and ":{}".format(port) in self.node_url:
                properties = self.convert_bytes(node.properties)
                for prop in properties:
                    if "ver_" in prop:
                        return test.FAIL("Found 'ver_'-txt record while node is registered.")
                return test.PASS()
        return test.FAIL("No matching mdns announcement found for node.")

    def test_13(self):
        """PUTing to a Receiver target resource with a Sender resource payload is accepted
        and connects the Receiver to a stream"""

        test = Test("PUTing to a Receiver target resource with a Sender resource payload " \
                    "is accepted and connects the Receiver to a stream")

        valid, receivers = self.do_request("GET", self.node_url + "receivers")
        if not valid:
            return test.FAIL("Unexpected response from the Node API: {}".format(receivers))

        try:
            formats_tested = []
            for receiver in receivers.json():
                try:
                    stream_type = receiver["format"].split(":")[-1]
                except TypeError:
                    return test.FAIL("Unexpected Receiver format: {}".format(receiver))

                # Test each available receiver format once
                if stream_type in formats_tested:
                    continue

                if stream_type not in ["video", "audio", "data", "mux"]:
                    return test.FAIL("Unexpected Receiver format: {}".format(receiver["format"]))

                request_data = self.node.get_sender(stream_type)
                result, error = self.do_receiver_put(receiver["id"], request_data)
                if not result:
                    return test.FAIL(error)

                # TODO: Define the sleep time globally for all connection tests
                time.sleep(1)

                valid, response = self.do_request("GET", self.node_url + "receivers/" + receiver["id"])
                if not valid:
                    return test.FAIL("Unexpected response from the Node API: {}".format(receiver))

                receiver = response.json()
                if receiver["subscription"]["sender_id"] != request_data["id"]:
                    return test.FAIL("Node API Receiver {} subscription does not reflect the subscribed " \
                                     "Sender ID".format(receiver["id"]))

                api = self.apis[NODE_API_KEY]
                if self.is04_utils.compare_api_version(api["version"], "v1.2") >= 0:
                    if not receiver["subscription"]["active"]:
                        return test.FAIL("Node API Receiver {} subscription does not indicate an active " \
                                         "subscription".format(receiver["id"]))

                formats_tested.append(stream_type)

            if len(formats_tested) > 0:
                return test.PASS()
        except json.decoder.JSONDecodeError:
            return test.FAIL("Non-JSON response returned from Node API")

        return test.UNCLEAR("Node API does not expose any Receivers")

    def test_14(self):
        """PUTing to a Receiver target resource with an empty JSON object payload is accepted and
        disconnects the Receiver from a stream"""

        test = Test("PUTing to a Receiver target resource with an empty JSON object payload "
                    "is accepted and disconnects the Receiver from a stream")

        valid, receivers = self.do_request("GET", self.node_url + "receivers")
        if not valid:
            return test.FAIL("Unexpected response from the Node API: {}".format(receivers))

        try:
            if len(receivers.json()) > 0:
                receiver = receivers.json()[0]
                result, error = self.do_receiver_put(receiver["id"], {})
                if not result:
                    return test.FAIL(error)

                # TODO: Define the sleep time globally for all connection tests
                time.sleep(1)

                valid, response = self.do_request("GET", self.node_url + "receivers/" + receiver["id"])
                if not valid:
                    return test.FAIL("Unexpected response from the Node API: {}".format(receiver))

                receiver = response.json()
                if receiver["subscription"]["sender_id"] is not None:
                    return test.FAIL("Node API Receiver {} subscription does not reflect the subscribed " \
                                     "Sender ID".format(receiver["id"]))

                api = self.apis[NODE_API_KEY]
                if self.is04_utils.compare_api_version(api["version"], "v1.2") >= 0:
                    if receiver["subscription"]["active"]:
                        return test.FAIL("Node API Receiver {} subscription does not indicate an inactive " \
                                         "subscription".format(receiver["id"]))

                return test.PASS()
        except json.decoder.JSONDecodeError:
            return test.FAIL("Non-JSON response returned from Node API")

        return test.UNCLEAR("Node API does not expose any Receivers")

    def test_15(self):
        """Node correctly selects a Registration API based on advertised priorities"""

        test = Test("Node correctly selects a Registration API based on advertised priorities")

        if not ENABLE_MDNS:
            return test.DISABLED("This test cannot be performed when ENABLE_MDNS is False")

        self.do_registry_basics_prereqs()

        last_hb = None
        last_registry = None
        for registry in self.registries:
            if len(registry.get_heartbeats()) < 1:
                return test.FAIL("Node never made contact with registry advertised on port {}"
                                 .format(registry.get_port()))

            first_hb_to_registry = registry.get_heartbeats()[0]
            if last_hb:
                if first_hb_to_registry < last_hb:
                    return test.FAIL("Node sent a heartbeat to the registry on port {} before the registry on port {}, "
                                     "despite their priorities requiring the opposite behaviour"
                                     .format(registry.get_port(), last_registry.get_port()))

            last_hb = first_hb_to_registry
            last_registry = registry

        return test.PASS()

    def test_16(self):
        """Node correctly fails over between advertised Registration APIs when one fails"""

        test = Test("Node correctly fails over between advertised Registration APIs when one fails")

        if not ENABLE_MDNS:
            return test.DISABLED("This test cannot be performed when ENABLE_MDNS is False")

        self.do_registry_basics_prereqs()

        for index, registry in enumerate(self.registries):
            if len(registry.get_heartbeats()) < 1:
                return test.FAIL("Node never made contact with registry advertised on port {}"
                                 .format(registry.get_port()))

            if index > 0 and len(registry.get_data()) > 0:
                return test.FAIL("Node re-registered its resources when it failed over to a new registry, when it "
                                 "should only have issued a heartbeat")

        return test.PASS()

    def test_17(self):
        """All Node resources use different UUIDs"""

        test = Test("All Node resources use different UUIDs")

        uuids = set()
        valid, response = self.do_request("GET", self.node_url + "self")
        if not valid:
            return test.FAIL("Unexpected response from the Node API: {}".format(response))
        try:
            uuids.add(response.json()["id"])
        except json.decoder.JSONDecodeError:
            return test.FAIL("Non-JSON response returned from Node API")

        for resource_type in ["devices", "sources", "flows", "senders", "receivers"]:
            valid, response = self.do_request("GET", self.node_url + resource_type)
            if not valid:
                return test.FAIL("Unexpected response from the Node API: {}".format(response))
            try:
                for resource in response.json():
                    if resource["id"] in uuids:
                        return test.FAIL("Duplicate ID '{}' found in Node API '{}' resource".format(resource["id"],
                                                                                                    resource_type))
                    uuids.add(resource["id"])
            except json.decoder.JSONDecodeError:
                return test.FAIL("Non-JSON response returned from Node API")

        return test.PASS()

    def do_receiver_put(self, receiver_id, data):
        """Perform a PUT to the Receiver 'target' resource with the specified data"""

        valid, put_response = self.do_request("PUT", self.node_url + "receivers/" + receiver_id + "/target", data)
        if not valid:
            return False, "Unexpected response from the Node API: {}".format(put_response)

        if put_response.status_code != 202:
            return False, "Receiver target PATCH did not produce a 202 response code: \
                          {}".format(put_response.status_code)
        else:
            return True, ""
<|MERGE_RESOLUTION|>--- conflicted
+++ resolved
@@ -1,604 +1,576 @@
-# Copyright (C) 2018 Riedel Communications GmbH & Co. KG
-#
-# Modifications Copyright 2018 British Broadcasting Corporation
-#
-# Licensed under the Apache License, Version 2.0 (the "License");
-# you may not use this file except in compliance with the License.
-# You may obtain a copy of the License at
-#
-#     http://www.apache.org/licenses/LICENSE-2.0
-#
-# Unless required by applicable law or agreed to in writing, software
-# distributed under the License is distributed on an "AS IS" BASIS,
-# WITHOUT WARRANTIES OR CONDITIONS OF ANY KIND, either express or implied.
-# See the License for the specific language governing permissions and
-# limitations under the License.
-
-import time
-import socket
-import netifaces
-import json
-
-from zeroconf_monkey import ServiceBrowser, ServiceInfo, Zeroconf
-from MdnsListener import MdnsListener
-from TestResult import Test
-from GenericTest import GenericTest
-from IS04Utils import IS04Utils
-from Config import ENABLE_MDNS, QUERY_API_HOST, QUERY_API_PORT, MDNS_ADVERT_TIMEOUT, HEARTBEAT_INTERVAL
-
-NODE_API_KEY = "node"
-
-
-class IS0401Test(GenericTest):
-    """
-    Runs IS-04-01-Test
-    """
-    def __init__(self, apis, registries, node):
-        GenericTest.__init__(self, apis)
-        self.registries = registries
-        self.node = node
-        self.node_url = self.apis[NODE_API_KEY]["url"]
-        self.registry_basics_done = False
-        self.is04_utils = IS04Utils(self.node_url)
-
-    def set_up_tests(self):
-        self.zc = Zeroconf()
-        self.zc_listener = MdnsListener(self.zc)
-
-    def tear_down_tests(self):
-        if self.zc:
-            self.zc.close()
-            self.zc = None
-
-    def _registry_mdns_info(self, port, priority=0):
-        """Get an mDNS ServiceInfo object in order to create an advertisement"""
-        default_gw_interface = netifaces.gateways()['default'][netifaces.AF_INET][1]
-        default_ip = netifaces.ifaddresses(default_gw_interface)[netifaces.AF_INET][0]['addr']
-
-        # TODO: Add another test which checks support for parsing CSV string in api_ver
-        txt = {'api_ver': self.apis[NODE_API_KEY]["version"], 'api_proto': 'http', 'pri': str(priority)}
-        info = ServiceInfo("_nmos-registration._tcp.local.",
-                           "NMOS Test Suite {}._nmos-registration._tcp.local.".format(port),
-                           socket.inet_aton(default_ip), port, 0, 0,
-                           txt, "nmos-test.local.")
-        return info
-
-    def do_registry_basics_prereqs(self):
-        """Advertise a registry and collect data from any Nodes which discover it"""
-
-        if self.registry_basics_done or not ENABLE_MDNS:
-            return
-
-        registry_mdns = []
-        priority = 0
-        for registry in self.registries:
-            info = self._registry_mdns_info(registry.get_port(), priority)
-            registry_mdns.append(info)
-            priority += 10
-
-        # Reset all registries to clear previous heartbeats, etc.
-        for registry in self.registries:
-            registry.reset()
-
-        registry = self.registries[0]
-        self.registries[0].enable()
-
-        # Advertise a registry at pri 0 and allow the Node to do a basic registration
-        self.zc.register_service(registry_mdns[0])
-
-        # Wait for n seconds after advertising the service for the first POST from a Node
-        time.sleep(MDNS_ADVERT_TIMEOUT)
-
-        # Wait until we're sure the Node has registered everything it intends to, and we've had at least one heartbeat
-        while (time.time() - self.registries[0].last_time) < HEARTBEAT_INTERVAL + 1:
-            time.sleep(1)
-
-        # Ensure we have two heartbeats from the Node, assuming any are arriving (for test_05)
-        if len(self.registries[0].get_heartbeats()) > 0:
-            # It is heartbeating, but we don't have enough of them yet
-            while len(self.registries[0].get_heartbeats()) < 2:
-                time.sleep(1)
-
-            # Once registered, advertise all other registries at different (ascending) priorities
-            for index, registry in enumerate(self.registries[1:]):
-                registry.enable()
-                self.zc.register_service(registry_mdns[index + 1])
-
-            # Kill registries one by one to collect data around failover
-            for index, registry in enumerate(self.registries):
-                registry.disable()
-
-                # Prevent access to an out of bounds index below
-                if (index + 1) >= len(self.registries):
-                    break
-
-                heartbeat_countdown = HEARTBEAT_INTERVAL + 1
-                while len(self.registries[index + 1].get_heartbeats()) < 1 and heartbeat_countdown > 0:
-                    # Wait until the heartbeat interval has elapsed or a heartbeat has been received
-                    time.sleep(1)
-                    heartbeat_countdown -= 1
-
-                if len(self.registries[index + 1].get_heartbeats()) < 1:
-                    # Testing has failed at this point, so we might as well abort
-                    break
-
-        # Clean up mDNS advertisements and disable registries
-        for index, registry in enumerate(self.registries):
-            self.zc.unregister_service(registry_mdns[index])
-            registry.disable()
-
-        self.registry_basics_done = True
-
-    def test_01(self):
-        """Node can discover network registration service via mDNS"""
-
-        test = Test("Node can discover network registration service via mDNS")
-
-        if not ENABLE_MDNS:
-            return test.DISABLED("This test cannot be performed when ENABLE_MDNS is False")
-
-        self.do_registry_basics_prereqs()
-
-        registry = self.registries[0]
-        if len(registry.get_data()) > 0:
-            return test.PASS()
-
-        return test.FAIL("Node did not attempt to register with the advertised registry.")
-
-    def test_02(self):
-        """Node can discover network registration service via unicast DNS"""
-
-        # TODO: Provide an option for the user to set up their own unicast DNS server?
-        test = Test("Node can discover network registration service via unicast DNS")
-        return test.MANUAL()
-
-    def test_03(self):
-        """Registration API interactions use the correct Content-Type"""
-
-        test = Test("Registration API interactions use the correct Content-Type")
-
-        if not ENABLE_MDNS:
-            return test.DISABLED("This test cannot be performed when ENABLE_MDNS is False")
-
-        self.do_registry_basics_prereqs()
-
-        registry = self.registries[0]
-        if len(registry.get_data()) == 0:
-            return test.FAIL("No registrations found")
-
-        for resource in registry.get_data():
-            if "Content-Type" not in resource[1]["headers"]:
-                return test.FAIL("Node failed to signal its Content-Type correctly when registering.")
-            elif resource[1]["headers"]["Content-Type"] != "application/json":
-                return test.FAIL("Node signalled a Content-Type other than application/json.")
-
-        return test.PASS()
-
-    def check_mdns_pri(self):
-        # Set priority to 100
-        # Ensure nothing registers
-        pass
-
-    def check_mdns_proto(self):
-        # Set proto to https
-        # Ensure https used, otherwise fail
-        pass
-
-    def check_mdns_ver(self):
-        # Set ver to something else comma separated?
-        pass
-
-    def get_registry_resource(self, res_type, res_id):
-        found_resource = None
-        if ENABLE_MDNS:
-            # Look up data in local mock registry
-            registry = self.registries[0]
-            for resource in registry.get_data():
-                if resource[1]["payload"]["type"] == res_type and resource[1]["payload"]["data"]["id"] == res_id:
-                    found_resource = resource[1]["payload"]["data"]
-        else:
-            # Look up data from a configured Query API
-            url = "http://" + QUERY_API_HOST + ":" + str(QUERY_API_PORT) + "/x-nmos/query/" + \
-                  self.apis[NODE_API_KEY]["version"] + "/" + res_type + "s/" + res_id
-            try:
-                valid, r = self.do_request("GET", url)
-                if valid and r.status_code == 200:
-                    found_resource = r.json()
-                else:
-                    raise Exception
-            except Exception:
-                print(" * ERROR: Unable to load resource from the configured Query API ({}:{})".format(QUERY_API_HOST,
-                                                                                                       QUERY_API_PORT))
-        return found_resource
-
-    def get_node_resources(self, resp_json):
-        resources = {}
-        if isinstance(resp_json, dict):
-            resources[resp_json["id"]] = resp_json
-        else:
-            for resource in resp_json:
-                resources[resource["id"]] = resource
-        return resources
-
-    def check_matching_resource(self, test, res_type):
-        if res_type == "node":
-            url = "{}self".format(self.node_url)
-        else:
-            url = "{}{}s".format(self.node_url, res_type)
-<<<<<<< HEAD
-        try:
-            # Get data from node itself
-            r = requests.get(url)
-            if r.status_code == 200:
-                try:
-                    node_resources = self.get_node_resources(r.json())
-
-                    if len(node_resources) == 0:
-                        return test.UNCLEAR("No {} resources were found on the Node.".format(res_type.title()))
-
-                    for res_id in node_resources:
-                        reg_resource = self.get_registry_resource(res_type, res_id)
-                        if not reg_resource:
-                            return test.FAIL("{} {} was not found in the registry.".format(res_type.title(), res_id))
-                        elif reg_resource != node_resources[res_id]:
-                            return test.FAIL("Node API JSON does not match data in registry for "
-                                             "{} {}.".format(res_type.title(), res_id))
-
-                    return test.PASS()
-                except ValueError:
-                    return test.FAIL("Invalid JSON received!")
-            else:
-                return test.FAIL("Could not reach Node!")
-        except requests.ConnectionError:
-            return test.FAIL("Connection error for {}".format(url))
-=======
-        # Get data from node itself
-        valid, r = self.do_request("GET", url)
-        if valid and r.status_code == 200:
-            try:
-                node_resources = self.get_node_resources(r.json())
-
-                if len(node_resources) == 0:
-                    return test.NA("No {} resources were found on the Node.".format(res_type.title()))
-
-                for res_id in node_resources:
-                    reg_resource = self.get_registry_resource(res_type, res_id)
-                    if not reg_resource:
-                        return test.FAIL("{} {} was not found in the registry.".format(res_type.title(), res_id))
-                    elif reg_resource != node_resources[res_id]:
-                        return test.FAIL("Node API JSON does not match data in registry for "
-                                         "{} {}.".format(res_type.title(), res_id))
-
-                return test.PASS()
-            except ValueError:
-                return test.FAIL("Invalid JSON received!")
-        else:
-            return test.FAIL("Could not reach Node!")
->>>>>>> 12593280
-
-    def test_04(self):
-        """Node can register a valid Node resource with the network registration service,
-        matching its Node API self resource"""
-
-        test = Test("Node can register a valid Node resource with the network registration service, "
-                    "matching its Node API self resource")
-
-        self.do_registry_basics_prereqs()
-
-        return self.check_matching_resource(test, "node")
-
-    def test_05(self):
-        """Node maintains itself in the registry via periodic calls to the health resource"""
-
-        test = Test("Node maintains itself in the registry via periodic calls to the health resource")
-
-        if not ENABLE_MDNS:
-            return test.DISABLED("This test cannot be performed when ENABLE_MDNS is False")
-
-        self.do_registry_basics_prereqs()
-
-        registry = self.registries[0]
-        if len(registry.get_heartbeats()) < 2:
-            return test.FAIL("Not enough heartbeats were made in the time period.")
-
-        initial_node = registry.get_data()[0]
-
-        last_hb = None
-        for heartbeat in registry.get_heartbeats():
-            # Ensure the Node ID for heartbeats matches the registrations
-            if heartbeat[1]["node_id"] != initial_node[1]["payload"]["data"]["id"]:
-                return test.FAIL("Heartbeats matched a different Node ID to the initial registration.")
-
-            if last_hb:
-                # Check frequency of heartbeats matches the defaults
-                time_diff = heartbeat[0] - last_hb[0]
-                if time_diff > HEARTBEAT_INTERVAL  + 0.5:
-                    return test.FAIL("Heartbeats are not frequent enough.")
-                elif time_diff < HEARTBEAT_INTERVAL - 0.5:
-                    return test.FAIL("Heartbeats are too frequent.")
-            else:
-                # For first heartbeat, check against Node registration
-                if (heartbeat[0] - initial_node[0]) > HEARTBEAT_INTERVAL + 0.5:
-                    return test.FAIL("First heartbeat occurred too long after initial Node registration.")
-
-            # Ensure the heartbeat request body is empty
-            if heartbeat[1]["payload"] is not None:
-                return test.FAIL("Heartbeat POST contained a payload body.")
-
-            last_hb = heartbeat
-
-        return test.PASS()
-
-    def test_06(self):
-        """Node correctly handles HTTP 4XX and 5XX codes from the registry,
-        re-registering or trying alternative Registration APIs as required"""
-
-        test = Test("Node correctly handles HTTP 4XX and 5XX codes from the registry, "
-                    "re-registering or trying alternative Registration APIs as required")
-        return test.MANUAL()
-
-    def test_07(self):
-        """Node can register a valid Device resource with the network registration service, matching its
-        Node API Device resource"""
-
-        test = Test("Node can register a valid Device resource with the network registration service, "
-                    "matching its Node API Device resource")
-
-        self.do_registry_basics_prereqs()
-
-        return self.check_matching_resource(test, "device")
-
-    def test_08(self):
-        """Node can register a valid Source resource with the network
-        registration service, matching its Node API Source resource"""
-
-        test = Test("Node can register a valid Source resource with the network registration service, "
-                    "matching its Node API Source resource")
-
-        self.do_registry_basics_prereqs()
-
-        return self.check_matching_resource(test, "source")
-
-    def test_09(self):
-        """Node can register a valid Flow resource with the network
-        registration service, matching its Node API Flow resource"""
-
-        test = Test("Node can register a valid Flow resource with the network registration service, "
-                    "matching its Node API Flow resource")
-
-        self.do_registry_basics_prereqs()
-
-        return self.check_matching_resource(test, "flow")
-
-    def test_10(self):
-        """Node can register a valid Sender resource with the network
-        registration service, matching its Node API Sender resource"""
-
-        test = Test("Node can register a valid Sender resource with the network registration service, "
-                    "matching its Node API Sender resource")
-
-        self.do_registry_basics_prereqs()
-
-        return self.check_matching_resource(test, "sender")
-
-    def test_11(self):
-        """Node can register a valid Receiver resource with the network
-        registration service, matching its Node API Receiver resource"""
-
-        test = Test("Node can register a valid Receiver resource with the network registration service, "
-                    "matching its Node API Receiver resource")
-
-        self.do_registry_basics_prereqs()
-
-        return self.check_matching_resource(test, "receiver")
-
-    def test_12(self):
-        """Node advertises a Node type mDNS announcement with no ver_* TXT records
-        in the presence of a Registration API"""
-        test = Test("Node advertises a Node type mDNS announcement with no ver_* TXT records in the presence "
-                    "of a Registration API")
-        browser = ServiceBrowser(self.zc, "_nmos-node._tcp.local.", self.zc_listener)
-        time.sleep(1)
-        node_list = self.zc_listener.get_service_list()
-        for node in node_list:
-            address = socket.inet_ntoa(node.address)
-            port = node.port
-            if address in self.node_url and ":{}".format(port) in self.node_url:
-                properties = self.convert_bytes(node.properties)
-                for prop in properties:
-                    if "ver_" in prop:
-                        return test.FAIL("Found 'ver_'-txt record while node is registered.")
-                return test.PASS()
-        return test.FAIL("No matching mdns announcement found for node.")
-
-    def test_13(self):
-        """PUTing to a Receiver target resource with a Sender resource payload is accepted
-        and connects the Receiver to a stream"""
-
-        test = Test("PUTing to a Receiver target resource with a Sender resource payload " \
-                    "is accepted and connects the Receiver to a stream")
-
-        valid, receivers = self.do_request("GET", self.node_url + "receivers")
-        if not valid:
-            return test.FAIL("Unexpected response from the Node API: {}".format(receivers))
-
-        try:
-            formats_tested = []
-            for receiver in receivers.json():
-                try:
-                    stream_type = receiver["format"].split(":")[-1]
-                except TypeError:
-                    return test.FAIL("Unexpected Receiver format: {}".format(receiver))
-
-                # Test each available receiver format once
-                if stream_type in formats_tested:
-                    continue
-
-                if stream_type not in ["video", "audio", "data", "mux"]:
-                    return test.FAIL("Unexpected Receiver format: {}".format(receiver["format"]))
-
-                request_data = self.node.get_sender(stream_type)
-                result, error = self.do_receiver_put(receiver["id"], request_data)
-                if not result:
-                    return test.FAIL(error)
-
-                # TODO: Define the sleep time globally for all connection tests
-                time.sleep(1)
-
-                valid, response = self.do_request("GET", self.node_url + "receivers/" + receiver["id"])
-                if not valid:
-                    return test.FAIL("Unexpected response from the Node API: {}".format(receiver))
-
-                receiver = response.json()
-                if receiver["subscription"]["sender_id"] != request_data["id"]:
-                    return test.FAIL("Node API Receiver {} subscription does not reflect the subscribed " \
-                                     "Sender ID".format(receiver["id"]))
-
-                api = self.apis[NODE_API_KEY]
-                if self.is04_utils.compare_api_version(api["version"], "v1.2") >= 0:
-                    if not receiver["subscription"]["active"]:
-                        return test.FAIL("Node API Receiver {} subscription does not indicate an active " \
-                                         "subscription".format(receiver["id"]))
-
-                formats_tested.append(stream_type)
-
-            if len(formats_tested) > 0:
-                return test.PASS()
-        except json.decoder.JSONDecodeError:
-            return test.FAIL("Non-JSON response returned from Node API")
-
-        return test.UNCLEAR("Node API does not expose any Receivers")
-
-    def test_14(self):
-        """PUTing to a Receiver target resource with an empty JSON object payload is accepted and
-        disconnects the Receiver from a stream"""
-
-        test = Test("PUTing to a Receiver target resource with an empty JSON object payload "
-                    "is accepted and disconnects the Receiver from a stream")
-
-        valid, receivers = self.do_request("GET", self.node_url + "receivers")
-        if not valid:
-            return test.FAIL("Unexpected response from the Node API: {}".format(receivers))
-
-        try:
-            if len(receivers.json()) > 0:
-                receiver = receivers.json()[0]
-                result, error = self.do_receiver_put(receiver["id"], {})
-                if not result:
-                    return test.FAIL(error)
-
-                # TODO: Define the sleep time globally for all connection tests
-                time.sleep(1)
-
-                valid, response = self.do_request("GET", self.node_url + "receivers/" + receiver["id"])
-                if not valid:
-                    return test.FAIL("Unexpected response from the Node API: {}".format(receiver))
-
-                receiver = response.json()
-                if receiver["subscription"]["sender_id"] is not None:
-                    return test.FAIL("Node API Receiver {} subscription does not reflect the subscribed " \
-                                     "Sender ID".format(receiver["id"]))
-
-                api = self.apis[NODE_API_KEY]
-                if self.is04_utils.compare_api_version(api["version"], "v1.2") >= 0:
-                    if receiver["subscription"]["active"]:
-                        return test.FAIL("Node API Receiver {} subscription does not indicate an inactive " \
-                                         "subscription".format(receiver["id"]))
-
-                return test.PASS()
-        except json.decoder.JSONDecodeError:
-            return test.FAIL("Non-JSON response returned from Node API")
-
-        return test.UNCLEAR("Node API does not expose any Receivers")
-
-    def test_15(self):
-        """Node correctly selects a Registration API based on advertised priorities"""
-
-        test = Test("Node correctly selects a Registration API based on advertised priorities")
-
-        if not ENABLE_MDNS:
-            return test.DISABLED("This test cannot be performed when ENABLE_MDNS is False")
-
-        self.do_registry_basics_prereqs()
-
-        last_hb = None
-        last_registry = None
-        for registry in self.registries:
-            if len(registry.get_heartbeats()) < 1:
-                return test.FAIL("Node never made contact with registry advertised on port {}"
-                                 .format(registry.get_port()))
-
-            first_hb_to_registry = registry.get_heartbeats()[0]
-            if last_hb:
-                if first_hb_to_registry < last_hb:
-                    return test.FAIL("Node sent a heartbeat to the registry on port {} before the registry on port {}, "
-                                     "despite their priorities requiring the opposite behaviour"
-                                     .format(registry.get_port(), last_registry.get_port()))
-
-            last_hb = first_hb_to_registry
-            last_registry = registry
-
-        return test.PASS()
-
-    def test_16(self):
-        """Node correctly fails over between advertised Registration APIs when one fails"""
-
-        test = Test("Node correctly fails over between advertised Registration APIs when one fails")
-
-        if not ENABLE_MDNS:
-            return test.DISABLED("This test cannot be performed when ENABLE_MDNS is False")
-
-        self.do_registry_basics_prereqs()
-
-        for index, registry in enumerate(self.registries):
-            if len(registry.get_heartbeats()) < 1:
-                return test.FAIL("Node never made contact with registry advertised on port {}"
-                                 .format(registry.get_port()))
-
-            if index > 0 and len(registry.get_data()) > 0:
-                return test.FAIL("Node re-registered its resources when it failed over to a new registry, when it "
-                                 "should only have issued a heartbeat")
-
-        return test.PASS()
-
-    def test_17(self):
-        """All Node resources use different UUIDs"""
-
-        test = Test("All Node resources use different UUIDs")
-
-        uuids = set()
-        valid, response = self.do_request("GET", self.node_url + "self")
-        if not valid:
-            return test.FAIL("Unexpected response from the Node API: {}".format(response))
-        try:
-            uuids.add(response.json()["id"])
-        except json.decoder.JSONDecodeError:
-            return test.FAIL("Non-JSON response returned from Node API")
-
-        for resource_type in ["devices", "sources", "flows", "senders", "receivers"]:
-            valid, response = self.do_request("GET", self.node_url + resource_type)
-            if not valid:
-                return test.FAIL("Unexpected response from the Node API: {}".format(response))
-            try:
-                for resource in response.json():
-                    if resource["id"] in uuids:
-                        return test.FAIL("Duplicate ID '{}' found in Node API '{}' resource".format(resource["id"],
-                                                                                                    resource_type))
-                    uuids.add(resource["id"])
-            except json.decoder.JSONDecodeError:
-                return test.FAIL("Non-JSON response returned from Node API")
-
-        return test.PASS()
-
-    def do_receiver_put(self, receiver_id, data):
-        """Perform a PUT to the Receiver 'target' resource with the specified data"""
-
-        valid, put_response = self.do_request("PUT", self.node_url + "receivers/" + receiver_id + "/target", data)
-        if not valid:
-            return False, "Unexpected response from the Node API: {}".format(put_response)
-
-        if put_response.status_code != 202:
-            return False, "Receiver target PATCH did not produce a 202 response code: \
-                          {}".format(put_response.status_code)
-        else:
-            return True, ""
+# Copyright (C) 2018 Riedel Communications GmbH & Co. KG
+#
+# Modifications Copyright 2018 British Broadcasting Corporation
+#
+# Licensed under the Apache License, Version 2.0 (the "License");
+# you may not use this file except in compliance with the License.
+# You may obtain a copy of the License at
+#
+#     http://www.apache.org/licenses/LICENSE-2.0
+#
+# Unless required by applicable law or agreed to in writing, software
+# distributed under the License is distributed on an "AS IS" BASIS,
+# WITHOUT WARRANTIES OR CONDITIONS OF ANY KIND, either express or implied.
+# See the License for the specific language governing permissions and
+# limitations under the License.
+
+import time
+import socket
+import netifaces
+import json
+
+from zeroconf_monkey import ServiceBrowser, ServiceInfo, Zeroconf
+from MdnsListener import MdnsListener
+from TestResult import Test
+from GenericTest import GenericTest
+from IS04Utils import IS04Utils
+from Config import ENABLE_MDNS, QUERY_API_HOST, QUERY_API_PORT, MDNS_ADVERT_TIMEOUT, HEARTBEAT_INTERVAL
+
+NODE_API_KEY = "node"
+
+
+class IS0401Test(GenericTest):
+    """
+    Runs IS-04-01-Test
+    """
+    def __init__(self, apis, registries, node):
+        GenericTest.__init__(self, apis)
+        self.registries = registries
+        self.node = node
+        self.node_url = self.apis[NODE_API_KEY]["url"]
+        self.registry_basics_done = False
+        self.is04_utils = IS04Utils(self.node_url)
+
+    def set_up_tests(self):
+        self.zc = Zeroconf()
+        self.zc_listener = MdnsListener(self.zc)
+
+    def tear_down_tests(self):
+        if self.zc:
+            self.zc.close()
+            self.zc = None
+
+    def _registry_mdns_info(self, port, priority=0):
+        """Get an mDNS ServiceInfo object in order to create an advertisement"""
+        default_gw_interface = netifaces.gateways()['default'][netifaces.AF_INET][1]
+        default_ip = netifaces.ifaddresses(default_gw_interface)[netifaces.AF_INET][0]['addr']
+
+        # TODO: Add another test which checks support for parsing CSV string in api_ver
+        txt = {'api_ver': self.apis[NODE_API_KEY]["version"], 'api_proto': 'http', 'pri': str(priority)}
+        info = ServiceInfo("_nmos-registration._tcp.local.",
+                           "NMOS Test Suite {}._nmos-registration._tcp.local.".format(port),
+                           socket.inet_aton(default_ip), port, 0, 0,
+                           txt, "nmos-test.local.")
+        return info
+
+    def do_registry_basics_prereqs(self):
+        """Advertise a registry and collect data from any Nodes which discover it"""
+
+        if self.registry_basics_done or not ENABLE_MDNS:
+            return
+
+        registry_mdns = []
+        priority = 0
+        for registry in self.registries:
+            info = self._registry_mdns_info(registry.get_port(), priority)
+            registry_mdns.append(info)
+            priority += 10
+
+        # Reset all registries to clear previous heartbeats, etc.
+        for registry in self.registries:
+            registry.reset()
+
+        registry = self.registries[0]
+        self.registries[0].enable()
+
+        # Advertise a registry at pri 0 and allow the Node to do a basic registration
+        self.zc.register_service(registry_mdns[0])
+
+        # Wait for n seconds after advertising the service for the first POST from a Node
+        time.sleep(MDNS_ADVERT_TIMEOUT)
+
+        # Wait until we're sure the Node has registered everything it intends to, and we've had at least one heartbeat
+        while (time.time() - self.registries[0].last_time) < HEARTBEAT_INTERVAL + 1:
+            time.sleep(1)
+
+        # Ensure we have two heartbeats from the Node, assuming any are arriving (for test_05)
+        if len(self.registries[0].get_heartbeats()) > 0:
+            # It is heartbeating, but we don't have enough of them yet
+            while len(self.registries[0].get_heartbeats()) < 2:
+                time.sleep(1)
+
+            # Once registered, advertise all other registries at different (ascending) priorities
+            for index, registry in enumerate(self.registries[1:]):
+                registry.enable()
+                self.zc.register_service(registry_mdns[index + 1])
+
+            # Kill registries one by one to collect data around failover
+            for index, registry in enumerate(self.registries):
+                registry.disable()
+
+                # Prevent access to an out of bounds index below
+                if (index + 1) >= len(self.registries):
+                    break
+
+                heartbeat_countdown = HEARTBEAT_INTERVAL + 1
+                while len(self.registries[index + 1].get_heartbeats()) < 1 and heartbeat_countdown > 0:
+                    # Wait until the heartbeat interval has elapsed or a heartbeat has been received
+                    time.sleep(1)
+                    heartbeat_countdown -= 1
+
+                if len(self.registries[index + 1].get_heartbeats()) < 1:
+                    # Testing has failed at this point, so we might as well abort
+                    break
+
+        # Clean up mDNS advertisements and disable registries
+        for index, registry in enumerate(self.registries):
+            self.zc.unregister_service(registry_mdns[index])
+            registry.disable()
+
+        self.registry_basics_done = True
+
+    def test_01(self):
+        """Node can discover network registration service via mDNS"""
+
+        test = Test("Node can discover network registration service via mDNS")
+
+        if not ENABLE_MDNS:
+            return test.DISABLED("This test cannot be performed when ENABLE_MDNS is False")
+
+        self.do_registry_basics_prereqs()
+
+        registry = self.registries[0]
+        if len(registry.get_data()) > 0:
+            return test.PASS()
+
+        return test.FAIL("Node did not attempt to register with the advertised registry.")
+
+    def test_02(self):
+        """Node can discover network registration service via unicast DNS"""
+
+        # TODO: Provide an option for the user to set up their own unicast DNS server?
+        test = Test("Node can discover network registration service via unicast DNS")
+        return test.MANUAL()
+
+    def test_03(self):
+        """Registration API interactions use the correct Content-Type"""
+
+        test = Test("Registration API interactions use the correct Content-Type")
+
+        if not ENABLE_MDNS:
+            return test.DISABLED("This test cannot be performed when ENABLE_MDNS is False")
+
+        self.do_registry_basics_prereqs()
+
+        registry = self.registries[0]
+        if len(registry.get_data()) == 0:
+            return test.FAIL("No registrations found")
+
+        for resource in registry.get_data():
+            if "Content-Type" not in resource[1]["headers"]:
+                return test.FAIL("Node failed to signal its Content-Type correctly when registering.")
+            elif resource[1]["headers"]["Content-Type"] != "application/json":
+                return test.FAIL("Node signalled a Content-Type other than application/json.")
+
+        return test.PASS()
+
+    def check_mdns_pri(self):
+        # Set priority to 100
+        # Ensure nothing registers
+        pass
+
+    def check_mdns_proto(self):
+        # Set proto to https
+        # Ensure https used, otherwise fail
+        pass
+
+    def check_mdns_ver(self):
+        # Set ver to something else comma separated?
+        pass
+
+    def get_registry_resource(self, res_type, res_id):
+        found_resource = None
+        if ENABLE_MDNS:
+            # Look up data in local mock registry
+            registry = self.registries[0]
+            for resource in registry.get_data():
+                if resource[1]["payload"]["type"] == res_type and resource[1]["payload"]["data"]["id"] == res_id:
+                    found_resource = resource[1]["payload"]["data"]
+        else:
+            # Look up data from a configured Query API
+            url = "http://" + QUERY_API_HOST + ":" + str(QUERY_API_PORT) + "/x-nmos/query/" + \
+                  self.apis[NODE_API_KEY]["version"] + "/" + res_type + "s/" + res_id
+            try:
+                valid, r = self.do_request("GET", url)
+                if valid and r.status_code == 200:
+                    found_resource = r.json()
+                else:
+                    raise Exception
+            except Exception:
+                print(" * ERROR: Unable to load resource from the configured Query API ({}:{})".format(QUERY_API_HOST,
+                                                                                                       QUERY_API_PORT))
+        return found_resource
+
+    def get_node_resources(self, resp_json):
+        resources = {}
+        if isinstance(resp_json, dict):
+            resources[resp_json["id"]] = resp_json
+        else:
+            for resource in resp_json:
+                resources[resource["id"]] = resource
+        return resources
+
+    def check_matching_resource(self, test, res_type):
+        if res_type == "node":
+            url = "{}self".format(self.node_url)
+        else:
+            url = "{}{}s".format(self.node_url, res_type)
+        # Get data from node itself
+        valid, r = self.do_request("GET", url)
+        if valid and r.status_code == 200:
+            try:
+                node_resources = self.get_node_resources(r.json())
+
+                if len(node_resources) == 0:
+                    return test.UNCLEAR("No {} resources were found on the Node.".format(res_type.title()))
+
+                for res_id in node_resources:
+                    reg_resource = self.get_registry_resource(res_type, res_id)
+                    if not reg_resource:
+                        return test.FAIL("{} {} was not found in the registry.".format(res_type.title(), res_id))
+                    elif reg_resource != node_resources[res_id]:
+                        return test.FAIL("Node API JSON does not match data in registry for "
+                                         "{} {}.".format(res_type.title(), res_id))
+
+                return test.PASS()
+            except ValueError:
+                return test.FAIL("Invalid JSON received!")
+        else:
+            return test.FAIL("Could not reach Node!")
+
+    def test_04(self):
+        """Node can register a valid Node resource with the network registration service,
+        matching its Node API self resource"""
+
+        test = Test("Node can register a valid Node resource with the network registration service, "
+                    "matching its Node API self resource")
+
+        self.do_registry_basics_prereqs()
+
+        return self.check_matching_resource(test, "node")
+
+    def test_05(self):
+        """Node maintains itself in the registry via periodic calls to the health resource"""
+
+        test = Test("Node maintains itself in the registry via periodic calls to the health resource")
+
+        if not ENABLE_MDNS:
+            return test.DISABLED("This test cannot be performed when ENABLE_MDNS is False")
+
+        self.do_registry_basics_prereqs()
+
+        registry = self.registries[0]
+        if len(registry.get_heartbeats()) < 2:
+            return test.FAIL("Not enough heartbeats were made in the time period.")
+
+        initial_node = registry.get_data()[0]
+
+        last_hb = None
+        for heartbeat in registry.get_heartbeats():
+            # Ensure the Node ID for heartbeats matches the registrations
+            if heartbeat[1]["node_id"] != initial_node[1]["payload"]["data"]["id"]:
+                return test.FAIL("Heartbeats matched a different Node ID to the initial registration.")
+
+            if last_hb:
+                # Check frequency of heartbeats matches the defaults
+                time_diff = heartbeat[0] - last_hb[0]
+                if time_diff > HEARTBEAT_INTERVAL  + 0.5:
+                    return test.FAIL("Heartbeats are not frequent enough.")
+                elif time_diff < HEARTBEAT_INTERVAL - 0.5:
+                    return test.FAIL("Heartbeats are too frequent.")
+            else:
+                # For first heartbeat, check against Node registration
+                if (heartbeat[0] - initial_node[0]) > HEARTBEAT_INTERVAL + 0.5:
+                    return test.FAIL("First heartbeat occurred too long after initial Node registration.")
+
+            # Ensure the heartbeat request body is empty
+            if heartbeat[1]["payload"] is not None:
+                return test.FAIL("Heartbeat POST contained a payload body.")
+
+            last_hb = heartbeat
+
+        return test.PASS()
+
+    def test_06(self):
+        """Node correctly handles HTTP 4XX and 5XX codes from the registry,
+        re-registering or trying alternative Registration APIs as required"""
+
+        test = Test("Node correctly handles HTTP 4XX and 5XX codes from the registry, "
+                    "re-registering or trying alternative Registration APIs as required")
+        return test.MANUAL()
+
+    def test_07(self):
+        """Node can register a valid Device resource with the network registration service, matching its
+        Node API Device resource"""
+
+        test = Test("Node can register a valid Device resource with the network registration service, "
+                    "matching its Node API Device resource")
+
+        self.do_registry_basics_prereqs()
+
+        return self.check_matching_resource(test, "device")
+
+    def test_08(self):
+        """Node can register a valid Source resource with the network
+        registration service, matching its Node API Source resource"""
+
+        test = Test("Node can register a valid Source resource with the network registration service, "
+                    "matching its Node API Source resource")
+
+        self.do_registry_basics_prereqs()
+
+        return self.check_matching_resource(test, "source")
+
+    def test_09(self):
+        """Node can register a valid Flow resource with the network
+        registration service, matching its Node API Flow resource"""
+
+        test = Test("Node can register a valid Flow resource with the network registration service, "
+                    "matching its Node API Flow resource")
+
+        self.do_registry_basics_prereqs()
+
+        return self.check_matching_resource(test, "flow")
+
+    def test_10(self):
+        """Node can register a valid Sender resource with the network
+        registration service, matching its Node API Sender resource"""
+
+        test = Test("Node can register a valid Sender resource with the network registration service, "
+                    "matching its Node API Sender resource")
+
+        self.do_registry_basics_prereqs()
+
+        return self.check_matching_resource(test, "sender")
+
+    def test_11(self):
+        """Node can register a valid Receiver resource with the network
+        registration service, matching its Node API Receiver resource"""
+
+        test = Test("Node can register a valid Receiver resource with the network registration service, "
+                    "matching its Node API Receiver resource")
+
+        self.do_registry_basics_prereqs()
+
+        return self.check_matching_resource(test, "receiver")
+
+    def test_12(self):
+        """Node advertises a Node type mDNS announcement with no ver_* TXT records
+        in the presence of a Registration API"""
+        test = Test("Node advertises a Node type mDNS announcement with no ver_* TXT records in the presence "
+                    "of a Registration API")
+        browser = ServiceBrowser(self.zc, "_nmos-node._tcp.local.", self.zc_listener)
+        time.sleep(1)
+        node_list = self.zc_listener.get_service_list()
+        for node in node_list:
+            address = socket.inet_ntoa(node.address)
+            port = node.port
+            if address in self.node_url and ":{}".format(port) in self.node_url:
+                properties = self.convert_bytes(node.properties)
+                for prop in properties:
+                    if "ver_" in prop:
+                        return test.FAIL("Found 'ver_'-txt record while node is registered.")
+                return test.PASS()
+        return test.FAIL("No matching mdns announcement found for node.")
+
+    def test_13(self):
+        """PUTing to a Receiver target resource with a Sender resource payload is accepted
+        and connects the Receiver to a stream"""
+
+        test = Test("PUTing to a Receiver target resource with a Sender resource payload " \
+                    "is accepted and connects the Receiver to a stream")
+
+        valid, receivers = self.do_request("GET", self.node_url + "receivers")
+        if not valid:
+            return test.FAIL("Unexpected response from the Node API: {}".format(receivers))
+
+        try:
+            formats_tested = []
+            for receiver in receivers.json():
+                try:
+                    stream_type = receiver["format"].split(":")[-1]
+                except TypeError:
+                    return test.FAIL("Unexpected Receiver format: {}".format(receiver))
+
+                # Test each available receiver format once
+                if stream_type in formats_tested:
+                    continue
+
+                if stream_type not in ["video", "audio", "data", "mux"]:
+                    return test.FAIL("Unexpected Receiver format: {}".format(receiver["format"]))
+
+                request_data = self.node.get_sender(stream_type)
+                result, error = self.do_receiver_put(receiver["id"], request_data)
+                if not result:
+                    return test.FAIL(error)
+
+                # TODO: Define the sleep time globally for all connection tests
+                time.sleep(1)
+
+                valid, response = self.do_request("GET", self.node_url + "receivers/" + receiver["id"])
+                if not valid:
+                    return test.FAIL("Unexpected response from the Node API: {}".format(receiver))
+
+                receiver = response.json()
+                if receiver["subscription"]["sender_id"] != request_data["id"]:
+                    return test.FAIL("Node API Receiver {} subscription does not reflect the subscribed " \
+                                     "Sender ID".format(receiver["id"]))
+
+                api = self.apis[NODE_API_KEY]
+                if self.is04_utils.compare_api_version(api["version"], "v1.2") >= 0:
+                    if not receiver["subscription"]["active"]:
+                        return test.FAIL("Node API Receiver {} subscription does not indicate an active " \
+                                         "subscription".format(receiver["id"]))
+
+                formats_tested.append(stream_type)
+
+            if len(formats_tested) > 0:
+                return test.PASS()
+        except json.decoder.JSONDecodeError:
+            return test.FAIL("Non-JSON response returned from Node API")
+
+        return test.UNCLEAR("Node API does not expose any Receivers")
+
+    def test_14(self):
+        """PUTing to a Receiver target resource with an empty JSON object payload is accepted and
+        disconnects the Receiver from a stream"""
+
+        test = Test("PUTing to a Receiver target resource with an empty JSON object payload "
+                    "is accepted and disconnects the Receiver from a stream")
+
+        valid, receivers = self.do_request("GET", self.node_url + "receivers")
+        if not valid:
+            return test.FAIL("Unexpected response from the Node API: {}".format(receivers))
+
+        try:
+            if len(receivers.json()) > 0:
+                receiver = receivers.json()[0]
+                result, error = self.do_receiver_put(receiver["id"], {})
+                if not result:
+                    return test.FAIL(error)
+
+                # TODO: Define the sleep time globally for all connection tests
+                time.sleep(1)
+
+                valid, response = self.do_request("GET", self.node_url + "receivers/" + receiver["id"])
+                if not valid:
+                    return test.FAIL("Unexpected response from the Node API: {}".format(receiver))
+
+                receiver = response.json()
+                if receiver["subscription"]["sender_id"] is not None:
+                    return test.FAIL("Node API Receiver {} subscription does not reflect the subscribed " \
+                                     "Sender ID".format(receiver["id"]))
+
+                api = self.apis[NODE_API_KEY]
+                if self.is04_utils.compare_api_version(api["version"], "v1.2") >= 0:
+                    if receiver["subscription"]["active"]:
+                        return test.FAIL("Node API Receiver {} subscription does not indicate an inactive " \
+                                         "subscription".format(receiver["id"]))
+
+                return test.PASS()
+        except json.decoder.JSONDecodeError:
+            return test.FAIL("Non-JSON response returned from Node API")
+
+        return test.UNCLEAR("Node API does not expose any Receivers")
+
+    def test_15(self):
+        """Node correctly selects a Registration API based on advertised priorities"""
+
+        test = Test("Node correctly selects a Registration API based on advertised priorities")
+
+        if not ENABLE_MDNS:
+            return test.DISABLED("This test cannot be performed when ENABLE_MDNS is False")
+
+        self.do_registry_basics_prereqs()
+
+        last_hb = None
+        last_registry = None
+        for registry in self.registries:
+            if len(registry.get_heartbeats()) < 1:
+                return test.FAIL("Node never made contact with registry advertised on port {}"
+                                 .format(registry.get_port()))
+
+            first_hb_to_registry = registry.get_heartbeats()[0]
+            if last_hb:
+                if first_hb_to_registry < last_hb:
+                    return test.FAIL("Node sent a heartbeat to the registry on port {} before the registry on port {}, "
+                                     "despite their priorities requiring the opposite behaviour"
+                                     .format(registry.get_port(), last_registry.get_port()))
+
+            last_hb = first_hb_to_registry
+            last_registry = registry
+
+        return test.PASS()
+
+    def test_16(self):
+        """Node correctly fails over between advertised Registration APIs when one fails"""
+
+        test = Test("Node correctly fails over between advertised Registration APIs when one fails")
+
+        if not ENABLE_MDNS:
+            return test.DISABLED("This test cannot be performed when ENABLE_MDNS is False")
+
+        self.do_registry_basics_prereqs()
+
+        for index, registry in enumerate(self.registries):
+            if len(registry.get_heartbeats()) < 1:
+                return test.FAIL("Node never made contact with registry advertised on port {}"
+                                 .format(registry.get_port()))
+
+            if index > 0 and len(registry.get_data()) > 0:
+                return test.FAIL("Node re-registered its resources when it failed over to a new registry, when it "
+                                 "should only have issued a heartbeat")
+
+        return test.PASS()
+
+    def test_17(self):
+        """All Node resources use different UUIDs"""
+
+        test = Test("All Node resources use different UUIDs")
+
+        uuids = set()
+        valid, response = self.do_request("GET", self.node_url + "self")
+        if not valid:
+            return test.FAIL("Unexpected response from the Node API: {}".format(response))
+        try:
+            uuids.add(response.json()["id"])
+        except json.decoder.JSONDecodeError:
+            return test.FAIL("Non-JSON response returned from Node API")
+
+        for resource_type in ["devices", "sources", "flows", "senders", "receivers"]:
+            valid, response = self.do_request("GET", self.node_url + resource_type)
+            if not valid:
+                return test.FAIL("Unexpected response from the Node API: {}".format(response))
+            try:
+                for resource in response.json():
+                    if resource["id"] in uuids:
+                        return test.FAIL("Duplicate ID '{}' found in Node API '{}' resource".format(resource["id"],
+                                                                                                    resource_type))
+                    uuids.add(resource["id"])
+            except json.decoder.JSONDecodeError:
+                return test.FAIL("Non-JSON response returned from Node API")
+
+        return test.PASS()
+
+    def do_receiver_put(self, receiver_id, data):
+        """Perform a PUT to the Receiver 'target' resource with the specified data"""
+
+        valid, put_response = self.do_request("PUT", self.node_url + "receivers/" + receiver_id + "/target", data)
+        if not valid:
+            return False, "Unexpected response from the Node API: {}".format(put_response)
+
+        if put_response.status_code != 202:
+            return False, "Receiver target PATCH did not produce a 202 response code: \
+                          {}".format(put_response.status_code)
+        else:
+            return True, ""
--- conflicted
+++ resolved
@@ -36,13 +36,8 @@
                  "senders": [], "receivers": []}
 for path in fetched_uuids.keys():
     try:
-<<<<<<< HEAD
-        url = "http://{}:{}/x-nmos/node/v1.2/{}".format(args.ip, args.port, path)
-        response = requests.get(url, timeout=2)
-=======
         url = "http://{}:{}/x-nmos/node/{}/{}".format(args.ip, args.port, args.version, path)
         response = requests.get(url, timeout=1)
->>>>>>> 83018f1c
         if path == "self":
             print("Host: {}".format(response.json()["description"]))
             fetched_uuids[path] = response.json()["id"]

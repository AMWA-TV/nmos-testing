# NMOS API Testing Tool

This tool creates a simple web service which tests implementations of the NMOS APIs.

The following test sets are currently supported:
*   IS-04 Node API
*   IS-04 Registry APIs
*   IS-04 Node API (Peer to Peer)
*   IS-05 Connection Management API
*   IS-05 Interaction with IS-04
*   IS-06 Network Control API
*   IS-07 Event & Tally API
*   IS-08 Channel Mapping API
*   IS-08 Interaction with IS-04
*   IS-09 System API
*   IS-09 System API Discovery
*   IS-10 Authorization API
*   BCP-002-01 Natural Grouping (see IS-04 Node API)
*   BCP-003-01 Secure API Communications
*   BCP-003-02 Authorization (see IS-10 Authorization API)

When testing any of the above APIs it is important that they contain representative data. The test results will generate 'Could Not Test' results if no testable entities can be located. In addition, if device support many modes of operation (including multiple video/audio formats) it is strongly recommended to re-test them in multiple modes.

**Attention:**
<<<<<<< HEAD
*   The IS-04 Node and IS-09 Discovery tests create mock mDNS announcements on the network unless the `Config.py` `ENABLE_DNS_SD` parameter is set to `False`, or the `DNS_SD_MODE` parameter is set to `'unicast'`. It is critical that these tests are only run in isolated network segments away from production Nodes and registries. Only one Node can be tested at a single time. If `ENABLE_DNS_SD` is set to `False`, make sure to update the Query API hostname/IP and port via `QUERY_API_HOST` and `QUERY_API_PORT` in the `Config.py`.
=======
*   The IS-04 Node tests create mock registry mDNS announcements on the network unless the `nmostesting/Config.py` `ENABLE_DNS_SD` parameter is set to `False`, or the `DNS_SD_MODE` parameter is set to `'unicast'`. It is critical that these tests are only run in isolated network segments away from production Nodes and registries. Only one Node can be tested at a single time. If `ENABLE_DNS_SD` is set to `False`, make sure to update the Query API hostname/IP and port via `QUERY_API_HOST` and `QUERY_API_PORT` in the `nmostesting/Config.py`.
>>>>>>> b81b3ced
*   For IS-05 tests #29 and #30 (absolute activation), make sure the time of the test device and the time of the device hosting the tests is synchronized.

## Usage

Ensure pip3 is installed and up to date. Then install the dependencies:

```shell
# Upgrade pip3 to newest version to allow correct installation of requirements
pip3 install --upgrade pip
# Install the dependencies
pip3 install -r requirements.txt
```

Start the service as follows:

```shell
# Start the Test Suite
python3 nmos-test.py
```

This tool provides a simple web service which is available on `http://localhost:5000`.
Provide the URL of the relevant API under test (see the detailed description on the webpage) and select a test suite from the checklist. The result of the tests will be shown after a few seconds.

The result of each test case will be one of the following:

| Pass | Reason |
| - | - |
| ![Pass](https://place-hold.it/128x32/28a745.png?text=Pass&fontsize=12&bold) | Successful test case. |
| ![Fail](https://place-hold.it/128x32/dc3545.png?text=Fail&fontsize=12&bold) | Required feature of the specification has been found to be implemented incorrectly. |
| ![Warning](https://place-hold.it/128x32/ffc107.png?text=Warning&fontsize=12&bold) | Not a failure, but the API being tested is responding or configured in a way which is not recommended in most cases. |
| ![Test Disabled](https://place-hold.it/128x32/ffc107.png?text=Test%20Disabled&fontsize=12&bold) | Test is disabled due to test suite configuration; change the config or test manually. |
| ![Could Not Test](https://place-hold.it/128x32/ffc107.png?text=Could%20Not%20Test&fontsize=12&bold) | Test was not run due to prior responses from the API, which may be OK, or indicate a fault. |
| ![Not Implemented](https://place-hold.it/128x32/ffc107.png?text=Not%20Implemented&fontsize=12&bold) | Recommended/optional feature of the specifications has been found to be not implemented. |
| ![Manual](https://place-hold.it/128x32/007bff.png?text=Manual&fontsize=12&bold) | Test suite does not currently test this feature, so it must be tested manually. |
| ![Not Applicable](https://place-hold.it/128x32/6c757d.png?text=Not%20Applicable&fontsize=12&bold) | Test is not applicable, e.g. due to the version of the specification being tested. |

### Testing Unicast discovery

In order to test unicast discovery, the test suite launches its own mock DNS server which your Node will need to be pointing at in order to correctly discover the mock registries. The following steps should be completed to operate in this mode:

*   Ensure the `DNS_SD_MODE` in the test tool's `nmostesting/Config.py` file is set to `'unicast'` before running the testing tool.
*   Configure the DNS search domain for your Node to be `testsuite.nmos.tv` (either manually or by providing this to your Node via DHCP).
*   Configure the DNS server IP address for your Node to be the IP address of the host which is running the testing tool (either manually or by providing this to your Node via DHCP).

Unicast DNS advertisements for registries only become available once tests are running. As a result the unit under test may need prompting to re-scan the DNS server for records at this point. The `TEST_START_DELAY` config parameter may be used to increase the period which the test suite waits for in this situation.

If your network requires the use of the proxy server, you may find it necessary to disable this configuration on the host running the test suite and on the unit under test when using unicast DNS. This is because any requests to fully qualified hostnames are likely to be directed to your proxy server, which will be unable to resolve them.

### Testing BCP-003-01 TLS

Testing of certain aspects of BCP-003-01 makes use of an external tool 'testssl.sh'. Please see [testssl/README.md](testssl/README.md) for installation instructions.

In order to ease testing of TLS with the various specifications, sample certificates are provided in this repository. Please see [test_data/BCP00301/README.md](test_data/BCP00301/README.md) for their details and installation guidance.

### Testing IS-10 Authorization

When testing IS-10 / BCP-003-02 implementations, ensure that a user is registered with the Authorization Server with a username and password that corresponds with the `AUTH_USERNAME` and `AUTH_PASSWORD` config options in the `nmostesting/Config.py` file. These values should be changed to sensible values before running the IS-10 tests.

When testing the authorization code grant, the means by which consent is given by the resource owner will be implementation-specific. The contents of the file `test_data/IS1001/authorization_request_data.json` will be used as the body of the request to the authorization endpoint. Please edit this to comply with the implementation under test.

### Testing of SDP files

IS-05 test_41 checks that SDP files conform to the expectations of ST.2110. In order to enable these tests, please ensure that [SDPoker](https://github.com/Streampunk/sdpoker) is available on your system.

### Non-Interactive Mode

The test suite supports non-interactive operation in order use it within continuous integration systems. An example of this usage can be seen below:

```shell
# List the available test suites
python3 nmos-test.py --list-suites

# List the available tests for a given test suite
python3 nmos-test.py suite IS-04-02 --list-tests

# Run just the 'auto' tests for the given suite, saving the output as a JUnit XML file
python3 nmos-test.py suite IS-04-02 --selection auto --host 128.66.12.5 128.66.12.6 --port 80 80 --version v1.2 v1.2 --ignore auto_5 auto_6 --output results.xml
```

To display additional information about the available command-line options:

```shell
# Show the usage
python3 nmos-test.py -h

# Show the specific options for the 'suite' command
python3 nmos-test.py suite -h
```

## External Dependencies

*   Python 3
*   Git
*   [testssl.sh](https://testssl.sh) (required for BCP-003-01 testing)
*   [OpenSSL](https://www.openssl.org/) (required for BCP-003-01 OCSP testing)
*   libssl-dev (Linux users only, required for IS-10 testing)
*   [SDPoker](https://github.com/Streampunk/sdpoker) (required for IS-05 SDP testing)
*   See [requirements.txt](requirements.txt) for additional packages

## Additional Documentation

Some of the tests contained within this tool perform a number of steps which may not be obvious without viewing the source code. Descriptions of complex tests' behaviour is documented in [docs/](docs/README.md) in order to aid with debugging.

## Known Issues

### Ramlfications Parsing

Ramlfications trips up over the 'traits' used in some of the NMOS specifications. Until this is resolved in the library, we overwrite cases of this keyword in the RAML files.

## Adding New Tests

This test suite is intended to be straightforward to extend. If you encounter an implementation which is operating outside of the specification and the current test suite does not identify this behaviour, please consider adding a test as follows:

1.  First, raise an Issue against this repository. Even if you do not have the time to write additional tests, a good explanation of the issue identified could allow someone else to do so on your behalf.
2.  Once an issue has been raised, feel free to assign it to yourself. We would welcome any Pull Requests which add to the set of tests available. Once a Pull Request is raised, one of the specification maintainers will review it before including it in the test suite.

## Test Suite Structure

All test classes inherit from `GenericTest` which implements some basic schema checks on GET/HEAD/OPTIONS methods from the specification. It also provides access to a 'Specification' object which contains a parsed version of the API RAML, and provides access to schemas for the development of additional tests.

Each manually defined test case is expected to be defined as a method starting with `test_`, taking an object of class `Test`. This will allow it to be automatically discovered and run by the test suite.
The return type for each test case must be the result of calling one of the methods on the `Test` object shown below.

*   The first argument, `details`, is used to specify the reason for the test result.
  It is required for `FAIL`, `OPTIONAL` (Not Implemented), or `NA` (Not Applicable), and is recommended for all cases other than a straightforward `PASS`.

*   The second argument, `link`, is optional. It may be used to specify a link to more information, such as to a sub-heading on one of the NMOS Wiki [Specifications](https://github.com/AMWA-TV/nmos/wiki/Specifications) pages.
  It is recommended especially to provide further explanation of the effect of an `OPTIONAL` feature being unimplemented.

Examples of each result are included below:

```python
from .TestResult import Test

def test_my_stuff(self, test):
    """My test description"""

    # Test code
    if test_passed:
        return test.PASS()
    elif test_failed:
        return test.FAIL("Reason for failure")
    elif test_warning:
        return test.WARNING("Reason the API configuration or response is not recommended")
    elif test_disabled:
        return test.DISABLED("Explanation of why the test is disabled and e.g. how to change the test suite "
                             "config to allow it to be run")
    elif test_could_not_test:
        return test.UNCLEAR("Explanation of what prior responses prevented this test being run")
    elif test_not_implemented:
        return test.OPTIONAL("Explanation of what wasn't implemented, and why you might require it",
                             "https://github.com/AMWA-TV/nmos/wiki/Specifications#what-is-required-vs-optional")
    elif test_manual:
        return test.MANUAL("Explanation of why the test is not (yet) tested automatically, and e.g. how to "
                           "run it manually")
    elif test_not_applicable:
        return test.NA("Explanation of why the test is not applicable, e.g. due to the version of the "
                       "specification being tested")
```

The following methods may be of use within a given test definition.

**Requesting from an API**
```python
# All keyword parameters are optional
# Where 'json' is the body of the request in json and 'data' is the body as url encoded form data
self.do_request(method, url, json=json, data=data, headers=headers, auth=auth)
```
Returns a tuple of the request status (True/False) and a Requests library Response object.

**Testing an API's response**
```python
self.check_response(schema, method, response)
```
Return a tuple of the test status (True/False) and a string indicating the error in the case this is False.

**Accessing response schemas**
```python
self.get_schema(api_name, method, path, status_code)
```
Returns a JSON schema, or None if it is unavailable.

**Validating a JSON schema**
```python
self.validate_schema(payload, schema)
```
Raises an exception upon validation failure.

## Testing a New Specification

When adding tests for a completely new API, the first set of basic tests have already been written for you. Provided a specification is available in the standard NMOS layout (using RAML 1.0), the test suite can automatically download and interpret it. Simply create a new test file which looks like the following:

```python
from .GenericTest import GenericTest


class MyNewSpecTest(GenericTest):
    """
    Runs MyNewSpecTest
    """
    def __init__(self, apis):
        GenericTest.__init__(self, apis)
```
<|MERGE_RESOLUTION|>--- conflicted
+++ resolved
@@ -1,232 +1,228 @@
-# NMOS API Testing Tool
-
-This tool creates a simple web service which tests implementations of the NMOS APIs.
-
-The following test sets are currently supported:
-*   IS-04 Node API
-*   IS-04 Registry APIs
-*   IS-04 Node API (Peer to Peer)
-*   IS-05 Connection Management API
-*   IS-05 Interaction with IS-04
-*   IS-06 Network Control API
-*   IS-07 Event & Tally API
-*   IS-08 Channel Mapping API
-*   IS-08 Interaction with IS-04
-*   IS-09 System API
-*   IS-09 System API Discovery
-*   IS-10 Authorization API
-*   BCP-002-01 Natural Grouping (see IS-04 Node API)
-*   BCP-003-01 Secure API Communications
-*   BCP-003-02 Authorization (see IS-10 Authorization API)
-
-When testing any of the above APIs it is important that they contain representative data. The test results will generate 'Could Not Test' results if no testable entities can be located. In addition, if device support many modes of operation (including multiple video/audio formats) it is strongly recommended to re-test them in multiple modes.
-
-**Attention:**
-<<<<<<< HEAD
-*   The IS-04 Node and IS-09 Discovery tests create mock mDNS announcements on the network unless the `Config.py` `ENABLE_DNS_SD` parameter is set to `False`, or the `DNS_SD_MODE` parameter is set to `'unicast'`. It is critical that these tests are only run in isolated network segments away from production Nodes and registries. Only one Node can be tested at a single time. If `ENABLE_DNS_SD` is set to `False`, make sure to update the Query API hostname/IP and port via `QUERY_API_HOST` and `QUERY_API_PORT` in the `Config.py`.
-=======
-*   The IS-04 Node tests create mock registry mDNS announcements on the network unless the `nmostesting/Config.py` `ENABLE_DNS_SD` parameter is set to `False`, or the `DNS_SD_MODE` parameter is set to `'unicast'`. It is critical that these tests are only run in isolated network segments away from production Nodes and registries. Only one Node can be tested at a single time. If `ENABLE_DNS_SD` is set to `False`, make sure to update the Query API hostname/IP and port via `QUERY_API_HOST` and `QUERY_API_PORT` in the `nmostesting/Config.py`.
->>>>>>> b81b3ced
-*   For IS-05 tests #29 and #30 (absolute activation), make sure the time of the test device and the time of the device hosting the tests is synchronized.
-
-## Usage
-
-Ensure pip3 is installed and up to date. Then install the dependencies:
-
-```shell
-# Upgrade pip3 to newest version to allow correct installation of requirements
-pip3 install --upgrade pip
-# Install the dependencies
-pip3 install -r requirements.txt
-```
-
-Start the service as follows:
-
-```shell
-# Start the Test Suite
-python3 nmos-test.py
-```
-
-This tool provides a simple web service which is available on `http://localhost:5000`.
-Provide the URL of the relevant API under test (see the detailed description on the webpage) and select a test suite from the checklist. The result of the tests will be shown after a few seconds.
-
-The result of each test case will be one of the following:
-
-| Pass | Reason |
-| - | - |
-| ![Pass](https://place-hold.it/128x32/28a745.png?text=Pass&fontsize=12&bold) | Successful test case. |
-| ![Fail](https://place-hold.it/128x32/dc3545.png?text=Fail&fontsize=12&bold) | Required feature of the specification has been found to be implemented incorrectly. |
-| ![Warning](https://place-hold.it/128x32/ffc107.png?text=Warning&fontsize=12&bold) | Not a failure, but the API being tested is responding or configured in a way which is not recommended in most cases. |
-| ![Test Disabled](https://place-hold.it/128x32/ffc107.png?text=Test%20Disabled&fontsize=12&bold) | Test is disabled due to test suite configuration; change the config or test manually. |
-| ![Could Not Test](https://place-hold.it/128x32/ffc107.png?text=Could%20Not%20Test&fontsize=12&bold) | Test was not run due to prior responses from the API, which may be OK, or indicate a fault. |
-| ![Not Implemented](https://place-hold.it/128x32/ffc107.png?text=Not%20Implemented&fontsize=12&bold) | Recommended/optional feature of the specifications has been found to be not implemented. |
-| ![Manual](https://place-hold.it/128x32/007bff.png?text=Manual&fontsize=12&bold) | Test suite does not currently test this feature, so it must be tested manually. |
-| ![Not Applicable](https://place-hold.it/128x32/6c757d.png?text=Not%20Applicable&fontsize=12&bold) | Test is not applicable, e.g. due to the version of the specification being tested. |
-
-### Testing Unicast discovery
-
-In order to test unicast discovery, the test suite launches its own mock DNS server which your Node will need to be pointing at in order to correctly discover the mock registries. The following steps should be completed to operate in this mode:
-
-*   Ensure the `DNS_SD_MODE` in the test tool's `nmostesting/Config.py` file is set to `'unicast'` before running the testing tool.
-*   Configure the DNS search domain for your Node to be `testsuite.nmos.tv` (either manually or by providing this to your Node via DHCP).
-*   Configure the DNS server IP address for your Node to be the IP address of the host which is running the testing tool (either manually or by providing this to your Node via DHCP).
-
-Unicast DNS advertisements for registries only become available once tests are running. As a result the unit under test may need prompting to re-scan the DNS server for records at this point. The `TEST_START_DELAY` config parameter may be used to increase the period which the test suite waits for in this situation.
-
-If your network requires the use of the proxy server, you may find it necessary to disable this configuration on the host running the test suite and on the unit under test when using unicast DNS. This is because any requests to fully qualified hostnames are likely to be directed to your proxy server, which will be unable to resolve them.
-
-### Testing BCP-003-01 TLS
-
-Testing of certain aspects of BCP-003-01 makes use of an external tool 'testssl.sh'. Please see [testssl/README.md](testssl/README.md) for installation instructions.
-
-In order to ease testing of TLS with the various specifications, sample certificates are provided in this repository. Please see [test_data/BCP00301/README.md](test_data/BCP00301/README.md) for their details and installation guidance.
-
-### Testing IS-10 Authorization
-
-When testing IS-10 / BCP-003-02 implementations, ensure that a user is registered with the Authorization Server with a username and password that corresponds with the `AUTH_USERNAME` and `AUTH_PASSWORD` config options in the `nmostesting/Config.py` file. These values should be changed to sensible values before running the IS-10 tests.
-
-When testing the authorization code grant, the means by which consent is given by the resource owner will be implementation-specific. The contents of the file `test_data/IS1001/authorization_request_data.json` will be used as the body of the request to the authorization endpoint. Please edit this to comply with the implementation under test.
-
-### Testing of SDP files
-
-IS-05 test_41 checks that SDP files conform to the expectations of ST.2110. In order to enable these tests, please ensure that [SDPoker](https://github.com/Streampunk/sdpoker) is available on your system.
-
-### Non-Interactive Mode
-
-The test suite supports non-interactive operation in order use it within continuous integration systems. An example of this usage can be seen below:
-
-```shell
-# List the available test suites
-python3 nmos-test.py --list-suites
-
-# List the available tests for a given test suite
-python3 nmos-test.py suite IS-04-02 --list-tests
-
-# Run just the 'auto' tests for the given suite, saving the output as a JUnit XML file
-python3 nmos-test.py suite IS-04-02 --selection auto --host 128.66.12.5 128.66.12.6 --port 80 80 --version v1.2 v1.2 --ignore auto_5 auto_6 --output results.xml
-```
-
-To display additional information about the available command-line options:
-
-```shell
-# Show the usage
-python3 nmos-test.py -h
-
-# Show the specific options for the 'suite' command
-python3 nmos-test.py suite -h
-```
-
-## External Dependencies
-
-*   Python 3
-*   Git
-*   [testssl.sh](https://testssl.sh) (required for BCP-003-01 testing)
-*   [OpenSSL](https://www.openssl.org/) (required for BCP-003-01 OCSP testing)
-*   libssl-dev (Linux users only, required for IS-10 testing)
-*   [SDPoker](https://github.com/Streampunk/sdpoker) (required for IS-05 SDP testing)
-*   See [requirements.txt](requirements.txt) for additional packages
-
-## Additional Documentation
-
-Some of the tests contained within this tool perform a number of steps which may not be obvious without viewing the source code. Descriptions of complex tests' behaviour is documented in [docs/](docs/README.md) in order to aid with debugging.
-
-## Known Issues
-
-### Ramlfications Parsing
-
-Ramlfications trips up over the 'traits' used in some of the NMOS specifications. Until this is resolved in the library, we overwrite cases of this keyword in the RAML files.
-
-## Adding New Tests
-
-This test suite is intended to be straightforward to extend. If you encounter an implementation which is operating outside of the specification and the current test suite does not identify this behaviour, please consider adding a test as follows:
-
-1.  First, raise an Issue against this repository. Even if you do not have the time to write additional tests, a good explanation of the issue identified could allow someone else to do so on your behalf.
-2.  Once an issue has been raised, feel free to assign it to yourself. We would welcome any Pull Requests which add to the set of tests available. Once a Pull Request is raised, one of the specification maintainers will review it before including it in the test suite.
-
-## Test Suite Structure
-
-All test classes inherit from `GenericTest` which implements some basic schema checks on GET/HEAD/OPTIONS methods from the specification. It also provides access to a 'Specification' object which contains a parsed version of the API RAML, and provides access to schemas for the development of additional tests.
-
-Each manually defined test case is expected to be defined as a method starting with `test_`, taking an object of class `Test`. This will allow it to be automatically discovered and run by the test suite.
-The return type for each test case must be the result of calling one of the methods on the `Test` object shown below.
-
-*   The first argument, `details`, is used to specify the reason for the test result.
-  It is required for `FAIL`, `OPTIONAL` (Not Implemented), or `NA` (Not Applicable), and is recommended for all cases other than a straightforward `PASS`.
-
-*   The second argument, `link`, is optional. It may be used to specify a link to more information, such as to a sub-heading on one of the NMOS Wiki [Specifications](https://github.com/AMWA-TV/nmos/wiki/Specifications) pages.
-  It is recommended especially to provide further explanation of the effect of an `OPTIONAL` feature being unimplemented.
-
-Examples of each result are included below:
-
-```python
-from .TestResult import Test
-
-def test_my_stuff(self, test):
-    """My test description"""
-
-    # Test code
-    if test_passed:
-        return test.PASS()
-    elif test_failed:
-        return test.FAIL("Reason for failure")
-    elif test_warning:
-        return test.WARNING("Reason the API configuration or response is not recommended")
-    elif test_disabled:
-        return test.DISABLED("Explanation of why the test is disabled and e.g. how to change the test suite "
-                             "config to allow it to be run")
-    elif test_could_not_test:
-        return test.UNCLEAR("Explanation of what prior responses prevented this test being run")
-    elif test_not_implemented:
-        return test.OPTIONAL("Explanation of what wasn't implemented, and why you might require it",
-                             "https://github.com/AMWA-TV/nmos/wiki/Specifications#what-is-required-vs-optional")
-    elif test_manual:
-        return test.MANUAL("Explanation of why the test is not (yet) tested automatically, and e.g. how to "
-                           "run it manually")
-    elif test_not_applicable:
-        return test.NA("Explanation of why the test is not applicable, e.g. due to the version of the "
-                       "specification being tested")
-```
-
-The following methods may be of use within a given test definition.
-
-**Requesting from an API**
-```python
-# All keyword parameters are optional
-# Where 'json' is the body of the request in json and 'data' is the body as url encoded form data
-self.do_request(method, url, json=json, data=data, headers=headers, auth=auth)
-```
-Returns a tuple of the request status (True/False) and a Requests library Response object.
-
-**Testing an API's response**
-```python
-self.check_response(schema, method, response)
-```
-Return a tuple of the test status (True/False) and a string indicating the error in the case this is False.
-
-**Accessing response schemas**
-```python
-self.get_schema(api_name, method, path, status_code)
-```
-Returns a JSON schema, or None if it is unavailable.
-
-**Validating a JSON schema**
-```python
-self.validate_schema(payload, schema)
-```
-Raises an exception upon validation failure.
-
-## Testing a New Specification
-
-When adding tests for a completely new API, the first set of basic tests have already been written for you. Provided a specification is available in the standard NMOS layout (using RAML 1.0), the test suite can automatically download and interpret it. Simply create a new test file which looks like the following:
-
-```python
-from .GenericTest import GenericTest
-
-
-class MyNewSpecTest(GenericTest):
-    """
-    Runs MyNewSpecTest
-    """
-    def __init__(self, apis):
-        GenericTest.__init__(self, apis)
-```
+# NMOS API Testing Tool
+
+This tool creates a simple web service which tests implementations of the NMOS APIs.
+
+The following test sets are currently supported:
+*   IS-04 Node API
+*   IS-04 Registry APIs
+*   IS-04 Node API (Peer to Peer)
+*   IS-05 Connection Management API
+*   IS-05 Interaction with IS-04
+*   IS-06 Network Control API
+*   IS-07 Event & Tally API
+*   IS-08 Channel Mapping API
+*   IS-08 Interaction with IS-04
+*   IS-09 System API
+*   IS-09 System API Discovery
+*   IS-10 Authorization API
+*   BCP-002-01 Natural Grouping (see IS-04 Node API)
+*   BCP-003-01 Secure API Communications
+*   BCP-003-02 Authorization (see IS-10 Authorization API)
+
+When testing any of the above APIs it is important that they contain representative data. The test results will generate 'Could Not Test' results if no testable entities can be located. In addition, if device support many modes of operation (including multiple video/audio formats) it is strongly recommended to re-test them in multiple modes.
+
+**Attention:**
+*   The IS-04 Node and IS-09 Discovery tests create mock mDNS announcements on the network unless the `nmostesting/Config.py` `ENABLE_DNS_SD` parameter is set to `False`, or the `DNS_SD_MODE` parameter is set to `'unicast'`. It is critical that these tests are only run in isolated network segments away from production Nodes and registries. Only one Node can be tested at a single time. If `ENABLE_DNS_SD` is set to `False`, make sure to update the Query API hostname/IP and port via `QUERY_API_HOST` and `QUERY_API_PORT` in the `nmostesting/Config.py`.
+*   For IS-05 tests #29 and #30 (absolute activation), make sure the time of the test device and the time of the device hosting the tests is synchronized.
+
+## Usage
+
+Ensure pip3 is installed and up to date. Then install the dependencies:
+
+```shell
+# Upgrade pip3 to newest version to allow correct installation of requirements
+pip3 install --upgrade pip
+# Install the dependencies
+pip3 install -r requirements.txt
+```
+
+Start the service as follows:
+
+```shell
+# Start the Test Suite
+python3 nmos-test.py
+```
+
+This tool provides a simple web service which is available on `http://localhost:5000`.
+Provide the URL of the relevant API under test (see the detailed description on the webpage) and select a test suite from the checklist. The result of the tests will be shown after a few seconds.
+
+The result of each test case will be one of the following:
+
+| Pass | Reason |
+| - | - |
+| ![Pass](https://place-hold.it/128x32/28a745.png?text=Pass&fontsize=12&bold) | Successful test case. |
+| ![Fail](https://place-hold.it/128x32/dc3545.png?text=Fail&fontsize=12&bold) | Required feature of the specification has been found to be implemented incorrectly. |
+| ![Warning](https://place-hold.it/128x32/ffc107.png?text=Warning&fontsize=12&bold) | Not a failure, but the API being tested is responding or configured in a way which is not recommended in most cases. |
+| ![Test Disabled](https://place-hold.it/128x32/ffc107.png?text=Test%20Disabled&fontsize=12&bold) | Test is disabled due to test suite configuration; change the config or test manually. |
+| ![Could Not Test](https://place-hold.it/128x32/ffc107.png?text=Could%20Not%20Test&fontsize=12&bold) | Test was not run due to prior responses from the API, which may be OK, or indicate a fault. |
+| ![Not Implemented](https://place-hold.it/128x32/ffc107.png?text=Not%20Implemented&fontsize=12&bold) | Recommended/optional feature of the specifications has been found to be not implemented. |
+| ![Manual](https://place-hold.it/128x32/007bff.png?text=Manual&fontsize=12&bold) | Test suite does not currently test this feature, so it must be tested manually. |
+| ![Not Applicable](https://place-hold.it/128x32/6c757d.png?text=Not%20Applicable&fontsize=12&bold) | Test is not applicable, e.g. due to the version of the specification being tested. |
+
+### Testing Unicast discovery
+
+In order to test unicast discovery, the test suite launches its own mock DNS server which your Node will need to be pointing at in order to correctly discover the mock registries. The following steps should be completed to operate in this mode:
+
+*   Ensure the `DNS_SD_MODE` in the test tool's `nmostesting/Config.py` file is set to `'unicast'` before running the testing tool.
+*   Configure the DNS search domain for your Node to be `testsuite.nmos.tv` (either manually or by providing this to your Node via DHCP).
+*   Configure the DNS server IP address for your Node to be the IP address of the host which is running the testing tool (either manually or by providing this to your Node via DHCP).
+
+Unicast DNS advertisements for registries only become available once tests are running. As a result the unit under test may need prompting to re-scan the DNS server for records at this point. The `TEST_START_DELAY` config parameter may be used to increase the period which the test suite waits for in this situation.
+
+If your network requires the use of the proxy server, you may find it necessary to disable this configuration on the host running the test suite and on the unit under test when using unicast DNS. This is because any requests to fully qualified hostnames are likely to be directed to your proxy server, which will be unable to resolve them.
+
+### Testing BCP-003-01 TLS
+
+Testing of certain aspects of BCP-003-01 makes use of an external tool 'testssl.sh'. Please see [testssl/README.md](testssl/README.md) for installation instructions.
+
+In order to ease testing of TLS with the various specifications, sample certificates are provided in this repository. Please see [test_data/BCP00301/README.md](test_data/BCP00301/README.md) for their details and installation guidance.
+
+### Testing IS-10 Authorization
+
+When testing IS-10 / BCP-003-02 implementations, ensure that a user is registered with the Authorization Server with a username and password that corresponds with the `AUTH_USERNAME` and `AUTH_PASSWORD` config options in the `nmostesting/Config.py` file. These values should be changed to sensible values before running the IS-10 tests.
+
+When testing the authorization code grant, the means by which consent is given by the resource owner will be implementation-specific. The contents of the file `test_data/IS1001/authorization_request_data.json` will be used as the body of the request to the authorization endpoint. Please edit this to comply with the implementation under test.
+
+### Testing of SDP files
+
+IS-05 test_41 checks that SDP files conform to the expectations of ST.2110. In order to enable these tests, please ensure that [SDPoker](https://github.com/Streampunk/sdpoker) is available on your system.
+
+### Non-Interactive Mode
+
+The test suite supports non-interactive operation in order use it within continuous integration systems. An example of this usage can be seen below:
+
+```shell
+# List the available test suites
+python3 nmos-test.py --list-suites
+
+# List the available tests for a given test suite
+python3 nmos-test.py suite IS-04-02 --list-tests
+
+# Run just the 'auto' tests for the given suite, saving the output as a JUnit XML file
+python3 nmos-test.py suite IS-04-02 --selection auto --host 128.66.12.5 128.66.12.6 --port 80 80 --version v1.2 v1.2 --ignore auto_5 auto_6 --output results.xml
+```
+
+To display additional information about the available command-line options:
+
+```shell
+# Show the usage
+python3 nmos-test.py -h
+
+# Show the specific options for the 'suite' command
+python3 nmos-test.py suite -h
+```
+
+## External Dependencies
+
+*   Python 3
+*   Git
+*   [testssl.sh](https://testssl.sh) (required for BCP-003-01 testing)
+*   [OpenSSL](https://www.openssl.org/) (required for BCP-003-01 OCSP testing)
+*   libssl-dev (Linux users only, required for IS-10 testing)
+*   [SDPoker](https://github.com/Streampunk/sdpoker) (required for IS-05 SDP testing)
+*   See [requirements.txt](requirements.txt) for additional packages
+
+## Additional Documentation
+
+Some of the tests contained within this tool perform a number of steps which may not be obvious without viewing the source code. Descriptions of complex tests' behaviour is documented in [docs/](docs/README.md) in order to aid with debugging.
+
+## Known Issues
+
+### Ramlfications Parsing
+
+Ramlfications trips up over the 'traits' used in some of the NMOS specifications. Until this is resolved in the library, we overwrite cases of this keyword in the RAML files.
+
+## Adding New Tests
+
+This test suite is intended to be straightforward to extend. If you encounter an implementation which is operating outside of the specification and the current test suite does not identify this behaviour, please consider adding a test as follows:
+
+1.  First, raise an Issue against this repository. Even if you do not have the time to write additional tests, a good explanation of the issue identified could allow someone else to do so on your behalf.
+2.  Once an issue has been raised, feel free to assign it to yourself. We would welcome any Pull Requests which add to the set of tests available. Once a Pull Request is raised, one of the specification maintainers will review it before including it in the test suite.
+
+## Test Suite Structure
+
+All test classes inherit from `GenericTest` which implements some basic schema checks on GET/HEAD/OPTIONS methods from the specification. It also provides access to a 'Specification' object which contains a parsed version of the API RAML, and provides access to schemas for the development of additional tests.
+
+Each manually defined test case is expected to be defined as a method starting with `test_`, taking an object of class `Test`. This will allow it to be automatically discovered and run by the test suite.
+The return type for each test case must be the result of calling one of the methods on the `Test` object shown below.
+
+*   The first argument, `details`, is used to specify the reason for the test result.
+  It is required for `FAIL`, `OPTIONAL` (Not Implemented), or `NA` (Not Applicable), and is recommended for all cases other than a straightforward `PASS`.
+
+*   The second argument, `link`, is optional. It may be used to specify a link to more information, such as to a sub-heading on one of the NMOS Wiki [Specifications](https://github.com/AMWA-TV/nmos/wiki/Specifications) pages.
+  It is recommended especially to provide further explanation of the effect of an `OPTIONAL` feature being unimplemented.
+
+Examples of each result are included below:
+
+```python
+from .TestResult import Test
+
+def test_my_stuff(self, test):
+    """My test description"""
+
+    # Test code
+    if test_passed:
+        return test.PASS()
+    elif test_failed:
+        return test.FAIL("Reason for failure")
+    elif test_warning:
+        return test.WARNING("Reason the API configuration or response is not recommended")
+    elif test_disabled:
+        return test.DISABLED("Explanation of why the test is disabled and e.g. how to change the test suite "
+                             "config to allow it to be run")
+    elif test_could_not_test:
+        return test.UNCLEAR("Explanation of what prior responses prevented this test being run")
+    elif test_not_implemented:
+        return test.OPTIONAL("Explanation of what wasn't implemented, and why you might require it",
+                             "https://github.com/AMWA-TV/nmos/wiki/Specifications#what-is-required-vs-optional")
+    elif test_manual:
+        return test.MANUAL("Explanation of why the test is not (yet) tested automatically, and e.g. how to "
+                           "run it manually")
+    elif test_not_applicable:
+        return test.NA("Explanation of why the test is not applicable, e.g. due to the version of the "
+                       "specification being tested")
+```
+
+The following methods may be of use within a given test definition.
+
+**Requesting from an API**
+```python
+# All keyword parameters are optional
+# Where 'json' is the body of the request in json and 'data' is the body as url encoded form data
+self.do_request(method, url, json=json, data=data, headers=headers, auth=auth)
+```
+Returns a tuple of the request status (True/False) and a Requests library Response object.
+
+**Testing an API's response**
+```python
+self.check_response(schema, method, response)
+```
+Return a tuple of the test status (True/False) and a string indicating the error in the case this is False.
+
+**Accessing response schemas**
+```python
+self.get_schema(api_name, method, path, status_code)
+```
+Returns a JSON schema, or None if it is unavailable.
+
+**Validating a JSON schema**
+```python
+self.validate_schema(payload, schema)
+```
+Raises an exception upon validation failure.
+
+## Testing a New Specification
+
+When adding tests for a completely new API, the first set of basic tests have already been written for you. Provided a specification is available in the standard NMOS layout (using RAML 1.0), the test suite can automatically download and interpret it. Simply create a new test file which looks like the following:
+
+```python
+from .GenericTest import GenericTest
+
+
+class MyNewSpecTest(GenericTest):
+    """
+    Runs MyNewSpecTest
+    """
+    def __init__(self, apis):
+        GenericTest.__init__(self, apis)
+```
FROM ubuntu:bionic

WORKDIR /home/nmos-testing
ADD . .

<<<<<<< HEAD
RUN apt-get update \
    && export DEBIAN_FRONTEND=noninteractive \
    && apt-get install -y wget \
    && wget https://deb.nodesource.com/setup_14.x \
    && chmod 755 setup_14.x \
    && /home/nmos-testing/setup_14.x \
    && apt-get install -y --no-install-recommends \
    gcc openssl libssl-dev wget ca-certificates avahi-daemon avahi-utils libnss-mdns libavahi-compat-libdnssd-dev \
    python3 python3-pip python3-dev nodejs \
    procps ldnsutils libidn11 git coreutils curl bsdmainutils \
    && pip3 install setuptools wheel \
    && pip3 install -r requirements.txt \
    && mkdir -p /config \
    && mv nmostesting/Config.py /config/Config.py \
    && ln -s /config/Config.py nmostesting/Config.py \
    && cd testssl \
    && wget https://github.com/drwetter/testssl.sh/archive/3.0rc5.tar.gz \
    && tar -xvzf 3.0rc5.tar.gz --strip-components=1 \
    && rm 3.0rc5.tar.gz \
    && npm config set unsafe-perm true \
    && npm install -g AMWA-TV/sdpoker#v0.2.0 \
    && rm /home/nmos-testing/setup_14.x \
    && apt-get remove -y wget \
    && apt-get clean -y --no-install-recommends \
    && apt-get autoclean -y --no-install-recommends \
    && apt-get autoremove -y \
    && rm -rf /var/lib/apt/lists/* 
=======
RUN apk update \
 && apk add bash gcc musl-dev linux-headers git libffi-dev openssl-dev procps drill git coreutils libidn nodejs npm \
 && rm -rf /var/cache/apk/* \
 && pip3 install -r requirements.txt \
 && mkdir -p /config \
 && cp nmostesting/UserConfig.example.py /config/UserConfig.py \
 && ln -s /config/UserConfig.py nmostesting/UserConfig.py \
 && cd testssl \
 && wget https://github.com/drwetter/testssl.sh/archive/3.0.2.tar.gz \
 && tar -xvzf 3.0.2.tar.gz --strip-components=1 \
 && rm 3.0.2.tar.gz \
 && npm config set unsafe-perm true \
 && npm install -g AMWA-TV/sdpoker#v0.2.0
>>>>>>> 20681b5b

VOLUME /config

ENTRYPOINT ["python3"]
CMD ["nmos-test.py"]<|MERGE_RESOLUTION|>--- conflicted
+++ resolved
@@ -3,7 +3,6 @@
 WORKDIR /home/nmos-testing
 ADD . .
 
-<<<<<<< HEAD
 RUN apt-get update \
     && export DEBIAN_FRONTEND=noninteractive \
     && apt-get install -y wget \
@@ -17,12 +16,12 @@
     && pip3 install setuptools wheel \
     && pip3 install -r requirements.txt \
     && mkdir -p /config \
-    && mv nmostesting/Config.py /config/Config.py \
-    && ln -s /config/Config.py nmostesting/Config.py \
+    && cp nmostesting/UserConfig.example.py /config/UserConfig.py \
+    && ln -s /config/UserConfig.py nmostesting/UserConfig.py \
     && cd testssl \
-    && wget https://github.com/drwetter/testssl.sh/archive/3.0rc5.tar.gz \
-    && tar -xvzf 3.0rc5.tar.gz --strip-components=1 \
-    && rm 3.0rc5.tar.gz \
+    && wget https://github.com/drwetter/testssl.sh/archive/3.0.2.tar.gz \
+    && tar -xvzf 3.0.2.tar.gz --strip-components=1 \
+    && rm 3.0.2.tar.gz \
     && npm config set unsafe-perm true \
     && npm install -g AMWA-TV/sdpoker#v0.2.0 \
     && rm /home/nmos-testing/setup_14.x \
@@ -31,21 +30,6 @@
     && apt-get autoclean -y --no-install-recommends \
     && apt-get autoremove -y \
     && rm -rf /var/lib/apt/lists/* 
-=======
-RUN apk update \
- && apk add bash gcc musl-dev linux-headers git libffi-dev openssl-dev procps drill git coreutils libidn nodejs npm \
- && rm -rf /var/cache/apk/* \
- && pip3 install -r requirements.txt \
- && mkdir -p /config \
- && cp nmostesting/UserConfig.example.py /config/UserConfig.py \
- && ln -s /config/UserConfig.py nmostesting/UserConfig.py \
- && cd testssl \
- && wget https://github.com/drwetter/testssl.sh/archive/3.0.2.tar.gz \
- && tar -xvzf 3.0.2.tar.gz --strip-components=1 \
- && rm 3.0.2.tar.gz \
- && npm config set unsafe-perm true \
- && npm install -g AMWA-TV/sdpoker#v0.2.0
->>>>>>> 20681b5b
 
 VOLUME /config
 

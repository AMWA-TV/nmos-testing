--- conflicted
+++ resolved
@@ -1,344 +1,334 @@
-# Copyright (C) 2018 Riedel Communications GmbH & Co. KG
-#
-# Modifications Copyright 2018 British Broadcasting Corporation
-#
-# Licensed under the Apache License, Version 2.0 (the "License");
-# you may not use this file except in compliance with the License.
-# You may obtain a copy of the License at
-#
-#     http://www.apache.org/licenses/LICENSE-2.0
-#
-# Unless required by applicable law or agreed to in writing, software
-# distributed under the License is distributed on an "AS IS" BASIS,
-# WITHOUT WARRANTIES OR CONDITIONS OF ANY KIND, either express or implied.
-# See the License for the specific language governing permissions and
-# limitations under the License.
-
-from flask import Flask, render_template, flash, request, make_response
-from wtforms import Form, validators, StringField, SelectField, IntegerField, HiddenField, FormField, FieldList
-from Registry import NUM_REGISTRIES, REGISTRIES, REGISTRY_API
-from GenericTest import NMOSInitException
-from Node import NODE, NODE_API
-from Config import CACHE_PATH, SPECIFICATIONS, ENABLE_DNS_SD, DNS_SD_MODE
-from DNS import DNS
-from datetime import datetime, timedelta
-
-import git
-import os
-import json
-import copy
-import pickle
-import threading
-import sys
-import platform
-
-import IS0401Test
-import IS0402Test
-import IS0403Test
-import IS0501Test
-import IS0502Test
-import IS0601Test
-import IS0701Test
-import IS0801Test
-
-FLASK_APPS = []
-DNS_SERVER = None
-
-core_app = Flask(__name__)
-core_app.debug = False
-core_app.config['SECRET_KEY'] = 'nmos-interop-testing-jtnm'
-core_app.config['TEST_ACTIVE'] = False
-core_app.register_blueprint(NODE_API)  # Dependency for IS0401Test
-
-for instance in range(NUM_REGISTRIES):
-    reg_app = Flask(__name__)
-    reg_app.debug = False
-    reg_app.config['REGISTRY_INSTANCE'] = instance
-    reg_app.register_blueprint(REGISTRY_API)  # Dependency for IS0401Test
-    FLASK_APPS.append(reg_app)
-
-
-# Definitions of each set of tests made available from the dropdowns
-TEST_DEFINITIONS = {
-    "IS-04-01": {
-        "name": "IS-04 Node API",
-        "specs": [{
-            "spec_key": "is-04",
-            "api_key": "node"
-        }],
-        "class": IS0401Test.IS0401Test
-    },
-    "IS-04-02": {
-        "name": "IS-04 Registry APIs",
-        "specs": [{
-            "spec_key": "is-04",
-            "api_key": "registration"
-        }, {
-            "spec_key": "is-04",
-            "api_key": "query"
-        }],
-        "class": IS0402Test.IS0402Test
-    },
-    "IS-04-03": {
-        "name": "IS-04 Node API (Peer to Peer)",
-        "specs": [{
-            "spec_key": "is-04",
-            "api_key": "node"
-        }],
-        "class": IS0403Test.IS0403Test
-    },
-    "IS-05-01": {
-        "name": "IS-05 Connection Management API",
-        "specs": [{
-            "spec_key": 'is-05',
-            "api_key": "connection"
-        }],
-        "class": IS0501Test.IS0501Test
-    },
-    "IS-05-02": {
-        "name": "IS-05 Interaction with Node API",
-        "specs": [{
-            "spec_key": "is-04",
-            "api_key": "node"
-        }, {
-            "spec_key": "is-05",
-            "api_key": "connection"
-        }],
-        "class": IS0502Test.IS0502Test
-    },
-    "IS-06-01": {
-        "name": "IS-06 Network Control API",
-        "specs": [{
-            "spec_key": 'is-06',
-            "api_key": "netctrl"
-        }],
-        "class": IS0601Test.IS0601Test
-    },
-    "IS-07-01": {
-        "name": "IS-07 Event & Tally API",
-        "specs": [{
-            "spec_key": 'is-07',
-            "api_key": "events"
-        }],
-        "class": IS0701Test.IS0701Test
-    },
-    "IS-08-01": {
-        "name": "IS-08 Channel Mapping API",
-        "specs": [{
-            "spec_key": 'is-08',
-            "api_key": "channelmapping"
-        }],
-        "class": IS0801Test.IS0801Test
-    }
-}
-
-
-def enumerate_tests(class_def):
-    tests = []
-    for method_name in dir(class_def):
-        if method_name.startswith("test_"):
-            method = getattr(class_def, method_name)
-            if callable(method):
-                tests.append(method_name)
-    return tests
-
-
-class NonValidatingSelectField(SelectField):
-    def pre_validate(self, form):
-        pass
-
-
-class EndpointForm(Form):
-    ip = StringField(label="IP:", validators=[validators.IPAddress(message="Please enter a valid IPv4 address."),
-                                              validators.optional()])
-    port = IntegerField(label="Port:", validators=[validators.NumberRange(min=0, max=65535,
-                                                                          message="Please enter a valid port number "
-                                                                                  "(0-65535)."),
-                                                   validators.optional()])
-    version = NonValidatingSelectField(label="API Version:", choices=[("v1.0", "v1.0"),
-                                                                      ("v1.1", "v1.1"),
-                                                                      ("v1.2", "v1.2"),
-                                                                      ("v1.3", "v1.3")])
-
-
-class DataForm(Form):
-    # Define the primary test selection dropdown
-    test_choices = [(test_id, TEST_DEFINITIONS[test_id]["name"]) for test_id in TEST_DEFINITIONS]
-    test_choices = sorted(test_choices, key=lambda x: x[0])
-    test = SelectField(label="Select test:", choices=test_choices)
-
-    # Determine how many sets of IP/Port/Version to display at most
-    specs_per_test = [(test_id, TEST_DEFINITIONS[test_id]["specs"]) for test_id in TEST_DEFINITIONS]
-    specs_per_test = sorted(specs_per_test, key=lambda x: x[0])
-    max_endpoints = 0
-    for spec in specs_per_test:
-        if len(spec) > max_endpoints:
-            max_endpoints = len(spec)
-    endpoints = FieldList(FormField(EndpointForm, label=""), min_entries=max_endpoints)
-
-    # Define the secondary test selection dropdown
-    test_selection = NonValidatingSelectField(label="Test Selection:", choices=[("all", "all"),
-                                                                                ("auto", "auto")])
-
-    # Hide test data in the web form for dynamic modification of behaviour
-    test_data = {}
-    for test_id in TEST_DEFINITIONS:
-        test_data[test_id] = copy.deepcopy(TEST_DEFINITIONS[test_id])
-        test_data[test_id].pop("class")
-        test_data[test_id]["tests"] = ["all", "auto"] + enumerate_tests(TEST_DEFINITIONS[test_id]["class"])
-
-    hidden_options = HiddenField(default=max_endpoints)
-    hidden_tests = HiddenField(default=json.dumps(test_data))
-    hidden_specs = HiddenField(default=json.dumps(SPECIFICATIONS))
-
-
-# Index page
-@core_app.route('/', methods=["GET", "POST"])
-def index_page():
-    form = DataForm(request.form)
-    if request.method == "POST" and not core_app.config['TEST_ACTIVE']:
-        if form.validate():
-            test = request.form["test"]
-            if test in TEST_DEFINITIONS:
-                test_def = TEST_DEFINITIONS[test]
-                apis = {}
-                spec_count = 0
-                for spec in test_def["specs"]:
-                    ip = request.form["endpoints-{}-ip".format(spec_count)]
-                    port = request.form["endpoints-{}-port".format(spec_count)]
-                    version = request.form["endpoints-{}-version".format(spec_count)]
-                    base_url = "http://{}:{}".format(ip, str(port))
-
-                    spec_key = spec["spec_key"]
-                    api_key = spec["api_key"]
-                    apis[api_key] = {
-                        "raml": SPECIFICATIONS[spec_key]["apis"][api_key]["raml"],
-                        "base_url": base_url,
-                        "url": "{}/x-nmos/{}/{}/".format(base_url, api_key, version),
-                        "spec_path": CACHE_PATH + '/' + spec_key,
-                        "version": version,
-                        "spec": None  # Used inside GenericTest
-                    }
-
-                    spec_count += 1
-
-                test_selection = request.form["test_selection"]
-
-                # Instantiate the test class
-                test_obj = None
-                try:
-<<<<<<< HEAD
-                    result = test_obj.run_tests(test_selection)
-                except Exception as ex:
-                    print(" * ERROR: {}".format(ex))
-                    raise ex
-                finally:
-                    core_app.config['TEST_ACTIVE'] = False
-                r = make_response(render_template("result.html", url=base_url, test=test_def["name"], result=result))
-                r.headers['Cache-Control'] = 'no-cache, no-store'
-                return r
-=======
-                    if test == "IS-04-01":
-                        # This test has an unusual constructor as it requires a registry instance
-                        test_obj = test_def["class"](apis, REGISTRIES, NODE, DNS_SERVER)
-                    else:
-                        test_obj = test_def["class"](apis)
-                except NMOSInitException as e:
-                    flash("Error: " + str(e))
-
-                if test_obj:
-                    core_app.config['TEST_ACTIVE'] = True
-                    try:
-                        result = test_obj.run_tests(test_selection)
-                    except Exception as ex:
-                        print(" * ERROR: {}".format(ex))
-                        raise ex
-                    finally:
-                        core_app.config['TEST_ACTIVE'] = False
-                    return render_template("result.html", url=base_url, test=test_def["name"], result=result)
->>>>>>> 9a087c32
-            else:
-                flash("Error: This test definition does not exist")
-        else:
-            flash("Error: {}".format(form.errors))
-    elif request.method == "POST":
-        flash("Error: A test is currently in progress. Please wait until it has completed or restart the testing tool.")
-
-    r = make_response(render_template("index.html", form=form))
-    r.headers['Cache-Control'] = 'no-cache, no-store'
-    return r
-
-if __name__ == '__main__':
-    if ENABLE_DNS_SD and DNS_SD_MODE == "unicast":
-        is_admin = False
-        if platform.system() == "Windows":
-            from ctypes import windll
-            if windll.shell32.IsUserAnAdmin():
-                is_admin = True
-        elif os.geteuid() == 0:
-            is_admin = True
-        if not is_admin:
-            print(" * ERROR: In order to test DNS-SD in unicast mode, the test suite must be run with elevated permissions")
-            sys.exit(1)
-
-    print(" * Initialising specification repositories...")
-
-    if not os.path.exists(CACHE_PATH):
-        os.makedirs(CACHE_PATH)
-
-    # Prevent re-pulling of the spec repos too frequently
-    time_now = datetime.now()
-    last_pull_file = os.path.join(CACHE_PATH + "/last_pull")
-    last_pull_time = time_now - timedelta(hours=1)
-    update_last_pull = False
-    if os.path.exists(last_pull_file):
-        try:
-            with open(last_pull_file, "rb") as f:
-                last_pull_time = pickle.load(f)
-        except Exception as e:
-            print(" * ERROR: Unable to load last pull time for cache: {}".format(e))
-
-    for repo_key, repo_data in SPECIFICATIONS.items():
-        path = os.path.join(CACHE_PATH + '/' + repo_key)
-        if not os.path.exists(path):
-            print(" * Initialising repository '{}'".format(repo_data["repo"]))
-            repo = git.Repo.clone_from('https://github.com/AMWA-TV/' + repo_data["repo"] + '.git', path)
-            update_last_pull = True
-        else:
-            repo = git.Repo(path)
-            repo.git.reset('--hard')
-            # Only pull if we haven't in the last hour
-            if (last_pull_time + timedelta(hours=1)) <= time_now:
-                print(" * Pulling latest files for repository '{}'".format(repo_data["repo"]))
-                try:
-                    repo.remotes.origin.pull()
-                    update_last_pull = True
-                except Exception as e:
-                    print(" * ERROR: Unable to update repository '{}'. If the problem persists, "
-                          "please delete the '{}' directory".format(repo_data["repo"], CACHE_PATH))
-
-    if update_last_pull:
-        try:
-            with open(last_pull_file, "wb") as f:
-                pickle.dump(time_now, f)
-        except Exception as e:
-            print(" * ERROR: Unable to write last pull time to file: {}".format(e))
-
-    print(" * Initialisation complete")
-
-    port = 5001
-    for app in FLASK_APPS:
-        t = threading.Thread(target=app.run, kwargs={'host': '0.0.0.0', 'port': port, 'threaded': True})
-        t.daemon = True
-        t.start()
-        port += 1
-
-    if ENABLE_DNS_SD and DNS_SD_MODE == "unicast":
-        DNS_SERVER = DNS()
-
-    # This call will block until interrupted
-    core_app.run(host='0.0.0.0', port=5000, threaded=True)
-
-    print(" * Exiting")
-    if DNS_SERVER:
-        DNS_SERVER.stop()
+# Copyright (C) 2018 Riedel Communications GmbH & Co. KG
+#
+# Modifications Copyright 2018 British Broadcasting Corporation
+#
+# Licensed under the Apache License, Version 2.0 (the "License");
+# you may not use this file except in compliance with the License.
+# You may obtain a copy of the License at
+#
+#     http://www.apache.org/licenses/LICENSE-2.0
+#
+# Unless required by applicable law or agreed to in writing, software
+# distributed under the License is distributed on an "AS IS" BASIS,
+# WITHOUT WARRANTIES OR CONDITIONS OF ANY KIND, either express or implied.
+# See the License for the specific language governing permissions and
+# limitations under the License.
+
+from flask import Flask, render_template, flash, request, make_response
+from wtforms import Form, validators, StringField, SelectField, IntegerField, HiddenField, FormField, FieldList
+from Registry import NUM_REGISTRIES, REGISTRIES, REGISTRY_API
+from GenericTest import NMOSInitException
+from Node import NODE, NODE_API
+from Config import CACHE_PATH, SPECIFICATIONS, ENABLE_DNS_SD, DNS_SD_MODE
+from DNS import DNS
+from datetime import datetime, timedelta
+
+import git
+import os
+import json
+import copy
+import pickle
+import threading
+import sys
+import platform
+
+import IS0401Test
+import IS0402Test
+import IS0403Test
+import IS0501Test
+import IS0502Test
+import IS0601Test
+import IS0701Test
+import IS0801Test
+
+FLASK_APPS = []
+DNS_SERVER = None
+
+core_app = Flask(__name__)
+core_app.debug = False
+core_app.config['SECRET_KEY'] = 'nmos-interop-testing-jtnm'
+core_app.config['TEST_ACTIVE'] = False
+core_app.register_blueprint(NODE_API)  # Dependency for IS0401Test
+
+for instance in range(NUM_REGISTRIES):
+    reg_app = Flask(__name__)
+    reg_app.debug = False
+    reg_app.config['REGISTRY_INSTANCE'] = instance
+    reg_app.register_blueprint(REGISTRY_API)  # Dependency for IS0401Test
+    FLASK_APPS.append(reg_app)
+
+
+# Definitions of each set of tests made available from the dropdowns
+TEST_DEFINITIONS = {
+    "IS-04-01": {
+        "name": "IS-04 Node API",
+        "specs": [{
+            "spec_key": "is-04",
+            "api_key": "node"
+        }],
+        "class": IS0401Test.IS0401Test
+    },
+    "IS-04-02": {
+        "name": "IS-04 Registry APIs",
+        "specs": [{
+            "spec_key": "is-04",
+            "api_key": "registration"
+        }, {
+            "spec_key": "is-04",
+            "api_key": "query"
+        }],
+        "class": IS0402Test.IS0402Test
+    },
+    "IS-04-03": {
+        "name": "IS-04 Node API (Peer to Peer)",
+        "specs": [{
+            "spec_key": "is-04",
+            "api_key": "node"
+        }],
+        "class": IS0403Test.IS0403Test
+    },
+    "IS-05-01": {
+        "name": "IS-05 Connection Management API",
+        "specs": [{
+            "spec_key": 'is-05',
+            "api_key": "connection"
+        }],
+        "class": IS0501Test.IS0501Test
+    },
+    "IS-05-02": {
+        "name": "IS-05 Interaction with Node API",
+        "specs": [{
+            "spec_key": "is-04",
+            "api_key": "node"
+        }, {
+            "spec_key": "is-05",
+            "api_key": "connection"
+        }],
+        "class": IS0502Test.IS0502Test
+    },
+    "IS-06-01": {
+        "name": "IS-06 Network Control API",
+        "specs": [{
+            "spec_key": 'is-06',
+            "api_key": "netctrl"
+        }],
+        "class": IS0601Test.IS0601Test
+    },
+    "IS-07-01": {
+        "name": "IS-07 Event & Tally API",
+        "specs": [{
+            "spec_key": 'is-07',
+            "api_key": "events"
+        }],
+        "class": IS0701Test.IS0701Test
+    },
+    "IS-08-01": {
+        "name": "IS-08 Channel Mapping API",
+        "specs": [{
+            "spec_key": 'is-08',
+            "api_key": "channelmapping"
+        }],
+        "class": IS0801Test.IS0801Test
+    }
+}
+
+
+def enumerate_tests(class_def):
+    tests = []
+    for method_name in dir(class_def):
+        if method_name.startswith("test_"):
+            method = getattr(class_def, method_name)
+            if callable(method):
+                tests.append(method_name)
+    return tests
+
+
+class NonValidatingSelectField(SelectField):
+    def pre_validate(self, form):
+        pass
+
+
+class EndpointForm(Form):
+    ip = StringField(label="IP:", validators=[validators.IPAddress(message="Please enter a valid IPv4 address."),
+                                              validators.optional()])
+    port = IntegerField(label="Port:", validators=[validators.NumberRange(min=0, max=65535,
+                                                                          message="Please enter a valid port number "
+                                                                                  "(0-65535)."),
+                                                   validators.optional()])
+    version = NonValidatingSelectField(label="API Version:", choices=[("v1.0", "v1.0"),
+                                                                      ("v1.1", "v1.1"),
+                                                                      ("v1.2", "v1.2"),
+                                                                      ("v1.3", "v1.3")])
+
+
+class DataForm(Form):
+    # Define the primary test selection dropdown
+    test_choices = [(test_id, TEST_DEFINITIONS[test_id]["name"]) for test_id in TEST_DEFINITIONS]
+    test_choices = sorted(test_choices, key=lambda x: x[0])
+    test = SelectField(label="Select test:", choices=test_choices)
+
+    # Determine how many sets of IP/Port/Version to display at most
+    specs_per_test = [(test_id, TEST_DEFINITIONS[test_id]["specs"]) for test_id in TEST_DEFINITIONS]
+    specs_per_test = sorted(specs_per_test, key=lambda x: x[0])
+    max_endpoints = 0
+    for spec in specs_per_test:
+        if len(spec) > max_endpoints:
+            max_endpoints = len(spec)
+    endpoints = FieldList(FormField(EndpointForm, label=""), min_entries=max_endpoints)
+
+    # Define the secondary test selection dropdown
+    test_selection = NonValidatingSelectField(label="Test Selection:", choices=[("all", "all"),
+                                                                                ("auto", "auto")])
+
+    # Hide test data in the web form for dynamic modification of behaviour
+    test_data = {}
+    for test_id in TEST_DEFINITIONS:
+        test_data[test_id] = copy.deepcopy(TEST_DEFINITIONS[test_id])
+        test_data[test_id].pop("class")
+        test_data[test_id]["tests"] = ["all", "auto"] + enumerate_tests(TEST_DEFINITIONS[test_id]["class"])
+
+    hidden_options = HiddenField(default=max_endpoints)
+    hidden_tests = HiddenField(default=json.dumps(test_data))
+    hidden_specs = HiddenField(default=json.dumps(SPECIFICATIONS))
+
+
+# Index page
+@core_app.route('/', methods=["GET", "POST"])
+def index_page():
+    form = DataForm(request.form)
+    if request.method == "POST" and not core_app.config['TEST_ACTIVE']:
+        if form.validate():
+            test = request.form["test"]
+            if test in TEST_DEFINITIONS:
+                test_def = TEST_DEFINITIONS[test]
+                apis = {}
+                spec_count = 0
+                for spec in test_def["specs"]:
+                    ip = request.form["endpoints-{}-ip".format(spec_count)]
+                    port = request.form["endpoints-{}-port".format(spec_count)]
+                    version = request.form["endpoints-{}-version".format(spec_count)]
+                    base_url = "http://{}:{}".format(ip, str(port))
+
+                    spec_key = spec["spec_key"]
+                    api_key = spec["api_key"]
+                    apis[api_key] = {
+                        "raml": SPECIFICATIONS[spec_key]["apis"][api_key]["raml"],
+                        "base_url": base_url,
+                        "url": "{}/x-nmos/{}/{}/".format(base_url, api_key, version),
+                        "spec_path": CACHE_PATH + '/' + spec_key,
+                        "version": version,
+                        "spec": None  # Used inside GenericTest
+                    }
+
+                    spec_count += 1
+
+                test_selection = request.form["test_selection"]
+
+                # Instantiate the test class
+                test_obj = None
+                try:
+                    if test == "IS-04-01":
+                        # This test has an unusual constructor as it requires a registry instance
+                        test_obj = test_def["class"](apis, REGISTRIES, NODE, DNS_SERVER)
+                    else:
+                        test_obj = test_def["class"](apis)
+                except NMOSInitException as e:
+                    flash("Error: " + str(e))
+
+                if test_obj:
+                    core_app.config['TEST_ACTIVE'] = True
+                    try:
+                        result = test_obj.run_tests(test_selection)
+                    except Exception as ex:
+                        print(" * ERROR: {}".format(ex))
+                        raise ex
+                    finally:
+                        core_app.config['TEST_ACTIVE'] = False
+                    r = make_response(render_template("result.html", url=base_url, test=test_def["name"], result=result))
+                    r.headers['Cache-Control'] = 'no-cache, no-store'
+                    return r
+            else:
+                flash("Error: This test definition does not exist")
+        else:
+            flash("Error: {}".format(form.errors))
+    elif request.method == "POST":
+        flash("Error: A test is currently in progress. Please wait until it has completed or restart the testing tool.")
+
+    r = make_response(render_template("index.html", form=form))
+    r.headers['Cache-Control'] = 'no-cache, no-store'
+    return r
+
+if __name__ == '__main__':
+    if ENABLE_DNS_SD and DNS_SD_MODE == "unicast":
+        is_admin = False
+        if platform.system() == "Windows":
+            from ctypes import windll
+            if windll.shell32.IsUserAnAdmin():
+                is_admin = True
+        elif os.geteuid() == 0:
+            is_admin = True
+        if not is_admin:
+            print(" * ERROR: In order to test DNS-SD in unicast mode, the test suite must be run with elevated permissions")
+            sys.exit(1)
+
+    print(" * Initialising specification repositories...")
+
+    if not os.path.exists(CACHE_PATH):
+        os.makedirs(CACHE_PATH)
+
+    # Prevent re-pulling of the spec repos too frequently
+    time_now = datetime.now()
+    last_pull_file = os.path.join(CACHE_PATH + "/last_pull")
+    last_pull_time = time_now - timedelta(hours=1)
+    update_last_pull = False
+    if os.path.exists(last_pull_file):
+        try:
+            with open(last_pull_file, "rb") as f:
+                last_pull_time = pickle.load(f)
+        except Exception as e:
+            print(" * ERROR: Unable to load last pull time for cache: {}".format(e))
+
+    for repo_key, repo_data in SPECIFICATIONS.items():
+        path = os.path.join(CACHE_PATH + '/' + repo_key)
+        if not os.path.exists(path):
+            print(" * Initialising repository '{}'".format(repo_data["repo"]))
+            repo = git.Repo.clone_from('https://github.com/AMWA-TV/' + repo_data["repo"] + '.git', path)
+            update_last_pull = True
+        else:
+            repo = git.Repo(path)
+            repo.git.reset('--hard')
+            # Only pull if we haven't in the last hour
+            if (last_pull_time + timedelta(hours=1)) <= time_now:
+                print(" * Pulling latest files for repository '{}'".format(repo_data["repo"]))
+                try:
+                    repo.remotes.origin.pull()
+                    update_last_pull = True
+                except Exception as e:
+                    print(" * ERROR: Unable to update repository '{}'. If the problem persists, "
+                          "please delete the '{}' directory".format(repo_data["repo"], CACHE_PATH))
+
+    if update_last_pull:
+        try:
+            with open(last_pull_file, "wb") as f:
+                pickle.dump(time_now, f)
+        except Exception as e:
+            print(" * ERROR: Unable to write last pull time to file: {}".format(e))
+
+    print(" * Initialisation complete")
+
+    port = 5001
+    for app in FLASK_APPS:
+        t = threading.Thread(target=app.run, kwargs={'host': '0.0.0.0', 'port': port, 'threaded': True})
+        t.daemon = True
+        t.start()
+        port += 1
+
+    if ENABLE_DNS_SD and DNS_SD_MODE == "unicast":
+        DNS_SERVER = DNS()
+
+    # This call will block until interrupted
+    core_app.run(host='0.0.0.0', port=5000, threaded=True)
+
+    print(" * Exiting")
+    if DNS_SERVER:
+        DNS_SERVER.stop()
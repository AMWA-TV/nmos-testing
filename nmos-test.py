--- conflicted
+++ resolved
@@ -1,752 +1,19 @@
-# Copyright (C) 2019 Advanced Media Workflow Association
-#
-# Licensed under the Apache License, Version 2.0 (the "License");
-# you may not use this file except in compliance with the License.
-# You may obtain a copy of the License at
-#
-#     http://www.apache.org/licenses/LICENSE-2.0
-#
-# Unless required by applicable law or agreed to in writing, software
-# distributed under the License is distributed on an "AS IS" BASIS,
-# WITHOUT WARRANTIES OR CONDITIONS OF ANY KIND, either express or implied.
-# See the License for the specific language governing permissions and
-# limitations under the License.
-
-<<<<<<< HEAD
-from flask import Flask, render_template, flash, request, make_response
-from wtforms import Form, validators, StringField, SelectField, SelectMultipleField, IntegerField, HiddenField
-from wtforms import FormField, FieldList
-from Registry import NUM_REGISTRIES, REGISTRIES, REGISTRY_API
-from System import NUM_SYSTEMS, SYSTEMS, SYSTEM_API
-from GenericTest import NMOSInitException
-from TestResult import TestStates
-from Node import NODE, NODE_API
-from CRL import CRL, CRL_API
-from OCSP import OCSP, OCSP_API
-from Config import CACHE_PATH, SPECIFICATIONS, ENABLE_DNS_SD, DNS_SD_MODE, ENABLE_HTTPS, QUERY_API_HOST, QUERY_API_PORT
-from Config import CERTS_MOCKS, KEYS_MOCKS, PORT_BASE
-from DNS import DNS
-from datetime import datetime, timedelta
-from junit_xml import TestSuite, TestCase
-from enum import IntEnum
-from werkzeug.serving import WSGIRequestHandler
-from TestHelper import get_default_ip
-
-import git
-import os
-from requests.compat import json
-import copy
-import pickle
-import random
-import threading
-import sys
-import platform
-import argparse
-import time
-import traceback
-import inspect
-import ipaddress
-import socket
-import ssl
-import subprocess
-import pkgutil
-
-# Make ANSI escape character sequences (for producing coloured terminal text) work under Windows
-try:
-    import colorama
-    colorama.init()
-except ImportError:
-    pass
-
-import IS0401Test
-import IS0402Test
-import IS0403Test
-import IS0501Test
-import IS0502Test
-import IS0601Test
-import IS0701Test
-import IS0801Test
-import IS0802Test
-import IS0901Test
-import IS0902Test
-import IS1001Test
-import BCP00301Test
-import Config
-
-FLASK_APPS = []
-DNS_SERVER = None
-TOOL_VERSION = None
-
-CACHEBUSTER = random.randint(1, 10000)
-
-core_app = Flask(__name__)
-core_app.debug = False
-core_app.config['SECRET_KEY'] = 'nmos-interop-testing-jtnm'
-core_app.config['TEST_ACTIVE'] = False
-core_app.config['PORT'] = PORT_BASE
-core_app.config['SECURE'] = False
-core_app.register_blueprint(NODE_API)  # Dependency for IS0401Test
-FLASK_APPS.append(core_app)
-
-for instance in range(NUM_REGISTRIES):
-    reg_app = Flask(__name__)
-    reg_app.debug = False
-    reg_app.config['REGISTRY_INSTANCE'] = instance
-    reg_app.config['PORT'] = REGISTRIES[instance].port
-    reg_app.config['SECURE'] = ENABLE_HTTPS
-    reg_app.register_blueprint(REGISTRY_API)  # Dependency for IS0401Test
-    FLASK_APPS.append(reg_app)
-
-for instance in range(NUM_SYSTEMS):
-    sys_app = Flask(__name__)
-    sys_app.debug = False
-    sys_app.config['SYSTEM_INSTANCE'] = instance
-    sys_app.config['PORT'] = SYSTEMS[instance].port
-    sys_app.config['SECURE'] = ENABLE_HTTPS
-    sys_app.register_blueprint(SYSTEM_API)  # Dependency for IS0902Test
-    FLASK_APPS.append(sys_app)
-
-sender_app = Flask(__name__)
-sender_app.debug = False
-sender_app.config['PORT'] = NODE.port
-sender_app.config['SECURE'] = ENABLE_HTTPS
-sender_app.register_blueprint(NODE_API)  # Dependency for IS0401Test
-FLASK_APPS.append(sender_app)
-
-crl_app = Flask(__name__)
-crl_app.debug = False
-crl_app.config['PORT'] = CRL.port
-crl_app.config['SECURE'] = False
-crl_app.register_blueprint(CRL_API)  # CRL server
-FLASK_APPS.append(crl_app)
-
-ocsp_app = Flask(__name__)
-ocsp_app.debug = False
-ocsp_app.config['PORT'] = OCSP.port
-ocsp_app.config['SECURE'] = False
-ocsp_app.register_blueprint(OCSP_API)  # OCSP server
-FLASK_APPS.append(ocsp_app)
-
-# Definitions of each set of tests made available from the dropdowns
-TEST_DEFINITIONS = {
-    "IS-04-01": {
-        "name": "IS-04 Node API",
-        "specs": [{
-            "spec_key": "is-04",
-            "api_key": "node"
-        }],
-        "class": IS0401Test.IS0401Test
-    },
-    "IS-04-02": {
-        "name": "IS-04 Registry APIs",
-        "specs": [{
-            "spec_key": "is-04",
-            "api_key": "registration"
-        }, {
-            "spec_key": "is-04",
-            "api_key": "query"
-        }],
-        "class": IS0402Test.IS0402Test
-    },
-    "IS-04-03": {
-        "name": "IS-04 Node API (Peer to Peer)",
-        "specs": [{
-            "spec_key": "is-04",
-            "api_key": "node"
-        }],
-        "class": IS0403Test.IS0403Test
-    },
-    "IS-05-01": {
-        "name": "IS-05 Connection Management API",
-        "specs": [{
-            "spec_key": 'is-05',
-            "api_key": "connection"
-        }],
-        "class": IS0501Test.IS0501Test
-    },
-    "IS-05-02": {
-        "name": "IS-05 Interaction with Node API",
-        "specs": [{
-            "spec_key": "is-04",
-            "api_key": "node"
-        }, {
-            "spec_key": "is-05",
-            "api_key": "connection"
-        }],
-        "class": IS0502Test.IS0502Test
-    },
-    "IS-06-01": {
-        "name": "IS-06 Network Control API",
-        "specs": [{
-            "spec_key": 'is-06',
-            "api_key": "netctrl"
-        }],
-        "class": IS0601Test.IS0601Test
-    },
-    "IS-07-01": {
-        "name": "IS-07 Event & Tally API",
-        "specs": [{
-            "spec_key": 'is-07',
-            "api_key": "events"
-        }],
-        "class": IS0701Test.IS0701Test
-    },
-    "IS-08-01": {
-        "name": "IS-08 Channel Mapping API",
-        "specs": [{
-            "spec_key": 'is-08',
-            "api_key": "channelmapping"
-        }],
-        "class": IS0801Test.IS0801Test
-    },
-    "IS-08-02": {
-        "name": "IS-08 Interaction with Node API",
-        "specs": [{
-            "spec_key": 'is-08',
-            "api_key": "channelmapping"
-        }, {
-            "spec_key": "is-04",
-            "api_key": "node"
-        }],
-        "class": IS0802Test.IS0802Test
-    },
-    "IS-09-01": {
-        "name": "IS-09 System API",
-        "specs": [{
-            "spec_key": 'is-09',
-            "api_key": "system"
-        }],
-        "class": IS0901Test.IS0901Test
-    },
-    "IS-09-02": {
-        "name": "IS-09 System API Node Behaviour",
-        "specs": [{
-            "spec_key": 'is-09',
-            "api_key": "system"
-        }],
-        "class": IS0902Test.IS0902Test
-    },
-    "IS-10-01": {
-        "name": "IS-10 Authorization API",
-        "specs": [{
-            "spec_key": 'is-10',
-            "api_key": "auth"
-        }],
-        "class": IS1001Test.IS1001Test
-    },
-    "BCP-003-01": {
-        "name": "BCP-003-01 Secure API Communications",
-        "specs": [{
-            "spec_key": "bcp-003-01",
-            "api_key": "bcp-003-01"
-        }],
-        "class": BCP00301Test.BCP00301Test
-    }
-}
-
-
-def enumerate_tests(class_def, describe=False):
-    if describe:
-        tests = ["all: Runs all tests in the suite",
-                 "auto: Basic API tests derived directly from the specification RAML"]
-    else:
-        tests = ["all", "auto"]
-    for method_name in dir(class_def):
-        if method_name.startswith("test_"):
-            method = getattr(class_def, method_name)
-            if callable(method):
-                description = method_name
-                if describe:
-                    description += ": " + inspect.getdoc(method).replace('\n', ' ').replace('\r', '')
-                tests.append(description)
-    return tests
-
-
-class NonValidatingSelectField(SelectField):
-    def pre_validate(self, form):
-        pass
-
-
-class NonValidatingMultipleSelectField(SelectMultipleField):
-    def pre_validate(self, form):
-        pass
-
-
-class EndpointForm(Form):
-    host = StringField(label="IP/Hostname:", validators=[validators.optional()])
-    port = IntegerField(label="Port:", validators=[validators.NumberRange(min=0, max=65535,
-                                                                          message="Please enter a valid port number "
-                                                                                  "(0-65535)."),
-                                                   validators.optional()])
-    version = NonValidatingSelectField(label="API Version:", choices=[("v1.0", "v1.0"),
-                                                                      ("v1.1", "v1.1"),
-                                                                      ("v1.2", "v1.2"),
-                                                                      ("v1.3", "v1.3")])
-
-
-class DataForm(Form):
-    # Define the primary test selection dropdown
-    test_choices = [(test_id, TEST_DEFINITIONS[test_id]["name"]) for test_id in TEST_DEFINITIONS]
-    test_choices = sorted(test_choices, key=lambda x: x[0])
-    test = SelectField(label="Test Suite:", choices=test_choices)
-
-    # Determine how many sets of IP/Port/Version to display at most
-    specs_per_test = [(test_id, TEST_DEFINITIONS[test_id]["specs"]) for test_id in TEST_DEFINITIONS]
-    specs_per_test = sorted(specs_per_test, key=lambda x: x[0])
-    max_endpoints = 0
-    for spec in specs_per_test:
-        if len(spec) > max_endpoints:
-            max_endpoints = len(spec)
-    endpoints = FieldList(FormField(EndpointForm, label=""), min_entries=max_endpoints)
-
-    # Define the secondary test selection dropdown
-    test_selection = NonValidatingMultipleSelectField(label="Test Selection:", choices=[("all", "all"),
-                                                                                        ("auto", "auto")])
-
-    # Hide test data in the web form for dynamic modification of behaviour
-    test_data = {}
-    for test_id in TEST_DEFINITIONS:
-        test_data[test_id] = copy.deepcopy(TEST_DEFINITIONS[test_id])
-        test_data[test_id].pop("class")
-        test_data[test_id]["tests"] = enumerate_tests(TEST_DEFINITIONS[test_id]["class"])
-
-    hidden_options = HiddenField(default=max_endpoints)
-    hidden_tests = HiddenField(default=json.dumps(test_data))
-    hidden_specs = HiddenField(default=json.dumps(SPECIFICATIONS))
-
-
-# Index page
-@core_app.route('/', methods=["GET", "POST"])
-def index_page():
-    form = DataForm(request.form)
-    if request.method == "POST" and not core_app.config['TEST_ACTIVE']:
-        if form.validate():
-            test = request.form["test"]
-            try:
-                if test in TEST_DEFINITIONS:
-                    test_def = TEST_DEFINITIONS[test]
-                    endpoints = []
-                    for index, spec in enumerate(test_def["specs"]):
-                        host = request.form["endpoints-{}-host".format(index)]
-                        port = request.form["endpoints-{}-port".format(index)]
-                        version = request.form["endpoints-{}-version".format(index)]
-                        endpoints.append({"host": host, "port": port, "version": version})
-
-                    test_selection = request.form.getlist("test_selection")
-                    results = run_tests(test, endpoints, test_selection)
-                    json_output = format_test_results(results, endpoints, "json")
-                    for index, result in enumerate(results["result"]):
-                        results["result"][index] = result.output()
-                    r = make_response(render_template("result.html", form=form, urls=results["urls"],
-                                                      test=test_def["name"], result=results["result"],
-                                                      json=json_output, config=_export_config(),
-                                                      cachebuster=CACHEBUSTER))
-                    r.headers['Cache-Control'] = 'no-cache, no-store'
-                    return r
-                else:
-                    flash("Error: This test definition does not exist")
-            except Exception as e:
-                traceback.print_exc()
-                flash("Error: {}".format(e))
-        else:
-            flash("Error: {}".format(form.errors))
-    elif request.method == "POST":
-        print(" * Unable to start new test run. Time since current test run began: {}"
-              .format(timedelta(seconds=time.time() - core_app.config['TEST_ACTIVE'])))
-        flash("Error: A test is currently in progress. Please wait until it has completed or restart the testing tool.")
-
-    # Prepare configuration strings to display via the UI
-    protocol = "HTTP"
-    if ENABLE_HTTPS:
-        protocol = "HTTPS"
-    discovery_mode = None
-    if ENABLE_DNS_SD:
-        if DNS_SD_MODE == "multicast":
-            discovery_mode = "Multicast DNS"
-        elif DNS_SD_MODE == "unicast":
-            discovery_mode = "Unicast DNS"
-        else:
-            discovery_mode = "Invalid Configuration"
-    else:
-        discovery_mode = "Disabled (Using Query API {}:{})".format(QUERY_API_HOST, QUERY_API_PORT)
-
-    r = make_response(render_template("index.html", form=form, config={"discovery": discovery_mode,
-                                                                       "protocol": protocol},
-                                      cachebuster=CACHEBUSTER))
-    r.headers['Cache-Control'] = 'no-cache, no-store'
-    return r
-
-
-def run_tests(test, endpoints, test_selection=["all"]):
-    if test in TEST_DEFINITIONS:
-        test_def = TEST_DEFINITIONS[test]
-        protocol = "http"
-        if ENABLE_HTTPS:
-            protocol = "https"
-        apis = {}
-        tested_urls = []
-        for index, spec in enumerate(test_def["specs"]):
-            if endpoints[index]["host"] == "" or endpoints[index]["port"] == "":
-                raise NMOSInitException("All IP/Hostname and Port fields must be completed")
-            base_url = "{}://{}:{}".format(protocol, endpoints[index]["host"], str(endpoints[index]["port"]))
-            spec_key = spec["spec_key"]
-            api_key = spec["api_key"]
-            try:
-                ipaddress.ip_address(endpoints[index]["host"])
-                ip_address = endpoints[index]["host"]
-            except ValueError:
-                ip_address = socket.gethostbyname(endpoints[index]["host"])
-            apis[api_key] = {
-                "base_url": base_url,
-                "hostname": endpoints[index]["host"],
-                "ip": ip_address,
-                "port": int(endpoints[index]["port"]),
-                "url": "{}/x-nmos/{}/{}/".format(base_url, api_key, endpoints[index]["version"]),
-                "version": endpoints[index]["version"],
-                "spec": None  # Used inside GenericTest
-            }
-            tested_urls.append(apis[api_key]["url"])
-            if SPECIFICATIONS[spec_key]["repo"] is not None and api_key in SPECIFICATIONS[spec_key]["apis"]:
-                apis[api_key]["name"] = SPECIFICATIONS[spec_key]["apis"][api_key]["name"]
-                apis[api_key]["spec_path"] = CACHE_PATH + '/' + spec_key
-                apis[api_key]["raml"] = SPECIFICATIONS[spec_key]["apis"][api_key]["raml"]
-
-        # Instantiate the test class
-        if test == "IS-04-01":
-            # This test has an unusual constructor as it requires a registry instance
-            test_obj = test_def["class"](apis, REGISTRIES, NODE, DNS_SERVER)
-        elif test == "IS-09-02":
-            # This test has an unusual constructor as it requires a system api instance
-            test_obj = test_def["class"](apis, SYSTEMS, DNS_SERVER)
-        else:
-            test_obj = test_def["class"](apis)
-
-        core_app.config['TEST_ACTIVE'] = time.time()
-        try:
-            result = test_obj.run_tests(test_selection)
-        except Exception as ex:
-            print(" * ERROR: {}".format(ex))
-            raise ex
-        finally:
-            core_app.config['TEST_ACTIVE'] = False
-        return {"result": result, "def": test_def, "urls": tested_urls, "suite": test}
-    else:
-        raise NMOSInitException("This test definition does not exist")
-
-
-def init_spec_cache():
-    print(" * Initialising specification repositories...")
-
-    if not os.path.exists(CACHE_PATH):
-        os.makedirs(CACHE_PATH)
-
-    # Prevent re-pulling of the spec repos too frequently
-    time_now = datetime.now()
-    last_pull_file = os.path.join(CACHE_PATH + "/last_pull")
-    last_pull_time = time_now - timedelta(hours=1)
-    update_last_pull = False
-    if os.path.exists(last_pull_file):
-        try:
-            with open(last_pull_file, "rb") as f:
-                last_pull_time = pickle.load(f)
-        except Exception as e:
-            print(" * ERROR: Unable to load last pull time for cache: {}".format(e))
-
-    for repo_key, repo_data in SPECIFICATIONS.items():
-        path = os.path.join(CACHE_PATH + '/' + repo_key)
-        if repo_data["repo"] is None:
-            continue
-        if not os.path.exists(path):
-            print(" * Initialising repository '{}'".format(repo_data["repo"]))
-            repo = git.Repo.clone_from('https://github.com/AMWA-TV/' + repo_data["repo"] + '.git', path)
-            update_last_pull = True
-        else:
-            repo = git.Repo(path)
-            repo.git.reset('--hard')
-            # Only pull if we haven't in the last hour
-            if (last_pull_time + timedelta(hours=1)) <= time_now:
-                print(" * Pulling latest files for repository '{}'".format(repo_data["repo"]))
-                try:
-                    repo.remotes.origin.pull()
-                    update_last_pull = True
-                except Exception:
-                    print(" * ERROR: Unable to update repository '{}'. If the problem persists, "
-                          "please delete the '{}' directory".format(repo_data["repo"], CACHE_PATH))
-
-    if update_last_pull:
-        try:
-            with open(last_pull_file, "wb") as f:
-                pickle.dump(time_now, f)
-        except Exception as e:
-            print(" * ERROR: Unable to write last pull time to file: {}".format(e))
-
-    print(" * Initialisation complete")
-
-
-def _check_test_result(test_result, results):
-    if test_result is None:
-        print(
-            "The following results currently are being returned: {}"
-            .format([result.name for result in results["result"] if result != test_result])
-                )
-        raise AttributeError("""
-            None object returned as result from one of the tests. Please see the terminal output.
-        """)
-
-
-def _export_config():
-    current_config = {"VERSION": TOOL_VERSION}
-    for param in dir(Config):
-        if not param.startswith("__") and param != "SPECIFICATIONS":
-            current_config[param] = getattr(Config, param)
-    return current_config
-
-
-def format_test_results(results, endpoints, format):
-    formatted = None
-    total_time = 0
-    max_name_len = 0
-    for test_result in results["result"]:
-        _check_test_result(test_result, results)
-        total_time += test_result.elapsed_time
-        max_name_len = max(max_name_len, len(test_result.name))
-    if format == "json":
-        formatted = {"suite": results["suite"],
-                     "timestamp": time.time(),
-                     "duration": total_time,
-                     "results": [],
-                     "config": _export_config(),
-                     "endpoints": endpoints}
-        for test_result in results["result"]:
-            formatted["results"].append({
-                "name": test_result.name,
-                "state": str(test_result.state),
-                "detail": test_result.detail,
-                "duration": test_result.elapsed_time
-            })
-        formatted = json.dumps(formatted, sort_keys=True, indent=4)
-    elif format == "junit":
-        test_cases = []
-        for test_result in results["result"]:
-            test_case = TestCase(test_result.name, classname=results["suite"],
-                                 elapsed_sec=test_result.elapsed_time, timestamp=test_result.timestamp)
-            if test_result.name in args.ignore or test_result.state in [TestStates.DISABLED,
-                                                                        TestStates.UNCLEAR,
-                                                                        TestStates.MANUAL,
-                                                                        TestStates.NA,
-                                                                        TestStates.OPTIONAL]:
-                test_case.add_skipped_info(test_result.detail)
-            elif test_result.state in [TestStates.WARNING, TestStates.FAIL]:
-                test_case.add_failure_info(test_result.detail, failure_type=str(test_result.state))
-            elif test_result.state != TestStates.PASS:
-                test_case.add_error_info(test_result.detail, error_type=str(test_result.state))
-            test_cases.append(test_case)
-        formatted = TestSuite(results["def"]["name"] + ": " + ", ".join(results["urls"]), test_cases)
-    elif format == "console":
-        formatted = "\r\nPrinting test results for suite '{}' using API(s) '{}'\r\n" \
-                    .format(results["suite"], ", ".join(results["urls"]))
-        formatted += "----------------------------\r\n"
-        for test_result in results["result"]:
-            num_extra_dots = max_name_len - len(test_result.name)
-            formatted += "{} ...{} {}\r\n".format(test_result.name, ("." * num_extra_dots), str(test_result.state))
-        formatted += "----------------------------\r\n"
-        formatted += "Ran {} tests in ".format(len(results["result"])) + "{0:.3f}s".format(total_time) + "\r\n"
-    return formatted
-
-
-def identify_exit_code(results):
-    exit_code = ExitCodes.OK
-    for test_result in results["result"]:
-        if test_result.state == TestStates.FAIL:
-            exit_code = max(exit_code, ExitCodes.FAIL)
-        elif test_result.state == TestStates.WARNING:
-            exit_code = max(exit_code, ExitCodes.WARNING)
-    return exit_code
-
-
-def write_test_results(results, endpoints, args):
-    if args.output.endswith(".xml"):
-        formatted = format_test_results(results, endpoints, "junit")
-    else:
-        formatted = format_test_results(results, endpoints, "json")
-    with open(args.output, "w") as f:
-        if args.output.endswith(".xml"):
-            # pretty-print to help out Jenkins (and us humans), which struggles otherwise
-            TestSuite.to_file(f, [formatted], prettyprint=True)
-        else:
-            f.write(formatted)
-        print(" * Test results written to file: {}".format(args.output))
-    return identify_exit_code(results)
-
-
-def print_test_results(results, endpoints):
-    print(format_test_results(results, endpoints, "console"))
-    return identify_exit_code(results)
-
-
-def parse_arguments():
-    parser = argparse.ArgumentParser(description='NMOS Test Suite')
-    parser.add_argument('--list-suites', action='store_true', help="list available test suites")
-    parser.add_argument('--describe-suites', action='store_true', help="describe the available test suites")
-
-    subparsers = parser.add_subparsers()
-    suite_parser = subparsers.add_parser("suite", help="select a test suite to run tests from in non-interactive mode")
-    suite_parser.add_argument("suite",
-                              help="select a test suite to run tests from in non-interactive mode")
-    suite_parser.add_argument('--list-tests', action='store_true',
-                              help="list available tests for a given suite")
-    suite_parser.add_argument('--describe-tests', action='store_true',
-                              help="describe the available tests for a given suite")
-    suite_parser.add_argument('--selection', default="all",
-                              help="select a specific test to run, otherwise 'all' will be tested")
-    suite_parser.add_argument('--host', default=list(), nargs="*",
-                              help="space separated hostnames or IPs of the APIs under test")
-    suite_parser.add_argument('--port', default=list(), nargs="*", type=int,
-                              help="space separated ports of the APIs under test")
-    suite_parser.add_argument('--version', default=list(), nargs="*",
-                              help="space separated versions of the APIs under test")
-    suite_parser.add_argument('--ignore', default=list(), nargs="*",
-                              help="space separated test names to ignore the results from")
-    suite_parser.add_argument('--output', default=None,
-                              help="filename to save test results to (ending .xml or .json), otherwise print to stdout")
-
-    return parser.parse_args()
-
-
-def validate_args(args):
-    if args.list_suites:
-        for test_suite in sorted(TEST_DEFINITIONS):
-            print(test_suite)
-        sys.exit(ExitCodes.OK)
-    elif args.describe_suites:
-        for test_suite in sorted(TEST_DEFINITIONS):
-            print(test_suite + ": " + TEST_DEFINITIONS[test_suite]["name"])
-        sys.exit(ExitCodes.OK)
-
-    if "suite" in vars(args):
-        if args.suite not in TEST_DEFINITIONS:
-            print(" * ERROR: The requested test suite '{}' does not exist".format(args.suite))
-            sys.exit(ExitCodes.ERROR)
-        if args.list_tests:
-            tests = enumerate_tests(TEST_DEFINITIONS[args.suite]["class"])
-            for test_name in tests:
-                print(test_name)
-            sys.exit(ExitCodes.OK)
-        if args.describe_tests:
-            tests = enumerate_tests(TEST_DEFINITIONS[args.suite]["class"], describe=True)
-            for test_description in tests:
-                print(test_description)
-            sys.exit(ExitCodes.OK)
-        if args.selection and args.selection not in enumerate_tests(TEST_DEFINITIONS[args.suite]["class"]):
-            print(" * ERROR: Test with name '{}' does not exist in test definition '{}'"
-                  .format(args.selection, args.suite))
-            sys.exit(ExitCodes.ERROR)
-        if len(args.host) != len(args.port) or len(args.host) != len(args.version):
-            print(" * ERROR: Hostnames/IPs, ports and versions must contain the same number of elements")
-            sys.exit(ExitCodes.ERROR)
-        if len(args.host) != len(TEST_DEFINITIONS[args.suite]["specs"]):
-            print(" * ERROR: This test definition expects {} Hostnames/IP(s), port(s) and version(s)"
-                  .format(len(TEST_DEFINITIONS[args.suite]["specs"])))
-            sys.exit(ExitCodes.ERROR)
-        if args.output and not args.output.endswith("xml") and not args.output.endswith("json"):
-            print(" * ERROR: Output file must end with '.xml' or '.json'")
-            sys.exit(ExitCodes.ERROR)
-
-
-class PortLoggingHandler(WSGIRequestHandler):
-    def log(self, type, message, *args):
-        # Conform to Combined Log Format, replacing Referer with the Host header or the local server address
-        url_scheme = "http" if self.server.ssl_context is None else "https"
-        host = self.headers.get("Host", "{}:{}".format(self.server.server_address[0], self.server.server_address[1]))
-        referer = "{}://{}".format(url_scheme, host)
-        message += ' "{}" "{}"'.format(referer, self.headers.get("User-Agent", ""))
-        super().log(type, message, *args)
-
-
-def start_web_servers():
-    ctx = None
-    if ENABLE_HTTPS:
-        # ssl.create_default_context() provides options that broadly correspond to the requirements of BCP-003-01
-        ctx = ssl.create_default_context()
-        for cert, key in zip(CERTS_MOCKS, KEYS_MOCKS):
-            ctx.load_cert_chain(cert, key)
-        # additionally disable TLS v1.0 and v1.1
-        ctx.options &= ssl.OP_NO_TLSv1 | ssl.OP_NO_TLSv1_1
-        # BCP-003-01 however doesn't require client certificates, so disable those
-        ctx.check_hostname = False
-        ctx.verify_mode = ssl.CERT_NONE
-
-    web_threads = []
-    for app in FLASK_APPS:
-        port = app.config['PORT']
-        secure = app.config['SECURE']
-        t = threading.Thread(target=app.run, kwargs={'host': '0.0.0.0', 'port': port, 'threaded': True,
-                                                     'ssl_context': ctx if secure else None,
-                                                     'request_handler': PortLoggingHandler})
-        t.daemon = True
-        t.start()
-        web_threads.append(t)
-
-    # Wait for all threads to get going
-    time.sleep(1)
-    for thread in web_threads:
-        if not thread.is_alive():
-            print(" * ERROR: One or more web servers could not start. The port may already be in use")
-            sys.exit(ExitCodes.ERROR)
-
-
-def run_noninteractive_tests(args):
-    endpoints = []
-    for i in range(len(args.host)):
-        endpoints.append({"host": args.host[i], "port": args.port[i], "version": args.version[i]})
-    try:
-        results = run_tests(args.suite, endpoints, [args.selection])
-        if args.output:
-            exit_code = write_test_results(results, endpoints, args)
-        else:
-            exit_code = print_test_results(results, endpoints)
-    except Exception as e:
-        print(" * ERROR: {}".format(str(e)))
-        exit_code = ExitCodes.ERROR
-    return exit_code
-
-
-def check_internal_requirements():
-    corrections = {"gitpython": "git", "pyopenssl": "OpenSSL", "websocket-client": "websocket"}
-    installed_pkgs = [pkg[1] for pkg in pkgutil.iter_modules()]
-    with open("requirements.txt") as requirements_file:
-        for requirement in requirements_file.readlines():
-            requirement_name = requirement.strip()
-            if requirement_name in corrections:
-                corrected_req = corrections[requirement_name]
-            else:
-                corrected_req = requirement_name.replace("-", "_")
-            if corrected_req not in installed_pkgs:
-                print(" * ERROR: Could not find Python requirement '{}'".format(requirement_name))
-                sys.exit(ExitCodes.ERROR)
-
-
-def check_external_requirements():
-    deps = {"sdpoker": ("sdpoker --version", "0.1.0"), "testssl": ("testssl/testssl.sh -v", "3.0rc5")}
-    for dep_name, dep_ver in deps.items():
-        try:
-            output = subprocess.check_output(dep_ver[0], stderr=subprocess.STDOUT, shell=True)
-            if dep_ver[1] not in str(output):
-                print(" * WARNING: Version of '{}' does not match the expected '{}'".format(dep_name, dep_ver[1]))
-        except subprocess.CalledProcessError:
-            print(" * WARNING: Could not find an installation of '{}'. Some tests will be disabled.".format(dep_name))
-
-
-class ExitCodes(IntEnum):
-    ERROR = -1  # General test suite error
-    OK = 0  # Normal exit condition, or all tests passed in non-interactive mode
-    WARNING = 1  # Worst case test was a warning in non-interactive mode
-    FAIL = 2  # Worst case test was a failure in non-interactive mode
-
-=======
-import sys
-from nmostesting import NMOSTesting
->>>>>>> b81b3ced
-
-if __name__ == '__main__':
-    NMOSTesting.main(sys.argv)
+# Copyright (C) 2019 Advanced Media Workflow Association
+#
+# Licensed under the Apache License, Version 2.0 (the "License");
+# you may not use this file except in compliance with the License.
+# You may obtain a copy of the License at
+#
+#     http://www.apache.org/licenses/LICENSE-2.0
+#
+# Unless required by applicable law or agreed to in writing, software
+# distributed under the License is distributed on an "AS IS" BASIS,
+# WITHOUT WARRANTIES OR CONDITIONS OF ANY KIND, either express or implied.
+# See the License for the specific language governing permissions and
+# limitations under the License.
+
+import sys
+from nmostesting import NMOSTesting
+
+if __name__ == '__main__':
+    NMOSTesting.main(sys.argv)
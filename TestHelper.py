--- conflicted
+++ resolved
@@ -1,142 +1,137 @@
-# Copyright (C) 2018 Riedel Communications GmbH & Co. KG
-#
-# Modifications Copyright 2018 British Broadcasting Corporation
-#
-# Licensed under the Apache License, Version 2.0 (the "License");
-# you may not use this file except in compliance with the License.
-# You may obtain a copy of the License at
-#
-#     http://www.apache.org/licenses/LICENSE-2.0
-#
-# Unless required by applicable law or agreed to in writing, software
-# distributed under the License is distributed on an "AS IS" BASIS,
-# WITHOUT WARRANTIES OR CONDITIONS OF ANY KIND, either express or implied.
-# See the License for the specific language governing permissions and
-# limitations under the License.
-
-
-import threading
-from copy import copy
-import requests
-import websocket
-import os
-import jsonref
-
-from Config import HTTP_TIMEOUT
-
-
-def ordered(obj):
-    if isinstance(obj, dict):
-        return sorted((k, ordered(v)) for k, v in obj.items())
-    if isinstance(obj, list):
-        return sorted(ordered(x) for x in obj)
-    else:
-        return obj
-
-
-def compare_json(json1, json2):
-    """Compares two json objects for equality"""
-    return ordered(json1) == ordered(json2)
-
-
-def do_request(method, url, data=None):
-    """Perform a basic HTTP request with appropriate error handling"""
-    try:
-        s = requests.Session()
-        req = None
-        if data is not None:
-            req = requests.Request(method, url, json=data)
-        else:
-            req = requests.Request(method, url)
-        prepped = s.prepare_request(req)
-<<<<<<< HEAD
-        settings = s.merge_environment_settings(prepped.url, {}, None, None, None)
-        r = s.send(prepped, timeout=20, **settings)
-=======
-        # Second argument would be None if not for https://github.com/requests/requests/issues/4959
-        settings = s.merge_environment_settings(prepped.url, {}, None, None, None)
-        r = s.send(prepped, timeout=HTTP_TIMEOUT, **settings)
->>>>>>> 3bdd1e56
-        return True, r
-    except requests.exceptions.Timeout:
-        return False, "Connection timeout"
-    except requests.exceptions.TooManyRedirects:
-        return False, "Too many redirects"
-    except requests.exceptions.ConnectionError as e:
-        return False, str(e)
-    except requests.exceptions.RequestException as e:
-        return False, str(e)
-
-def load_resolved_schema(spec_path, file_name):
-    """
-    Parses JSON as well as resolves any `$ref`s, including references to
-    local files and remote (HTTP/S) files.
-    """
-    base_path = os.path.abspath(os.path.join(spec_path, "APIs/schemas/"))
-    json_file = os.path.join(base_path, file_name)
-
-    if not base_path.endswith("/"):
-        base_path = base_path + "/"
-    if os.name == "nt":
-        base_path = "file:///" + base_path.replace('\\', '/')
-    else:
-        base_path = "file://" + base_path
-
-    loader = jsonref.JsonLoader(cache_results=False)
-
-    with open(json_file, "r") as f:
-        schema = jsonref.load(f, base_uri=base_path, loader=loader, jsonschema=True)
-
-    return schema
-
-class WebsocketWorker(threading.Thread):
-    """Websocket Client Worker Thread"""
-
-    def __init__(self, ws_href):
-        """
-        Initializer
-        :param ws_href: websocket url (string)
-        """
-        threading.Thread.__init__(self, daemon=True)
-        self.ws_href = ws_href
-        self.ws = websocket.WebSocketApp(ws_href,
-                                         on_message=self.on_message,
-                                         on_close=self.on_close,
-                                         on_open=self.on_open,
-                                         on_error=self.on_error)
-        self.messages = list()
-        self.error_occured = False
-        self.error_message = ""
-
-    def run(self):
-        self.ws.run_forever()
-
-    def on_open(self):
-        pass
-
-    def on_message(self, message):
-        self.messages.append(message)
-
-    def on_close(self):
-        pass
-
-    def on_error(self, error):
-        self.error_occured = True
-        self.error_message = error
-
-    def close(self):
-        self.ws.close()
-
-    def get_messages(self):
-        msg_cpy = copy(self.messages)
-        self.clear_messages()  # Reset message list after reading
-        return msg_cpy
-
-    def did_error_occur(self):
-        return self.error_occured
-
-    def get_error_message(self):
-        return self.error_message
-
-    def clear_messages(self):
-        self.messages.clear()
+# Copyright (C) 2018 Riedel Communications GmbH & Co. KG
+#
+# Modifications Copyright 2018 British Broadcasting Corporation
+#
+# Licensed under the Apache License, Version 2.0 (the "License");
+# you may not use this file except in compliance with the License.
+# You may obtain a copy of the License at
+#
+#     http://www.apache.org/licenses/LICENSE-2.0
+#
+# Unless required by applicable law or agreed to in writing, software
+# distributed under the License is distributed on an "AS IS" BASIS,
+# WITHOUT WARRANTIES OR CONDITIONS OF ANY KIND, either express or implied.
+# See the License for the specific language governing permissions and
+# limitations under the License.
+
+
+import threading
+from copy import copy
+import requests
+import websocket
+import os
+import jsonref
+
+from Config import HTTP_TIMEOUT
+
+
+def ordered(obj):
+    if isinstance(obj, dict):
+        return sorted((k, ordered(v)) for k, v in obj.items())
+    if isinstance(obj, list):
+        return sorted(ordered(x) for x in obj)
+    else:
+        return obj
+
+
+def compare_json(json1, json2):
+    """Compares two json objects for equality"""
+    return ordered(json1) == ordered(json2)
+
+
+def do_request(method, url, data=None):
+    """Perform a basic HTTP request with appropriate error handling"""
+    try:
+        s = requests.Session()
+        req = None
+        if data is not None:
+            req = requests.Request(method, url, json=data)
+        else:
+            req = requests.Request(method, url)
+        prepped = s.prepare_request(req)
+        # Second argument would be None if not for https://github.com/requests/requests/issues/4959
+        settings = s.merge_environment_settings(prepped.url, {}, None, None, None)
+        r = s.send(prepped, timeout=HTTP_TIMEOUT, **settings)
+        return True, r
+    except requests.exceptions.Timeout:
+        return False, "Connection timeout"
+    except requests.exceptions.TooManyRedirects:
+        return False, "Too many redirects"
+    except requests.exceptions.ConnectionError as e:
+        return False, str(e)
+    except requests.exceptions.RequestException as e:
+        return False, str(e)
+
+def load_resolved_schema(spec_path, file_name):
+    """
+    Parses JSON as well as resolves any `$ref`s, including references to
+    local files and remote (HTTP/S) files.
+    """
+    base_path = os.path.abspath(os.path.join(spec_path, "APIs/schemas/"))
+    json_file = os.path.join(base_path, file_name)
+
+    if not base_path.endswith("/"):
+        base_path = base_path + "/"
+    if os.name == "nt":
+        base_path = "file:///" + base_path.replace('\\', '/')
+    else:
+        base_path = "file://" + base_path
+
+    loader = jsonref.JsonLoader(cache_results=False)
+
+    with open(json_file, "r") as f:
+        schema = jsonref.load(f, base_uri=base_path, loader=loader, jsonschema=True)
+
+    return schema
+
+class WebsocketWorker(threading.Thread):
+    """Websocket Client Worker Thread"""
+
+    def __init__(self, ws_href):
+        """
+        Initializer
+        :param ws_href: websocket url (string)
+        """
+        threading.Thread.__init__(self, daemon=True)
+        self.ws_href = ws_href
+        self.ws = websocket.WebSocketApp(ws_href,
+                                         on_message=self.on_message,
+                                         on_close=self.on_close,
+                                         on_open=self.on_open,
+                                         on_error=self.on_error)
+        self.messages = list()
+        self.error_occured = False
+        self.error_message = ""
+
+    def run(self):
+        self.ws.run_forever()
+
+    def on_open(self):
+        pass
+
+    def on_message(self, message):
+        self.messages.append(message)
+
+    def on_close(self):
+        pass
+
+    def on_error(self, error):
+        self.error_occured = True
+        self.error_message = error
+
+    def close(self):
+        self.ws.close()
+
+    def get_messages(self):
+        msg_cpy = copy(self.messages)
+        self.clear_messages()  # Reset message list after reading
+        return msg_cpy
+
+    def did_error_occur(self):
+        return self.error_occured
+
+    def get_error_message(self):
+        return self.error_message
+
+    def clear_messages(self):
+        self.messages.clear()
# NMOS API Testing Tool

[![LICENSE](https://img.shields.io/github/license/amwa-tv/nmos-testing.svg?color=blue&logo=apache)](https://github.com/amwa-tv/nmos-testing/blob/master/LICENSE)
[![Lint Status](https://github.com/AMWA-TV/nmos-testing/workflows/Lint/badge.svg)](https://github.com/AMWA-TV/nmos-testing/actions?query=workflow%3ALint)
[![Render Status](https://github.com/AMWA-TV/nmos-testing/workflows/Render/badge.svg)](https://github.com/AMWA-TV/nmos-testing/actions?query=workflow%3ARender)
[![Deploy Status](https://github.com/AMWA-TV/nmos-testing/workflows/Deploy/badge.svg)](https://github.com/AMWA-TV/nmos-testing/actions?query=workflow%3ADeploy)

<!-- INTRO-START -->

This tool creates a simple web service which tests implementations of the NMOS APIs.

![Testing Tool Launcher](docs/images/initial-launch.png "Testing Tool Launcher") | ![Example Results Window](docs/images/test-results.png "Example Results Window")
--- | ---

The following test suites are currently supported:
*   IS-04 Node API
*   IS-04 Registry APIs
*   IS-04 Node API (Peer to Peer)
*   IS-04 NMOS Controller (for usage see [Testing NMOS Controllers documentation](docs/2.8.%20Usage%20-%20Testing%20NMOS%20Controllers.md))
*   IS-05 Connection Management API
*   IS-05 Interaction with IS-04
*   IS-05 NMOS Controller (for usage see [Testing NMOS Controllers documentation](docs/2.8.%20Usage%20-%20Testing%20NMOS%20Controllers.md))
*   IS-06 Network Control API
*   IS-07 Event & Tally API
*   IS-07 Interaction with IS-04 and IS-05
*   IS-08 Channel Mapping API
*   IS-08 Interaction with IS-04
*   IS-09 System API
*   IS-09 System API Discovery
*   IS-10 Authorization API
*   BCP-002-01 Natural Grouping (see IS-04 Node API)
*   BCP-003-01 Secure API Communications
*   BCP-003-02 Authorization (see IS-10 Authorization API)
<<<<<<< HEAD

=======
>>>>>>> 3dec7f47

When testing any of the above APIs it is important that they contain representative data. The test results will generate 'Could Not Test' results if no testable entities can be located. In addition, if devices support many modes of operation (including multiple video/audio formats) it is strongly recommended to re-test them in multiple modes.

<!-- INTRO-END -->

## Installation & Usage

Detailed instructions can be found in the [documentation](docs/)

## Important Notes
*   The IS-04 Node and IS-09 Discovery tests create mock mDNS announcements on the network unless the `nmostesting/UserConfig.py` `ENABLE_DNS_SD` parameter is set to `False`, or the `DNS_SD_MODE` parameter is set to `'unicast'`. It is critical that these tests are only run in isolated network segments away from production Nodes and registries. Only one Node can be tested at a single time. If `ENABLE_DNS_SD` is set to `False`, make sure to update the Query API hostname/IP and port via `QUERY_API_HOST` and `QUERY_API_PORT` in the `nmostesting/UserConfig.py`.
*   For IS-04 Registry tests of Query API pagination, make sure the time of the test device and the time of the device hosting the tests is synchronized.
*   For IS-05 tests #29 and #30, and IS-08 test #4 (absolute activation), make sure the time of the test device and the time of the device hosting the tests is synchronized.
<|MERGE_RESOLUTION|>--- conflicted
+++ resolved
@@ -1,50 +1,46 @@
-# NMOS API Testing Tool
-
-[![LICENSE](https://img.shields.io/github/license/amwa-tv/nmos-testing.svg?color=blue&logo=apache)](https://github.com/amwa-tv/nmos-testing/blob/master/LICENSE)
-[![Lint Status](https://github.com/AMWA-TV/nmos-testing/workflows/Lint/badge.svg)](https://github.com/AMWA-TV/nmos-testing/actions?query=workflow%3ALint)
-[![Render Status](https://github.com/AMWA-TV/nmos-testing/workflows/Render/badge.svg)](https://github.com/AMWA-TV/nmos-testing/actions?query=workflow%3ARender)
-[![Deploy Status](https://github.com/AMWA-TV/nmos-testing/workflows/Deploy/badge.svg)](https://github.com/AMWA-TV/nmos-testing/actions?query=workflow%3ADeploy)
-
-<!-- INTRO-START -->
-
-This tool creates a simple web service which tests implementations of the NMOS APIs.
-
-![Testing Tool Launcher](docs/images/initial-launch.png "Testing Tool Launcher") | ![Example Results Window](docs/images/test-results.png "Example Results Window")
---- | ---
-
-The following test suites are currently supported:
-*   IS-04 Node API
-*   IS-04 Registry APIs
-*   IS-04 Node API (Peer to Peer)
-*   IS-04 NMOS Controller (for usage see [Testing NMOS Controllers documentation](docs/2.8.%20Usage%20-%20Testing%20NMOS%20Controllers.md))
-*   IS-05 Connection Management API
-*   IS-05 Interaction with IS-04
-*   IS-05 NMOS Controller (for usage see [Testing NMOS Controllers documentation](docs/2.8.%20Usage%20-%20Testing%20NMOS%20Controllers.md))
-*   IS-06 Network Control API
-*   IS-07 Event & Tally API
-*   IS-07 Interaction with IS-04 and IS-05
-*   IS-08 Channel Mapping API
-*   IS-08 Interaction with IS-04
-*   IS-09 System API
-*   IS-09 System API Discovery
-*   IS-10 Authorization API
-*   BCP-002-01 Natural Grouping (see IS-04 Node API)
-*   BCP-003-01 Secure API Communications
-*   BCP-003-02 Authorization (see IS-10 Authorization API)
-<<<<<<< HEAD
-
-=======
->>>>>>> 3dec7f47
-
-When testing any of the above APIs it is important that they contain representative data. The test results will generate 'Could Not Test' results if no testable entities can be located. In addition, if devices support many modes of operation (including multiple video/audio formats) it is strongly recommended to re-test them in multiple modes.
-
-<!-- INTRO-END -->
-
-## Installation & Usage
-
-Detailed instructions can be found in the [documentation](docs/)
-
-## Important Notes
-*   The IS-04 Node and IS-09 Discovery tests create mock mDNS announcements on the network unless the `nmostesting/UserConfig.py` `ENABLE_DNS_SD` parameter is set to `False`, or the `DNS_SD_MODE` parameter is set to `'unicast'`. It is critical that these tests are only run in isolated network segments away from production Nodes and registries. Only one Node can be tested at a single time. If `ENABLE_DNS_SD` is set to `False`, make sure to update the Query API hostname/IP and port via `QUERY_API_HOST` and `QUERY_API_PORT` in the `nmostesting/UserConfig.py`.
-*   For IS-04 Registry tests of Query API pagination, make sure the time of the test device and the time of the device hosting the tests is synchronized.
-*   For IS-05 tests #29 and #30, and IS-08 test #4 (absolute activation), make sure the time of the test device and the time of the device hosting the tests is synchronized.
+# NMOS API Testing Tool
+
+[![LICENSE](https://img.shields.io/github/license/amwa-tv/nmos-testing.svg?color=blue&logo=apache)](https://github.com/amwa-tv/nmos-testing/blob/master/LICENSE)
+[![Lint Status](https://github.com/AMWA-TV/nmos-testing/workflows/Lint/badge.svg)](https://github.com/AMWA-TV/nmos-testing/actions?query=workflow%3ALint)
+[![Render Status](https://github.com/AMWA-TV/nmos-testing/workflows/Render/badge.svg)](https://github.com/AMWA-TV/nmos-testing/actions?query=workflow%3ARender)
+[![Deploy Status](https://github.com/AMWA-TV/nmos-testing/workflows/Deploy/badge.svg)](https://github.com/AMWA-TV/nmos-testing/actions?query=workflow%3ADeploy)
+
+<!-- INTRO-START -->
+
+This tool creates a simple web service which tests implementations of the NMOS APIs.
+
+![Testing Tool Launcher](docs/images/initial-launch.png "Testing Tool Launcher") | ![Example Results Window](docs/images/test-results.png "Example Results Window")
+--- | ---
+
+The following test suites are currently supported:
+*   IS-04 Node API
+*   IS-04 Registry APIs
+*   IS-04 Node API (Peer to Peer)
+*   IS-04 NMOS Controller (for usage see [Testing NMOS Controllers documentation](docs/2.8.%20Usage%20-%20Testing%20NMOS%20Controllers.md))
+*   IS-05 Connection Management API
+*   IS-05 Interaction with IS-04
+*   IS-05 NMOS Controller (for usage see [Testing NMOS Controllers documentation](docs/2.8.%20Usage%20-%20Testing%20NMOS%20Controllers.md))
+*   IS-06 Network Control API
+*   IS-07 Event & Tally API
+*   IS-07 Interaction with IS-04 and IS-05
+*   IS-08 Channel Mapping API
+*   IS-08 Interaction with IS-04
+*   IS-09 System API
+*   IS-09 System API Discovery
+*   IS-10 Authorization API
+*   BCP-002-01 Natural Grouping (see IS-04 Node API)
+*   BCP-003-01 Secure API Communications
+*   BCP-003-02 Authorization (see IS-10 Authorization API)
+
+When testing any of the above APIs it is important that they contain representative data. The test results will generate 'Could Not Test' results if no testable entities can be located. In addition, if devices support many modes of operation (including multiple video/audio formats) it is strongly recommended to re-test them in multiple modes.
+
+<!-- INTRO-END -->
+
+## Installation & Usage
+
+Detailed instructions can be found in the [documentation](docs/)
+
+## Important Notes
+*   The IS-04 Node and IS-09 Discovery tests create mock mDNS announcements on the network unless the `nmostesting/UserConfig.py` `ENABLE_DNS_SD` parameter is set to `False`, or the `DNS_SD_MODE` parameter is set to `'unicast'`. It is critical that these tests are only run in isolated network segments away from production Nodes and registries. Only one Node can be tested at a single time. If `ENABLE_DNS_SD` is set to `False`, make sure to update the Query API hostname/IP and port via `QUERY_API_HOST` and `QUERY_API_PORT` in the `nmostesting/UserConfig.py`.
+*   For IS-04 Registry tests of Query API pagination, make sure the time of the test device and the time of the device hosting the tests is synchronized.
+*   For IS-05 tests #29 and #30, and IS-08 test #4 (absolute activation), make sure the time of the test device and the time of the device hosting the tests is synchronized.
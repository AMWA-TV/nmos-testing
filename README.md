--- conflicted
+++ resolved
@@ -1,62 +1,59 @@
-# NMOS API Testing Tool
-
-[![LICENSE](https://img.shields.io/github/license/amwa-tv/nmos-testing.svg?color=blue&logo=apache)](https://github.com/amwa-tv/nmos-testing/blob/master/LICENSE)
-[![Lint Status](https://github.com/AMWA-TV/nmos-testing/workflows/Lint/badge.svg)](https://github.com/AMWA-TV/nmos-testing/actions?query=workflow%3ALint)
-[![Render Status](https://github.com/AMWA-TV/nmos-testing/workflows/Render/badge.svg)](https://github.com/AMWA-TV/nmos-testing/actions?query=workflow%3ARender)
-[![Deploy Status](https://github.com/AMWA-TV/nmos-testing/workflows/Deploy/badge.svg)](https://github.com/AMWA-TV/nmos-testing/actions?query=workflow%3ADeploy)
-
-<!-- INTRO-START -->
-
-This tool creates a simple web service which tests implementations of the NMOS APIs.
-
-| Selecting a test to run | Examining the results |
-| --- | --- |
-| ![Testing Tool Launcher](docs/images/initial-launch.png "Testing Tool Launcher") | ![Example Results Window](docs/images/test-results.png "Example Results Window") |
-
-The following test suites are currently supported.
-
-| Test Suite ID | Suite | Node | Registry | Controller | Other/Notes |
-| --- | --- | --- | --- | --- | --- |
-| IS-04-01 | IS-04 Node API | X | | | |
-| IS-04-02 | IS-04 Registry APIs | | X | | |
-| IS-04-03 | IS-04 Node API (Peer to Peer) | X | | | |
-| IS-04-04 | IS-04 Controller | | | X | See [Testing Controllers](docs/2.8.%20Usage%20-%20Testing%20Controllers.md) |
-| IS-05-01 | IS-05 Connection Management API | X | | | |
-| IS-05-02 | IS-05 Interaction with IS-04 | X | | | |
-| IS-05-03 | IS-05 Controller | | | X | See [Testing Controllers](docs/2.8.%20Usage%20-%20Testing%20Controllers.md) |
-| IS-06-01 | IS-06 Network Control API | | | | Network Controller |
-| IS-07-01 | IS-07 Event & Tally API | X | | | |
-| IS-07-02 | IS-07 Interaction with IS-04 and IS-05 | X | | | |
-| IS-08-01 | IS-08 Channel Mapping API | X | | | |
-| IS-08-02 | IS-08 Interaction with IS-04 | X | | | |
-| IS-09-01 | IS-09 System API | | (X) | | System Parameters Server |
-| IS-09-02 | IS-09 System API Discovery | X | | | |
-| IS-10-01 | IS-10 Authorization API | | | | Authorization Server |
-| IS-11-01 | IS-11 Stream Compatibility Management API | X | | | |
-| IS-12-01 | IS 12 Control Protocol API | X | | | See [Invasive Device Model Testing](docs/2.10%20Usage%20-%20Invasive%20Device%20Model%20Testing.md) |
-| - | BCP-002-01 Natural Grouping | X | | | Included in IS-04 Node API suite |
-| - | BCP-002-02 Asset Distinguishing Information | X | | | Included in IS-04 Node API suite |
-| BCP-003-01 | BCP-003-01 Secure Communication | X | X | | See [Testing TLS](docs/2.2.%20Usage%20-%20Testing%20BCP-003-01%20TLS.md) |
-| - | BCP-003-02 Authorization | X | X | | See [Testing Authorization](docs/2.3.%20Usage%20-%20Testing%20IS-10%20Authorization.md) |
-| - | BCP-004-01 Receiver Capabilities | X | | | Included in IS-04 Node API and IS-05 Interaction with IS-04 suites |
-| BCP-006-01-01 | BCP-006-01 NMOS With JPEG XS | X | | | |
-| BCP-006-01-02 | BCP-006-01 Controller | | | X | See [Testing Controllers](docs/2.8.%20Usage%20-%20Testing%20Controllers.md) |
-<<<<<<< HEAD
-| BCP-008-01 | BCP-008-01 Receiver Status | X | | | |
-=======
-| BCP-006-04 | BCP-006-04 NMOS With MPEG-TS | X | | | |
->>>>>>> 41e4cbc5
-
-When testing any of the above APIs it is important that they contain representative data. The test results will generate 'Could Not Test' results if no testable entities can be located. In addition, if devices support many modes of operation (including multiple video/audio formats) it is strongly recommended to re-test them in multiple modes.
-
-<!-- INTRO-END -->
-
-## Installation & Usage
-
-Detailed instructions can be found in the [documentation](docs/).
-
-## Important Notes
-
-*   The IS-04 Node and IS-09 Discovery tests create mock mDNS announcements on the network unless the `nmostesting/UserConfig.py` `ENABLE_DNS_SD` parameter is set to `False`, or the `DNS_SD_MODE` parameter is set to `'unicast'`. It is critical that these tests are only run in isolated network segments away from production Nodes and registries. Only one Node can be tested at a single time. If `ENABLE_DNS_SD` is set to `False`, make sure to update the Query API hostname/IP and port via `QUERY_API_HOST` and `QUERY_API_PORT` in the `nmostesting/UserConfig.py`.
-*   For IS-04 Registry tests of Query API pagination, make sure the time of the test device and the time of the device hosting the tests is synchronized.
-*   For IS-05 tests #29 and #30, and IS-08 test #4 (absolute activation), make sure the time of the test device and the time of the device hosting the tests is synchronized.
+# NMOS API Testing Tool
+
+[![LICENSE](https://img.shields.io/github/license/amwa-tv/nmos-testing.svg?color=blue&logo=apache)](https://github.com/amwa-tv/nmos-testing/blob/master/LICENSE)
+[![Lint Status](https://github.com/AMWA-TV/nmos-testing/workflows/Lint/badge.svg)](https://github.com/AMWA-TV/nmos-testing/actions?query=workflow%3ALint)
+[![Render Status](https://github.com/AMWA-TV/nmos-testing/workflows/Render/badge.svg)](https://github.com/AMWA-TV/nmos-testing/actions?query=workflow%3ARender)
+[![Deploy Status](https://github.com/AMWA-TV/nmos-testing/workflows/Deploy/badge.svg)](https://github.com/AMWA-TV/nmos-testing/actions?query=workflow%3ADeploy)
+
+<!-- INTRO-START -->
+
+This tool creates a simple web service which tests implementations of the NMOS APIs.
+
+| Selecting a test to run | Examining the results |
+| --- | --- |
+| ![Testing Tool Launcher](docs/images/initial-launch.png "Testing Tool Launcher") | ![Example Results Window](docs/images/test-results.png "Example Results Window") |
+
+The following test suites are currently supported.
+
+| Test Suite ID | Suite | Node | Registry | Controller | Other/Notes |
+| --- | --- | --- | --- | --- | --- |
+| IS-04-01 | IS-04 Node API | X | | | |
+| IS-04-02 | IS-04 Registry APIs | | X | | |
+| IS-04-03 | IS-04 Node API (Peer to Peer) | X | | | |
+| IS-04-04 | IS-04 Controller | | | X | See [Testing Controllers](docs/2.8.%20Usage%20-%20Testing%20Controllers.md) |
+| IS-05-01 | IS-05 Connection Management API | X | | | |
+| IS-05-02 | IS-05 Interaction with IS-04 | X | | | |
+| IS-05-03 | IS-05 Controller | | | X | See [Testing Controllers](docs/2.8.%20Usage%20-%20Testing%20Controllers.md) |
+| IS-06-01 | IS-06 Network Control API | | | | Network Controller |
+| IS-07-01 | IS-07 Event & Tally API | X | | | |
+| IS-07-02 | IS-07 Interaction with IS-04 and IS-05 | X | | | |
+| IS-08-01 | IS-08 Channel Mapping API | X | | | |
+| IS-08-02 | IS-08 Interaction with IS-04 | X | | | |
+| IS-09-01 | IS-09 System API | | (X) | | System Parameters Server |
+| IS-09-02 | IS-09 System API Discovery | X | | | |
+| IS-10-01 | IS-10 Authorization API | | | | Authorization Server |
+| IS-11-01 | IS-11 Stream Compatibility Management API | X | | | |
+| IS-12-01 | IS 12 Control Protocol API | X | | | See [Invasive Device Model Testing](docs/2.10%20Usage%20-%20Invasive%20Device%20Model%20Testing.md) |
+| - | BCP-002-01 Natural Grouping | X | | | Included in IS-04 Node API suite |
+| - | BCP-002-02 Asset Distinguishing Information | X | | | Included in IS-04 Node API suite |
+| BCP-003-01 | BCP-003-01 Secure Communication | X | X | | See [Testing TLS](docs/2.2.%20Usage%20-%20Testing%20BCP-003-01%20TLS.md) |
+| - | BCP-003-02 Authorization | X | X | | See [Testing Authorization](docs/2.3.%20Usage%20-%20Testing%20IS-10%20Authorization.md) |
+| - | BCP-004-01 Receiver Capabilities | X | | | Included in IS-04 Node API and IS-05 Interaction with IS-04 suites |
+| BCP-006-01-01 | BCP-006-01 NMOS With JPEG XS | X | | | |
+| BCP-006-01-02 | BCP-006-01 Controller | | | X | See [Testing Controllers](docs/2.8.%20Usage%20-%20Testing%20Controllers.md) |
+| BCP-006-04 | BCP-006-04 NMOS With MPEG-TS | X | | | |
+| BCP-008-01 | BCP-008-01 Receiver Status | X | | | |
+
+When testing any of the above APIs it is important that they contain representative data. The test results will generate 'Could Not Test' results if no testable entities can be located. In addition, if devices support many modes of operation (including multiple video/audio formats) it is strongly recommended to re-test them in multiple modes.
+
+<!-- INTRO-END -->
+
+## Installation & Usage
+
+Detailed instructions can be found in the [documentation](docs/).
+
+## Important Notes
+
+*   The IS-04 Node and IS-09 Discovery tests create mock mDNS announcements on the network unless the `nmostesting/UserConfig.py` `ENABLE_DNS_SD` parameter is set to `False`, or the `DNS_SD_MODE` parameter is set to `'unicast'`. It is critical that these tests are only run in isolated network segments away from production Nodes and registries. Only one Node can be tested at a single time. If `ENABLE_DNS_SD` is set to `False`, make sure to update the Query API hostname/IP and port via `QUERY_API_HOST` and `QUERY_API_PORT` in the `nmostesting/UserConfig.py`.
+*   For IS-04 Registry tests of Query API pagination, make sure the time of the test device and the time of the device hosting the tests is synchronized.
+*   For IS-05 tests #29 and #30, and IS-08 test #4 (absolute activation), make sure the time of the test device and the time of the device hosting the tests is synchronized.
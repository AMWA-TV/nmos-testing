# Copyright 2018 British Broadcasting Corporation
#
# Licensed under the Apache License, Version 2.0 (the "License");
# you may not use this file except in compliance with the License.
# You may obtain a copy of the License at
#
#     http://www.apache.org/licenses/LICENSE-2.0
#
# Unless required by applicable law or agreed to in writing, software
# distributed under the License is distributed on an "AS IS" BASIS,
# WITHOUT WARRANTIES OR CONDITIONS OF ANY KIND, either express or implied.
# See the License for the specific language governing permissions and
# limitations under the License.

<<<<<<< HEAD
# Enable or disable mDNS advertisements. Browsing is always permitted.
# The IS-04 Node tests create a mock registry on the network unless the `ENABLE_MDNS` parameter is set to `False`.
# If set to `False`, make sure to update the Query API hostname/IP and port via `QUERY_API_HOST` and `QUERY_API_PORT`.
ENABLE_MDNS = True
=======
# Enable or disable DNS-SD advertisements. Browsing is always permitted.
ENABLE_DNS_SD = True
>>>>>>> 7ee93e4d

# Set the DNS-SD mode to either 'multicast' or 'unicast'
DNS_SD_MODE = 'unicast'

# Number of seconds to wait after a DNS-SD advert is created for a client to notice and perform an action
DNS_SD_ADVERT_TIMEOUT = 5

# Number of seconds expected between heartbeats
HEARTBEAT_INTERVAL = 5

# Number of seconds to wait for the garbage collection
GARBAGE_COLLECTION_TIMEOUT = 12

# Set a Query API hostname/IP and port for use when operating without DNS-SD
QUERY_API_HOST = "127.0.0.1"
QUERY_API_PORT = 80

# Path to store the specification file cache in. Relative to the base of the testing repository.
CACHE_PATH = 'cache'

# Timeout for any HTTP requests
HTTP_TIMEOUT = 1

# Restrict the maximum number of resources that time consuming tests run against.
# 0 = unlimited for a really thorough test!
MAX_TEST_ITERATIONS = 0

# Definition of each API specification and its versions.
SPECIFICATIONS = {
    "is-04": {
        "repo": "nmos-discovery-registration",
        "versions": ["v1.0", "v1.1", "v1.2", "v1.3"],
        "default_version": "v1.2",
        "apis": {
            "node": {
                "name": "Node API",
                "raml": "NodeAPI.raml"
            },
            "query": {
                "name": "Query API",
                "raml": "QueryAPI.raml"
            },
            "registration": {
                "name": "Registration API",
                "raml": "RegistrationAPI.raml"
            }
        }
    },
    "is-05": {
        "repo": "nmos-device-connection-management",
        "versions": ["v1.0", "v1.1"],
        "default_version": "v1.0",
        "apis": {
            "connection": {
                "name": "Connection API",
                "raml": "ConnectionAPI.raml"
            }
        }
    },
    "is-06": {
        "repo": "nmos-network-control",
        "versions": ["v1.0"],
        "default_version": "v1.0",
        "apis": {
            "netctrl": {
                "name": "Network API",
                "raml": "NetworkControlAPI.raml"
            }
        }
    },
    "is-07": {
        "repo": "nmos-event-tally",
        "versions": ["v1.0"],
        "default_version": "v1.0",
        "apis": {
            "events": {
                "name": "Events API",
                "raml": "EventsAPI.raml"
            }
        }
    },
    "is-08": {
        "repo": "nmos-audio-channel-mapping",
        "versions": ["v1.0"],
        "default_version": "v1.0",
        "apis": {
            "channelmapping": {
                "name": "Channel Mapping API",
                "raml": "ChannelMappingAPI.raml"
            }
        }
    }
}<|MERGE_RESOLUTION|>--- conflicted
+++ resolved
@@ -12,15 +12,10 @@
 # See the License for the specific language governing permissions and
 # limitations under the License.
 
-<<<<<<< HEAD
-# Enable or disable mDNS advertisements. Browsing is always permitted.
-# The IS-04 Node tests create a mock registry on the network unless the `ENABLE_MDNS` parameter is set to `False`.
+# Enable or disable DNS-SD advertisements. Browsing is always permitted.
+# The IS-04 Node tests create a mock registry on the network unless the `ENABLE_DNS_SD` parameter is set to `False`.
 # If set to `False`, make sure to update the Query API hostname/IP and port via `QUERY_API_HOST` and `QUERY_API_PORT`.
-ENABLE_MDNS = True
-=======
-# Enable or disable DNS-SD advertisements. Browsing is always permitted.
 ENABLE_DNS_SD = True
->>>>>>> 7ee93e4d
 
 # Set the DNS-SD mode to either 'multicast' or 'unicast'
 DNS_SD_MODE = 'unicast'

--- conflicted
+++ resolved
@@ -115,7 +115,14 @@
             }
         }
     },
-<<<<<<< HEAD
+    "bcp-003-01": {
+        "repo": None,
+        "versions": ["v1.0"],
+        "default_version": "v1.0",
+        "apis": {
+            "secure": {}
+        }
+    },
     "bcp-003-02": {
         "repo": "nmos-api-security",
         "versions": ["v1.0"],
@@ -125,14 +132,6 @@
                 "name": "Authorization API",
                 "raml": "AuthorizationAPI.raml"
             }
-=======
-    "bcp-003-01": {
-        "repo": None,
-        "versions": ["v1.0"],
-        "default_version": "v1.0",
-        "apis": {
-            "secure": {}
->>>>>>> 45b4adbe
         }
     }
 }
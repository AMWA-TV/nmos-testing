--- conflicted
+++ resolved
@@ -24,11 +24,7 @@
 
 from zeroconf_monkey import ServiceBrowser, Zeroconf
 from MdnsListener import MdnsListener
-<<<<<<< HEAD
-from GenericTest import GenericTest, NMOSTestException, NMOSInitException, test_depends, NMOS_WIKI_URL
-=======
-from GenericTest import GenericTest, NMOSTestException, NMOSInitException
->>>>>>> cc372243
+from GenericTest import GenericTest, NMOSTestException, NMOSInitException, NMOS_WIKI_URL
 from IS04Utils import IS04Utils
 from Config import GARBAGE_COLLECTION_TIMEOUT, WS_MESSAGE_TIMEOUT, ENABLE_HTTPS
 from TestHelper import WebsocketWorker, load_resolved_schema
@@ -116,13 +112,9 @@
     def test_02(self, test):
         """Query API advertises correctly via mDNS"""
 
-<<<<<<< HEAD
+        api = self.apis[QUERY_API_KEY]
+
         ServiceBrowser(self.zc, "_nmos-query._tcp.local.", self.zc_listener)
-=======
-        api = self.apis[QUERY_API_KEY]
-
-        browser = ServiceBrowser(self.zc, "_nmos-query._tcp.local.", self.zc_listener)
->>>>>>> cc372243
         sleep(2)
         serv_list = self.zc_listener.get_service_list()
         for service in serv_list:
@@ -279,10 +271,6 @@
         self.post_resource(test, "source", source_data, codes=[200])
         return test.PASS()
 
-<<<<<<< HEAD
-    @test_depends
-=======
->>>>>>> cc372243
     def test_18(self, test):
         """Registration API responds with 200 HTTP code on updating a registered Flow"""
 

# Copyright (C) 2018 British Broadcasting Corporation
#
# Modifications Copyright 2018 Riedel Communications GmbH & Co. KG
#
# Licensed under the Apache License, Version 2.0 (the "License");
# you may not use this file except in compliance with the License.
# You may obtain a copy of the License at
#
#     http://www.apache.org/licenses/LICENSE-2.0
#
# Unless required by applicable law or agreed to in writing, software
# distributed under the License is distributed on an "AS IS" BASIS,
# WITHOUT WARRANTIES OR CONDITIONS OF ANY KIND, either express or implied.
# See the License for the specific language governing permissions and
# limitations under the License.

from time import sleep
import socket
import uuid
import json
from copy import deepcopy
from jsonschema import ValidationError
import re

from zeroconf_monkey import ServiceBrowser, Zeroconf
from MdnsListener import MdnsListener
from TestResult import Test
from GenericTest import GenericTest, NMOSTestException, NMOSInitException, test_depends
from IS04Utils import IS04Utils
from Config import GARBAGE_COLLECTION_TIMEOUT, WS_MESSAGE_TIMEOUT, ENABLE_HTTPS
from TestHelper import WebsocketWorker, load_resolved_schema

REG_API_KEY = "registration"
QUERY_API_KEY = "query"


class IS0402Test(GenericTest):
    """
    Runs IS-04-02-Test
    """
    def __init__(self, apis):
        # Don't auto-test /health/nodes/{nodeId} as it's impossible to automatically gather test data
        omit_paths = [
          "/health/nodes/{nodeId}"
        ]
        GenericTest.__init__(self, apis, omit_paths)
        self.reg_url = self.apis[REG_API_KEY]["url"]
        self.query_url = self.apis[QUERY_API_KEY]["url"]
        if self.apis[REG_API_KEY]["version"] != self.apis[QUERY_API_KEY]["version"]:
            raise NMOSInitException("The Registration and Query API versions under test must be identical")
        self.zc = None
        self.zc_listener = None
        self.is04_reg_utils = IS04Utils(self.reg_url)
        self.is04_query_utils = IS04Utils(self.query_url)
        self.test_data = self.load_resource_data()
        self.subscription_data = self.load_subscription_request_data()

    def set_up_tests(self):
        self.zc = Zeroconf()
        self.zc_listener = MdnsListener(self.zc)

    def tear_down_tests(self):
        if self.zc:
            self.zc.close()
            self.zc = None

    def test_01(self):
        """Registration API advertises correctly via mDNS"""

        test = Test("Registration API advertises correctly via mDNS")

        service_type = "_nmos-registration._tcp.local."
        if self.is04_reg_utils.compare_api_version(self.apis[REG_API_KEY]["version"], "v1.3") >= 0:
            service_type = "_nmos-register._tcp.local."

        browser = ServiceBrowser(self.zc, service_type, self.zc_listener)
        sleep(2)
        serv_list = self.zc_listener.get_service_list()
        for api in serv_list:
            address = socket.inet_ntoa(api.address)
            port = api.port
            if "/{}:{}/".format(address, port) in self.reg_url:
                properties = self.convert_bytes(api.properties)
                if "pri" not in properties:
                    return test.FAIL("No 'pri' TXT record found in Registration API advertisement.")
                try:
                    priority = int(properties["pri"])
                    if priority < 0:
                        return test.FAIL("Priority ('pri') TXT record must be greater than zero.")
                    elif priority >= 100:
                        return test.WARNING("Priority ('pri') TXT record must be less than 100 for a production instance.")
                except Exception:
                    return test.FAIL("Priority ('pri') TXT record is not an integer.")

                # Other TXT records only came in for IS-04 v1.1+
                api = self.apis[REG_API_KEY]
                if self.is04_reg_utils.compare_api_version(api["version"], "v1.1") >= 0:
                    if "api_ver" not in properties:
                        return test.FAIL("No 'api_ver' TXT record found in Registration API advertisement.")
                    elif api["version"] not in properties["api_ver"].split(","):
                        return test.FAIL("Registry does not claim to support version under test.")

                    if "api_proto" not in properties:
                        return test.FAIL("No 'api_proto' TXT record found in Registration API advertisement.")
                    elif properties["api_proto"] != self.protocol:
                        return test.FAIL("API protocol ('api_proto') TXT record is not '{}'.".format(self.protocol))

                return test.PASS()
        return test.FAIL("No matching mDNS announcement found for Registration API.")

    def test_02(self):
        """Query API advertises correctly via mDNS"""

        test = Test("Query API advertises correctly via mDNS")

        browser = ServiceBrowser(self.zc, "_nmos-query._tcp.local.", self.zc_listener)
        sleep(2)
        serv_list = self.zc_listener.get_service_list()
        for api in serv_list:
            address = socket.inet_ntoa(api.address)
            port = api.port
            if "/{}:{}/".format(address, port) in self.query_url:
                properties = self.convert_bytes(api.properties)
                if "pri" not in properties:
                    return test.FAIL("No 'pri' TXT record found in Query API advertisement.")
                try:
                    priority = int(properties["pri"])
                    if priority < 0:
                        return test.FAIL("Priority ('pri') TXT record must be greater than zero.")
                    elif priority >= 100:
                        return test.WARNING("Priority ('pri') TXT record must be less than 100 for a production instance.")
                except Exception:
                    return test.FAIL("Priority ('pri') TXT record is not an integer.")

                # Other TXT records only came in for IS-04 v1.1+
                api = self.apis[QUERY_API_KEY]
                if self.is04_query_utils.compare_api_version(api["version"], "v1.1") >= 0:
                    if "api_ver" not in properties:
                        return test.FAIL("No 'api_ver' TXT record found in Query API advertisement.")
                    elif api["version"] not in properties["api_ver"].split(","):
                        return test.FAIL("Registry does not claim to support version under test.")

                    if "api_proto" not in properties:
                        return test.FAIL("No 'api_proto' TXT record found in Query API advertisement.")
                    elif properties["api_proto"] != self.protocol:
                        return test.FAIL("API protocol ('api_proto') TXT record is not '{}'.".format(self.protocol))

                return test.PASS()
        return test.FAIL("No matching mDNS announcement found for Query API.")

    def test_03(self):
        """Registration API accepts and stores a valid Node resource"""

        test = Test("Registration API accepts and stores a valid Node resource")

        api = self.apis[REG_API_KEY]
        if self.is04_reg_utils.compare_api_version(api["version"], "v2.0") < 0:
            node_json = deepcopy(self.test_data["node"])
            if self.is04_reg_utils.compare_api_version(api["version"], "v1.2") < 0:
                node_json = self.downgrade_resource("node", node_json, self.apis[REG_API_KEY]["version"])

            self.post_resource(test, "node", node_json, 201)

            return test.PASS()
        else:
            return test.FAIL("Version > 1 not supported yet.")

    def test_04(self):
        """Registration API rejects an invalid Node resource with a 400 HTTP code"""

        test = Test("Registration API rejects an invalid Node resource with a 400 HTTP code")

        bad_json = {"notanode": True}
        return self.do_400_check(test, "node", bad_json)

    @test_depends
    def test_05(self):
        """Registration API accepts and stores a valid Device resource"""

        test = Test("Registration API accepts and stores a valid Device resource")

        api = self.apis[REG_API_KEY]
        if self.is04_reg_utils.compare_api_version(api["version"], "v2.0") < 0:
            device_json = deepcopy(self.test_data["device"])

            if self.is04_reg_utils.compare_api_version(api["version"], "v1.2") < 0:
                device_json = self.downgrade_resource("device", device_json, self.apis[REG_API_KEY]["version"])

            self.post_resource(test, "device", device_json, 201)

            return test.PASS()
        else:
            return test.FAIL("Version > 1 not supported yet.")

    @test_depends
    def test_06(self):
        """Registration API rejects an invalid Device resource with a 400 HTTP code"""

        test = Test("Registration API rejects an invalid Device resource with a 400 HTTP code")

        bad_json = {"notadevice": True}
        return self.do_400_check(test, "device", bad_json)

    @test_depends
    def test_07(self):
        """Registration API accepts and stores a valid Source resource"""

        test = Test("Registration API accepts and stores a valid Source resource")

        api = self.apis[REG_API_KEY]
        if self.is04_reg_utils.compare_api_version(api["version"], "v2.0") < 0:
            source_json = deepcopy(self.test_data["source"])
            if self.is04_reg_utils.compare_api_version(api["version"], "v1.2") < 0:
                source_json = self.downgrade_resource("source", source_json, self.apis[REG_API_KEY]["version"])

            self.post_resource(test, "source", source_json, 201)

            return test.PASS()
        else:
            return test.FAIL("Version > 1 not supported yet.")

    @test_depends
    def test_08(self):
        """Registration API rejects an invalid Source resource with a 400 HTTP code"""

        test = Test("Registration API rejects an invalid Source resource with a 400 HTTP code")

        bad_json = {"notasource": True}
        return self.do_400_check(test, "source", bad_json)

    @test_depends
    def test_09(self):
        """Registration API accepts and stores a valid Flow resource"""

        test = Test("Registration API accepts and stores a valid Flow resource")

        api = self.apis[REG_API_KEY]
        if self.is04_reg_utils.compare_api_version(api["version"], "v2.0") < 0:
            flow_json = deepcopy(self.test_data["flow"])

            if self.is04_reg_utils.compare_api_version(api["version"], "v1.2") < 0:
                flow_json = self.downgrade_resource("flow", flow_json, self.apis[REG_API_KEY]["version"])

            self.post_resource(test, "flow", flow_json, 201)

            return test.PASS()
        else:
            return test.FAIL("Version > 1 not supported yet.")

    @test_depends
    def test_10(self):
        """Registration API rejects an invalid Flow resource with a 400 HTTP code"""

        test = Test("Registration API rejects an invalid Flow resource with a 400 HTTP code")

        bad_json = {"notaflow": True}
        return self.do_400_check(test, "flow", bad_json)

    @test_depends
    def test_11(self):
        """Registration API accepts and stores a valid Sender resource"""

        test = Test("Registration API accepts and stores a valid Sender resource")

        api = self.apis[REG_API_KEY]
        if self.is04_reg_utils.compare_api_version(api["version"], "v2.0") < 0:
            sender_json = deepcopy(self.test_data["sender"])
            if self.is04_reg_utils.compare_api_version(api["version"], "v1.2") < 0:
                sender_json = self.downgrade_resource("sender", sender_json, self.apis[REG_API_KEY]["version"])

            self.post_resource(test, "sender", sender_json, 201)

            return test.PASS()
        else:
            return test.FAIL("Version > 1 not supported yet.")

    @test_depends
    def test_11_1(self):
        """Registration API accepts and stores a valid Sender resource with null flow_id"""

        test = Test("Registration API accepts and stores a valid Sender resource with null flow_id")

        api = self.apis[REG_API_KEY]
        if self.is04_reg_utils.compare_api_version(api["version"], "v2.0") < 0:

            # v1.1 introduced null for flow_id to "permit Senders without attached Flows
            # to model a Device before internal routing has been performed"

            if self.is04_reg_utils.compare_api_version(api["version"], "v1.1") < 0:
                return test.NA("This test does not apply to v1.0")

            sender_json = deepcopy(self.test_data["sender"])
            sender_json["id"] = str(uuid.uuid4())
            sender_json["flow_id"] = None

            if self.is04_reg_utils.compare_api_version(api["version"], "v1.2") < 0:
                sender_json = self.downgrade_resource("sender", sender_json, self.apis[REG_API_KEY]["version"])

            self.post_resource(test, "sender", sender_json, 201)

            return test.PASS()
        else:
            return test.FAIL("Version > 1 not supported yet.")

    @test_depends
    def test_12(self):
        """Registration API rejects an invalid Sender resource with a 400 HTTP code"""

        test = Test("Registration API rejects an invalid Sender resource with a 400 HTTP code")

        bad_json = {"notasender": True}
        return self.do_400_check(test, "sender", bad_json)

    @test_depends
    def test_13(self):
        """Registration API accepts and stores a valid Receiver resource"""

        test = Test("Registration API accepts and stores a valid Receiver resource")

        api = self.apis[REG_API_KEY]
        if self.is04_reg_utils.compare_api_version(api["version"], "v2.0") < 0:
            receiver_json = deepcopy(self.test_data["receiver"])
            if self.is04_reg_utils.compare_api_version(api["version"], "v1.2") < 0:
                receiver_json = self.downgrade_resource("receiver", receiver_json, self.apis[REG_API_KEY]["version"])

            self.post_resource(test, "receiver", receiver_json, 201)

            return test.PASS()
        else:
            return test.FAIL("Version > 1 not supported yet.")

    @test_depends
    def test_14(self):
        """Registration API rejects an invalid Receiver resource with a 400 HTTP code"""

        test = Test("Registration API rejects an invalid Receiver resource with a 400 HTTP code")

        bad_json = {"notareceiver": True}
        return self.do_400_check(test, "receiver", bad_json)

    @test_depends
    def test_15(self):
        """Updating Node resource results in 200"""
        test = Test("Registration API responds with 200 HTTP code on updating a registered Node")

        api = self.apis[REG_API_KEY]
        if self.is04_reg_utils.compare_api_version(api["version"], "v2.0") < 0:
            node_json = deepcopy(self.test_data["node"])
            if self.is04_reg_utils.compare_api_version(api["version"], "v1.2") < 0:
                node_json = self.downgrade_resource("node", node_json, self.apis[REG_API_KEY]["version"])

            self.post_resource(test, "node", node_json, 200)

            return test.PASS()
        else:
            return test.FAIL("Version > 1 not supported yet.")

    @test_depends
    def test_16(self):
        """Updating Device resource results in 200"""
        test = Test("Registration API responds with 200 HTTP code on updating a registered Device")

        api = self.apis[REG_API_KEY]
        if self.is04_reg_utils.compare_api_version(api["version"], "v2.0") < 0:
            device_json = deepcopy(self.test_data["device"])

            if self.is04_reg_utils.compare_api_version(api["version"], "v1.2") < 0:
                device_json = self.downgrade_resource("device", device_json, self.apis[REG_API_KEY]["version"])

            self.post_resource(test, "device", device_json, 200)

            return test.PASS()
        else:
            return test.FAIL("Version > 1 not supported yet.")

    @test_depends
    def test_17(self):
        """Updating Source resource results in 200"""
        test = Test("Registration API responds with 200 HTTP code on updating a registered Source")

        api = self.apis[REG_API_KEY]
        if self.is04_reg_utils.compare_api_version(api["version"], "v2.0") < 0:
            source_json = deepcopy(self.test_data["source"])
            if self.is04_reg_utils.compare_api_version(api["version"], "v1.2") < 0:
                source_json = self.downgrade_resource("source", source_json, self.apis[REG_API_KEY]["version"])

            self.post_resource(test, "source", source_json, 200)

            return test.PASS()
        else:
            return test.FAIL("Version > 1 not supported yet.")

    @test_depends
    def test_18(self):
        """Updating Flow resource results in 200"""
        test = Test("Registration API responds with 200 HTTP code on updating a registered Flow")

        api = self.apis[REG_API_KEY]
        if self.is04_reg_utils.compare_api_version(api["version"], "v2.0") < 0:
            flow_json = deepcopy(self.test_data["flow"])

            if self.is04_reg_utils.compare_api_version(api["version"], "v1.2") < 0:
                flow_json = self.downgrade_resource("flow", flow_json, self.apis[REG_API_KEY]["version"])

            self.post_resource(test, "flow", flow_json, 200)

            return test.PASS()
        else:
            return test.FAIL("Version > 1 not supported yet.")

    @test_depends
    def test_19(self):
        """Updating Sender resource results in 200"""
        test = Test("Registration API responds with 200 HTTP code on updating a registered Sender")

        api = self.apis[REG_API_KEY]
        if self.is04_reg_utils.compare_api_version(api["version"], "v2.0") < 0:
            sender_json = deepcopy(self.test_data["sender"])
            if self.is04_reg_utils.compare_api_version(api["version"], "v1.2") < 0:
                sender_json = self.downgrade_resource("sender", sender_json, self.apis[REG_API_KEY]["version"])

            self.post_resource(test, "sender", sender_json, 200)

            return test.PASS()
        else:
            return test.FAIL("Version > 1 not supported yet.")

    @test_depends
    def test_20(self):
        """Updating Receiver resource results in 200"""
        test = Test("Registration API responds with 200 HTTP code on updating a registered Receiver")

        api = self.apis[REG_API_KEY]
        if self.is04_reg_utils.compare_api_version(api["version"], "v2.0") < 0:
            receiver_json = deepcopy(self.test_data["receiver"])
            if self.is04_reg_utils.compare_api_version(api["version"], "v1.2") < 0:
                receiver_json = self.downgrade_resource("receiver", receiver_json,
                                                        self.apis[REG_API_KEY]["version"])

            self.post_resource(test, "receiver", receiver_json, 200)

            return test.PASS()
        else:
            return test.FAIL("Version > 1 not supported yet.")

    def check_paged_trait(self, test):
        """Precondition check that the 'paged' trait applies to the API version under test"""

        api = self.apis[QUERY_API_KEY]
        if self.is04_query_utils.compare_api_version(api["version"], "v1.1") < 0:
            raise NMOSTestException(test.NA("This test does not apply to v1.0"))
        if self.is04_query_utils.compare_api_version(api["version"], "v2.0") >= 0:
            raise NMOSTestException(test.FAIL("Version > 1 not supported yet."))

    def post_sample_nodes(self, test, count, description, labeller = None):
        """Perform a POST request on the Registration API to register a number of sample nodes"""

        node_data = deepcopy(self.test_data["node"])
        node_data["description"] = description

        update_timestamps = []
        ids = []

        for _ in range(count):
            ids.append(str(uuid.uuid4()))

            node_data["id"] = ids[-1]
            self.bump_resource_version(node_data)

            if labeller is not None:
                node_data["label"] = labeller(_)

            # For debugging
            node_data["tags"]["index"] = [str(_)]

            self.post_resource(test, "node", node_data, 201)

            # Perform a Query API request to get the update timestamp of the most recently POSTed node
            # Wish there was a better way, as this puts the cart before the horse!
            # Another alternative would be to use local timestamps, provided clocks were synchronised?

            response = self.do_paged_request(limit=1)
            self.check_paged_response(test, response,
                                      expected_ids=[node_data["id"]],
                                      expected_since=None, expected_until=None)
            valid, r, query_parameters = response
            update_timestamps.append(r.headers["X-Paging-Until"])

        # Bear in mind that the returned arrays are in forward order
        # whereas Query API responses are required to be in reverse order
        return update_timestamps, ids

    def do_paged_request(self, resource_type="nodes", limit=None, since=None, until=None,
                         description=None, label=None, id=None):
        """Perform a GET request on the Query API"""

        query_parameters = []

        if limit is not None:
            query_parameters.append("paging.limit=" + str(limit))
        if since is not None:
            query_parameters.append("paging.since=" + since)
        if until is not None:
            query_parameters.append("paging.until=" + until)

        if description is not None:
            query_parameters.append("description=" + description)
        if label is not None:
            query_parameters.append("label=" + label)
        if id is not None:
            query_parameters.append("id=" + id)

        query_string = "?" + "&".join(query_parameters) if len(query_parameters) != 0 else ""

        valid, response = self.do_request("GET", self.query_url + resource_type + query_string)

        return valid, response, query_parameters

    def check_paged_response(self, test, paged_response,
                             expected_ids,
                             expected_since, expected_until, expected_limit=None):
        """Check the result of a paged request, and when there's an error, raise an NMOSTestException"""

        valid, response, query_parameters = paged_response

        query_string = "?" + "&".join(query_parameters) if len(query_parameters) != 0 else ""

        if not valid:
            raise NMOSTestException(test.FAIL("Query API did not respond as expected, "
                                              "for query: {}".format(query_string)))
        elif response.status_code == 501:
            # Many of the paged queries also use basic query parameters, which means that
            # a 501 could indicate lack of support for either basic queries or pagination.
            # The initial "test_21_1" therefore does not use basic query parameters.
            raise NMOSTestException(test.OPTIONAL("Query API signalled that it does not support this query: {}. "
                                                  "Query APIs should support pagination for scalability."
                                                  .format(query_string),
                                                  "https://github.com/AMWA-TV/nmos/wiki/IS-04#registries-pagination"))
        elif response.status_code != 200:
            raise NMOSTestException(test.FAIL("Query API returned an unexpected response: "
                                              "{} {}".format(response.status_code, response.text)))

        # check *presence* of paging headers before checking response body

        PAGING_HEADERS = ["Link", "X-Paging-Limit", "X-Paging-Since", "X-Paging-Until"]

        absent_paging_headers = [_ for _ in PAGING_HEADERS if _ not in response.headers]
        if (len(absent_paging_headers) == len(PAGING_HEADERS)):
            raise NMOSTestException(test.OPTIONAL("Query API response did not include any pagination headers. "
                                                  "Query APIs should support pagination for scalability.",
                                                  "https://github.com/AMWA-TV/nmos/wiki/IS-04#registries-pagination"))
        elif (len(absent_paging_headers) != 0):
            raise NMOSTestException(test.FAIL("Query API response did not include all pagination headers, "
                                              "missing: {}".format(absent_paging_headers)))

        # check response body

        if expected_ids is not None:
            try:
                if len(response.json()) != len(expected_ids):
                    raise NMOSTestException(test.FAIL("Query API response did not include the correct number of resources, "
                                                      "for query: {}".format(query_string)))

                for i in range(len(response.json())):
                    if (response.json()[i]["id"]) != expected_ids[-(i + 1)]:
                        raise NMOSTestException(test.FAIL("Query API response did not include the correct resources, "
                                                          "for query: {}".format(query_string)))

            except json.decoder.JSONDecodeError:
                raise NMOSTestException(test.FAIL("Non-JSON response returned"))
            except KeyError:
                raise NMOSTestException(test.FAIL("Query API did not respond as expected, "
                                                  "for query: {}".format(query_string)))

        # check *values* of paging headers after body

        def check_timestamp(expected, actual):
            return expected is None or self.is04_query_utils.compare_resource_version(expected, actual) == 0

        try:
            since = response.headers["X-Paging-Since"]
            until = response.headers["X-Paging-Until"]
            limit = response.headers["X-Paging-Limit"]

            if not check_timestamp(expected_since, since):
                raise NMOSTestException(test.FAIL("Query API response did not include the correct X-Paging-Since header, "
                                                  "for query: {}".format(query_string)))

            if not check_timestamp(expected_until, until):
                raise NMOSTestException(test.FAIL("Query API response did not include the correct X-Paging-Until header, "
                                                  "for query: {}".format(query_string)))

            if not (expected_limit is None or str(expected_limit) == limit):
                raise NMOSTestException(test.FAIL("Query API response did not include the correct X-Paging-Limit header, "
                                                  "for query: {}".format(query_string)))

            LINK_PATTERN = re.compile('<(?P<url>.+)>; rel="(?P<rel>.+)"')

            link_header = {rel: url for (rel, url) in
                [(_.group("rel"), _.group("url")) for _ in
                    [LINK_PATTERN.search(_) for _ in
                        response.headers["Link"].split(",")]]}

            prev = link_header["prev"]
            next = link_header["next"]

            if "paging.until=" + since not in prev or "paging.since=" in prev:
                raise NMOSTestException(test.FAIL("Query API response did not include the correct 'prev' value "
                                                  "in the Link header, for query: {}".format(query_string)))

            if "paging.since=" + until not in next or "paging.until=" in next:
                raise NMOSTestException(test.FAIL("Query API response did not include the correct 'next' value "
                                                  "in the Link header, for query: {}".format(query_string)))

            # 'first' and 'last' are optional, though there's no obvious reason for them to be
            first = link_header["first"] if "first" in link_header else None
            last = link_header["last"] if "last" in link_header else None

            if first is not None:
                if "paging.since=0:0" not in first or "paging.until=" in first:
                    raise NMOSTestException(test.FAIL("Query API response did not include the correct 'first' value "
                                                      "in the Link header, for query: {}".format(query_string)))

            if last is not None:
                if "paging.until=" in last or "paging.since=" in last:
                    raise NMOSTestException(test.FAIL("Query API response did not include the correct 'last' value "
                                                      "in the Link header, for query: {}".format(query_string)))

            for rel in ["first", "prev", "next", "last"]:
                if rel not in link_header:
                    continue

                if not link_header[rel].startswith(self.protocol + "://"):
                    raise NMOSTestException(test.FAIL("Query API Link header is invalid for the current protocol. "
                                                      "Expected '{}://'".format(self.protocol)))

                if "paging.limit=" + limit not in link_header[rel]:
                    raise NMOSTestException(test.FAIL("Query API response did not include the correct '{}' value "
                                                      "in the Link header, for query: {}".format(rel, query_string)))

                for param in query_parameters:
                    if "paging." in param:
                        continue
                    if param not in link_header[rel]:
                        raise NMOSTestException(test.FAIL("Query API response did not include the correct '{}' value "
                                                          "in the Link header, for query: {}".format(rel, query_string)))

        except KeyError as ex:
            raise NMOSTestException(test.FAIL("Query API response did not include the expected value "
                                              "in the Link header: {}".format(ex)))

    def test_21_1(self):
        """Query API implements pagination (no query or paging parameters)"""

        test = Test("Query API implements pagination (no query or paging parameters)")
        self.check_paged_trait(test)
        # description = inspect.currentframe().f_code.co_name
        description = "test_21_1"

        # Perform a query with no query or paging parameters (see note in check_paged_response regarding 501)
        response = self.do_paged_request()

        # Check whether the response contains the X-Paging- headers but don't check values
        self.check_paged_response(test, response,
                                  expected_ids=None,
                                  expected_since=None, expected_until=None, expected_limit=None)

        return test.PASS()

    def test_21_1_1(self):
        """Query API implements pagination (when explicitly requested)"""

        test = Test("Query API implements pagination (when explicitly requested)")
        self.check_paged_trait(test)
        description = "test_21_1_1"

        # Same as above, but query with paging.limit to clearly 'opt in'
        response = self.do_paged_request(limit=10)

        # Check whether the response contains the X-Paging- headers but don't check values
        self.check_paged_response(test, response,
                                  expected_ids=None,
                                  expected_since=None, expected_until=None, expected_limit=None)

        return test.PASS()

    def test_21_2(self):
        """Query API implements pagination (documentation examples)"""

        test = Test("Query API implements pagination (documentation examples)")
        self.check_paged_trait(test)
        description = "test_21_2"

        # Initial test cases based on the examples in NMOS documentation
        # See https://github.com/AMWA-TV/nmos-discovery-registration/blob/v1.2.x/docs/2.5.%20APIs%20-%20Query%20Parameters.md#pagination

        ts, ids = self.post_sample_nodes(test, 20, description)

        # In order to make the array indices match up with the documentation more clearly
        # insert an extra element 0 in both arrays
        ts.insert(0, None)
        ids.insert(0, None)

        # "Implementations may specify their own default and maximum for the limit"
        # so theoretically, if a Query API had a very low maximum limit, that number could be returned
        # rather than the requested limit, for many of the following tests.
        # See https://github.com/AMWA-TV/nmos-discovery-registration/blob/v1.2.x/APIs/QueryAPI.raml#L37

        # Example 1: Initial /nodes Request

        # Ideally, we shouldn't specify the limit, and adapt the checks for whatever the default limit turns out to be
        response = self.do_paged_request(description=description, limit=10)
        self.check_paged_response(test, response,
                                  expected_ids=ids[11:20 + 1],
                                  expected_since=ts[10], expected_until=ts[20], expected_limit=10)

        # Example 2: Request With Custom Limit

        response = self.do_paged_request(description=description, limit=5)
        self.check_paged_response(test, response,
                                  expected_ids=ids[16:20 + 1],
                                  expected_since=ts[15], expected_until=ts[20], expected_limit=5)

        # Example 3: Request With Since Parameter

        response = self.do_paged_request(description=description, since=ts[4], limit=10)
        self.check_paged_response(test, response,
                                  expected_ids=ids[5:14 + 1],
                                  expected_since=ts[4], expected_until=ts[14], expected_limit=10)

        # Example 4: Request With Until Parameter

        response = self.do_paged_request(description=description, until=ts[16], limit=10)
        self.check_paged_response(test, response,
                                  expected_ids=ids[7:16 + 1],
                                  expected_since=ts[6], expected_until=ts[16], expected_limit=10)

        # Example 5: Request With Since & Until Parameters

        response = self.do_paged_request(description=description, since=ts[4], until=ts[16], limit=10)
        self.check_paged_response(test, response,
                                  expected_ids=ids[5:14 + 1],
                                  expected_since=ts[4], expected_until=ts[14], expected_limit=10)

        return test.PASS()

    def test_21_3(self):
        """Query API implements pagination (edge cases)"""

        test = Test("Query API implements pagination (edge cases)")
        self.check_paged_trait(test)
        description = "test_21_3"

        # Some additional test cases based on Basecamp discussion
        # See https://basecamp.com/1791706/projects/10192586/messages/70545892

        timestamps, ids = self.post_sample_nodes(test, 20, description)

        after = "{}:0".format(int(timestamps[-1].split(":")[0]) + 1)
        before = "{}:0".format(int(timestamps[0].split(":")[0]) - 1)

        # Check the header values when a client specifies a paging.since value after the newest resource's timestamp

        self.check_paged_response(test, self.do_paged_request(description=description, since=after),
                                  expected_ids=[],
                                  expected_since=after, expected_until=after)

        # Check the header values when a client specifies a paging.until value before the oldest resource's timestamp

        self.check_paged_response(test, self.do_paged_request(description=description, until=before),
                                  expected_ids=[],
                                  expected_since="0:0", expected_until=before)

        # Check the header values for a query that results in only one resource, without any paging parameters

        # expected_until check could be more forgiving, i.e. >= timestamps[-1] and <= 'now'
        self.check_paged_response(test, self.do_paged_request(id=ids[12]),
                                  expected_ids=[ids[12]],
                                  expected_since="0:0", expected_until=timestamps[-1])

        # Check the header values for a query that results in no resources, without any paging parameters

        # expected_until check could be more forgiving, i.e. >= timestamps[-1] and <= 'now'
        self.check_paged_response(test, self.do_paged_request(id=str(uuid.uuid4())),
                                  expected_ids=[],
                                  expected_since="0:0", expected_until=timestamps[-1])

        return test.PASS()

    def test_21_4(self):
        """Query API implements pagination (requests that require empty responses)"""

        test = Test("Query API implements pagination (requests that require empty responses)")
        self.check_paged_trait(test)
        description = "test_21_4"

        timestamps, ids = self.post_sample_nodes(test, 20, description)

        ts = timestamps[12]

        # Check paging.since == paging.until

        response = self.do_paged_request(description=description, since=ts, until=ts, limit=10)
        self.check_paged_response(test, response,
                                  expected_ids=[],
                                  expected_since=ts, expected_until=ts, expected_limit=10)

        # Check paging.limit == 0, paging.since specified

        response = self.do_paged_request(description=description, since=ts, limit=0)
        self.check_paged_response(test, response,
                                  expected_ids=[],
                                  expected_since=ts, expected_until=ts, expected_limit=0)

        # Check paging.limit == 0, paging.since not specified

        response = self.do_paged_request(description=description, until=ts, limit=0)
        self.check_paged_response(test, response,
                                  expected_ids=[],
                                  expected_since=ts, expected_until=ts, expected_limit=0)

        return test.PASS()

    def test_21_5(self):
        """Query API implements pagination (filters that select discontiguous resources)"""

        test = Test("Query API implements pagination (filters that select discontiguous resources)")
        self.check_paged_trait(test)
        description = "test_21_5"

        foo = lambda index: 3 > (index + 1) % 5
        bar = lambda index: not foo(index)

        ts, ids = self.post_sample_nodes(test, 20, description, lambda index: "foo" if foo(index) else "bar")

        # Specify paging.limit in the requests with 'default paging parameters' in the following tests
        # because we can't rely on the implementation's default being 10

        # Query 1: "foo", default paging parameters
        #          filter         0, 1, -, -, 4, 5, 6, -, -, 9, 10, 11, --, --, 14, 15, 16, --, --, 19
        #          request      (                                                                      ]
        #          response           (       ^  ^  ^        ^   ^   ^           ^   ^   ^           ^ ]

        # expected_until check could be more forgiving, i.e. >= ts[19] and <= 'now'
        # expected_since check could be more forgiving, i.e. >= ts[1] and < ts[4]
        self.check_paged_response(test, self.do_paged_request(label="foo", limit=10),
                                  expected_ids=[ids[i] for i in range(len(ids)) if foo(i)][-10:],
                                  expected_since=ts[1], expected_until=ts[19], expected_limit=10)

        # Query 2: 'prev' of Query 1
        #          filter         0, 1, -, -, 4, 5, 6, -, -, 9, 10, 11, --, --, 14, 15, 16, --, --, 19
        #          request      (      ]
        #          response     ( ^  ^ ]

        self.check_paged_response(test, self.do_paged_request(label="foo", until=ts[1], limit=10),
                                  expected_ids=[ids[i] for i in range(len(ids)) if foo(i)][0:-10],
                                  expected_since="0:0", expected_until=ts[1], expected_limit=10)

        # Query 3: 'next' of Query 1
        #          filter         0, 1, -, -, 4, 5, 6, -, -, 9, 10, 11, --, --, 14, 15, 16, --, --, 19
        #          request                                                                            (]
        #          response                                                                           (]

        self.check_paged_response(test, self.do_paged_request(label="foo", since=ts[19], limit=10),
                                  expected_ids=[],
                                  expected_since=ts[19], expected_until=ts[19], expected_limit=10)

        # Query 4: "bar", default paging parameters
        #          filter         -, -, 2, 3, -, -, -, 7, 8, -, --, --, 12, 13, --, --, --, 17, 18, --
        #          request      (                                                                      ]
        #          response     (       ^  ^           ^  ^              ^   ^               ^   ^     ]

        # expected_until check could be more forgiving, i.e. >= ts[19] and <= 'now'
        self.check_paged_response(test, self.do_paged_request(label="bar", limit=10),
                                  expected_ids=[ids[i] for i in range(len(ids)) if bar(i)],
                                  expected_since="0:0", expected_until=ts[19], expected_limit=10)

        # Query 5: "bar", limited to 3
        #          filter         -, -, 2, 3, -, -, -, 7, 8, -, --, --, 12, 13, --, --, --, 17, 18, --
        #          request      (                                                                      ]
        #          response                                               (  ^               ^   ^     ]

        # expected_until check could be more forgiving, i.e. >= ts[18] and <= 'now'
        # expected_since check could be more forgiving, i.e. >= ts[12] and < ts[13]
        self.check_paged_response(test, self.do_paged_request(label="bar", limit=3),
                                  expected_ids=[ids[13], ids[17], ids[18]],
                                  expected_since=ts[12], expected_until=ts[19], expected_limit=3)

        # Query 6: 'prev' of Query 5
        #          filter         -, -, 2, 3, -, -, -, 7, 8, -, --, --, 12, 13, --, --, --, 17, 18, --
        #          request      (                                          ]
        #          response                 (          ^  ^              ^ ]

        # expected_since check could be more forgiving, i.e. >= ts[3] and < ts[7]
        self.check_paged_response(test, self.do_paged_request(label="bar", until=ts[12], limit=3),
                                  expected_ids=[ids[7], ids[8], ids[12]],
                                  expected_since=ts[3], expected_until=ts[12], expected_limit=3)

        # Query 7: like Query 5, with paging.since specified, but still enough matches
        #          filter         -, -, 2, 3, -, -, -, 7, 8, -, --, --, 12, 13, --, --, --, 17, 18, --
        #          request                     (                           ]
        #          response                    (       ^  ^              ^ ]

        self.check_paged_response(test, self.do_paged_request(label="bar", since=ts[4], until=ts[12], limit=3),
                                  expected_ids=[ids[7], ids[8], ids[12]],
                                  expected_since=ts[4], expected_until=ts[12], expected_limit=3)

        # Query 8: like Query 5, with paging.since specified, and not enough matches
        #          filter         -, -, 2, 3, -, -, -, 7, 8, -, --, --, 12, 13, --, --, --, 17, 18, --
        #          request                                    (            ]
        #          response                                   (          ^ ]

        self.check_paged_response(test, self.do_paged_request(label="bar", since=ts[9], until=ts[12], limit=3),
                                  expected_ids=[ids[12]],
                                  expected_since=ts[9], expected_until=ts[12], expected_limit=3)

        # Query 9: like Query 5, but no matches
        #          filter         -, -, 2, 3, -, -, -, 7, 8, -, --, --, 12, 13, --, --, --, 17, 18, --
        #          request                                    (        ]
        #          response                                   (        ]

        self.check_paged_response(test, self.do_paged_request(label="bar", since=ts[9], until=ts[11], limit=3),
                                  expected_ids=[],
                                  expected_since=ts[9], expected_until=ts[11], expected_limit=3)

        return test.PASS()

    def test_21_6(self):
        """Query API implements pagination (bad requests)"""

        test = Test("Query API implements pagination (bad requests)")
        self.check_paged_trait(test)
        description = "test_21_6"

        before = self.is04_query_utils.get_TAI_time()
        after = self.is04_query_utils.get_TAI_time(1)

        # Specifying since after until is a bad request
        valid, response, query_parameters = self.do_paged_request(since=after, until=before)

        query_string = "?" + "&".join(query_parameters) if len(query_parameters) != 0 else ""

        if not valid:
            raise NMOSTestException(test.FAIL("Query API did not respond as expected, "
                                              "for query: {}".format(query_string)))

        if response.status_code == 501:
            raise NMOSTestException(test.OPTIONAL("Query API signalled that it does not support this query: {}. "
                                                  "Query APIs should support pagination for scalability."
                                                  .format(query_string),
                                                  "https://github.com/AMWA-TV/nmos/wiki/IS-04#registries-pagination"))

        # 200 OK *without* any paging headers also indicates not implemented (paging parameters ignored)
        PAGING_HEADERS = ["Link", "X-Paging-Limit", "X-Paging-Since", "X-Paging-Until"]

        absent_paging_headers = [_ for _ in PAGING_HEADERS if _ not in response.headers]
        if response.status_code == 200 and len(absent_paging_headers) == len(PAGING_HEADERS):
            raise NMOSTestException(test.OPTIONAL("Query API response did not include any pagination headers. "
                                                  "Query APIs should support pagination for scalability.",
                                                  "https://github.com/AMWA-TV/nmos/wiki/IS-04#registries-pagination"))

        # 200 OK *with* any paging headers indicates the Query API failed to identify the bad request
        # which is an error like any code other than the expected 400 Bad Request
        if response.status_code != 400:
            raise NMOSTestException(test.FAIL("Query API responded with wrong HTTP code, "
                                              "for query: {}".format(query_string)))

        return test.PASS()

    def test_21_7(self):
        """Query API implements pagination (updates between paged requests)"""

        test = Test("Query API implements pagination (updates between paged requests)")
        self.check_paged_trait(test)
        description = "test_21_7"

        count = 3
        ts, ids = self.post_sample_nodes(test, count, description)

        # initial paged request

        response = self.do_paged_request(description=description, limit=count)
        self.check_paged_response(test, response,
                                  expected_ids=ids,
                                  expected_since="0:0", expected_until=ts[-1], expected_limit=count)

        resources = response[1].json()
        resources.reverse()

        # 'next' page should be empty

        response = self.do_paged_request(description=description, limit=count, since=ts[-1])
        self.check_paged_response(test, response,
                                  expected_ids=[],
                                  expected_since=ts[-1], expected_until=None, expected_limit=count)

        # 'current' page should be same as initial response

        response = self.do_paged_request(description=description, limit=count, until=ts[-1])
        self.check_paged_response(test, response,
                                  expected_ids=ids,
                                  expected_since=None, expected_until=ts[-1], expected_limit=count)

        # after an update, the 'next' page should now contain only the updated resource

        self.post_resource(test, "node", resources[1], 200)

        response = self.do_paged_request(description=description, limit=count, since=ts[-1])
        self.check_paged_response(test, response,
                                  expected_ids=[ids[1]],
                                  expected_since=ts[-1], expected_until=None, expected_limit=count)

        # and what was the 'current' page should now contain only the unchanged resources

        response = self.do_paged_request(description=description, limit=count, until=ts[-1])
        self.check_paged_response(test, response,
                                  expected_ids=[ids[0], ids[2]],
                                  expected_since=None, expected_until=ts[-1], expected_limit=count)

        # after the other resources are also updated, what was the 'current' page should now be empty

        self.post_resource(test, "node", resources[2], 200)
        self.post_resource(test, "node", resources[0], 200)

        response = self.do_paged_request(description=description, limit=count, until=ts[-1])
        self.check_paged_response(test, response,
                                  expected_ids=[],
                                  expected_since=None, expected_until=ts[-1], expected_limit=count)

        # and what was the 'next' page should now contain all the resources in the update order

        response = self.do_paged_request(description=description, limit=count, since=ts[-1])
        self.check_paged_response(test, response,
                                  expected_ids=[ids[1], ids[2], ids[0]],
                                  expected_since=ts[-1], expected_until=None, expected_limit=count)

        return test.PASS()

    def test_21_8(self):
        """Query API implements pagination (correct encoding of URLs in Link header)"""

        test = Test("Query API implements pagination (correct encoding of URLs in Link header)")
        self.check_paged_trait(test)
        description = "test_21_8"

        # check '&' is returned encoded
        response = self.do_paged_request(label="foo%26bar")
        self.check_paged_response(test, response,
                                  expected_ids=None,
                                  expected_since=None, expected_until=None)

        return test.PASS()

    # TODO
    def _test_21_x(self):
        """Query API implements pagination (paging.order=create)"""

        test = Test("Query API implements pagination (paging.order=create)")
        self.check_paged_trait(test)
        description = "test_21_x"

        return test.MANUAL()

    def test_22(self):
        """Query API implements downgrade queries"""

        test = Test("Query API implements downgrade queries")

        if self.apis[QUERY_API_KEY]["version"] == "v1.0":
            return test.NA("This test does not apply to v1.0")

        # Find the API versions supported by the Reg API
        valid, r = self.do_request("GET", self.reg_url.rstrip(self.apis[REG_API_KEY]["version"] + "/"))
        if not valid:
            return test.FAIL("Registration API failed to respond to request")
        else:
            reg_versions = [version.rstrip("/") for version in r.json()]

        # Sort the list and remove API versions higher than the one under test
        reg_versions = self.is04_reg_utils.sort_versions(reg_versions)
        for api_version in list(reg_versions):
            if self.is04_reg_utils.compare_api_version(api_version, self.apis[REG_API_KEY]["version"]) > 0:
                reg_versions.remove(api_version)

        # Find the API versions supported by the Query API
        valid, r = self.do_request("GET", self.query_url.rstrip(self.apis[QUERY_API_KEY]["version"] + "/"))
        if not valid:
            return test.FAIL("Query API failed to respond to request")
        else:
            query_versions = [version.rstrip("/") for version in r.json()]

        # Sort the list and remove API versions higher than the one under test
        query_versions = self.is04_query_utils.sort_versions(query_versions)
        for api_version in list(query_versions):
            if self.is04_query_utils.compare_api_version(api_version, self.apis[QUERY_API_KEY]["version"]) > 0:
                query_versions.remove(api_version)

        # If we're testing the lowest API version, exit with an N/A or warning indicating we can't test at this level
        if query_versions[0] == self.apis[QUERY_API_KEY]["version"]:
            return test.NA("Downgrade queries are unnecessary when requesting from the lowest supported version of"
                           "a Query API")

        # Exit if the Registration API doesn't support the required versions
        for api_version in query_versions:
            if api_version not in reg_versions:
                return test.MANUAL("This test cannot run automatically as the Registration API does not support all"
                                   "of the API versions that the Query API does",
                                   "https://github.com/AMWA-TV/nmos/wiki/IS-04#registries-downgrade-queries")

        # Register a Node at each API version available (up to the version under test)
        node_ids = {}
        test_id = str(uuid.uuid4())
        for api_version in query_versions:
            # Note: We iterate over the Query API versions, not the Reg API as it's the Query API that's under test
            test_data = deepcopy(self.test_data["node"])
            test_data = self.downgrade_resource("node", test_data, api_version)
            test_data["id"] = str(uuid.uuid4())
            test_data["description"] = test_id
            node_ids[api_version] = test_data["id"]
            valid, r = self.do_request("POST", "{}/{}/resource"
                                               .format(self.reg_url.rstrip(self.apis[REG_API_KEY]["version"] + "/"),
                                                       api_version),
                                       data={"type": "node", "data": test_data})
            if not valid or r.status_code != 201:
                return test.FAIL("Bad status code: {}".format(r.status_code))

        # Make a request to the Query API for each Node POSTed to ensure it's visible (or not) at the version under test
        for api_version in query_versions:
            valid, r = self.do_request("GET", self.query_url + "nodes/{}".format(node_ids[api_version]))
            if not valid:
                return test.FAIL("Query API failed to respond to request")
            else:
                if r.status_code == 200 and api_version != self.apis[QUERY_API_KEY]["version"]:
                    return test.FAIL("Query API incorrectly exposed a {} resource at {}"
                                     .format(api_version, self.apis[QUERY_API_KEY]["version"]))
                elif r.status_code == 404 and api_version == self.apis[QUERY_API_KEY]["version"]:
                    return test.FAIL("Query API failed to expose a {} resource at {}"
                                     .format(api_version, self.apis[QUERY_API_KEY]["version"]))
                elif r.status_code not in [200, 404, 409]:
                    return test.FAIL("Query API returned an unexpected response code: {}".format(r.status_code))

        # Make a request with downgrades turned on for each API version down to the minimum
        # Raise an error if resources below the requested version are returned, or those for the relevant API versions
        # are not returned. Otherwise pass.
        for api_version in query_versions:
            valid, r = self.do_request("GET", self.query_url + "nodes/{}?query.downgrade={}".format(node_ids[api_version],
                                                                                                    api_version))
            if not valid:
                return test.FAIL("Query API failed to respond to request")
            elif self.is04_query_utils.compare_api_version(self.apis[QUERY_API_KEY]["version"], "v1.3") >= 0 and r.status_code == 501:
                return test.OPTIONAL("Query API signalled that it does not support downgrade queries. This may be "
                                     "important for multi-version support.",
                                     "https://github.com/AMWA-TV/nmos/wiki/IS-04#registries-downgrade-queries")
            elif r.status_code != 200:
                return test.FAIL("Query API failed to respond with a Node when asked to downgrade to {}"
                                 .format(api_version))

        # Make a request at each API version again, filtering with the test ID as the description
        for api_version in query_versions:
            # Find which Nodes should and shouldn't be visible
            expected_nodes = []
            for node_api_version, node_id in node_ids.items():
                if self.is04_query_utils.compare_api_version(node_api_version, api_version) >= 0:
                    expected_nodes.append(node_id)

            valid, r = self.do_request("GET", self.query_url + "nodes?query.downgrade={}&description={}"
                                                               .format(api_version, test_id))
            if not valid:
                return test.FAIL("Query API failed to respond to request")
            elif r.status_code != 200:
                return test.FAIL("Query API failed to respond with a Node when asked to downgrade to {}"
                                 .format(api_version))
            else:
                for node in r.json():
                    if node["id"] not in expected_nodes:
                        return test.FAIL("Query API exposed a Node from a lower version than expected when downgrading "
                                         "to {}".format(api_version))
                    expected_nodes.remove(node["id"])
                if len(expected_nodes) > 0:
                    return test.FAIL("Query API failed to expose an expected Node when downgrading to {}"
                                     .format(api_version))

        return test.PASS()

    def test_22_1(self):
        """Query API subscriptions resource does not support downgrade queries"""

        test = Test("Query API subscriptions resource does not support downgrade queries")

        api = self.apis[QUERY_API_KEY]
        if api["version"] == "v1.0":
            return test.NA("This test does not apply to v1.0")

        # Find the API versions supported by the Query API
        valid, r = self.do_request("GET", self.query_url.rstrip(api["version"] + "/"))
        if not valid:
            return test.FAIL("Query API failed to respond to request")
        else:
            query_versions = [version.rstrip("/") for version in r.json()]

        # Sort the list and remove API versions higher than the one under test
        query_versions = self.is04_query_utils.sort_versions(query_versions)
        for api_version in list(query_versions):
            if self.is04_query_utils.compare_api_version(api_version, api["version"]) > 0:
                query_versions.remove(api_version)

        # If we're testing the lowest API version, exit with an N/A or warning indicating we can't test at this level
        if query_versions[0] == api["version"]:
            return test.NA("Downgrade queries are unnecessary when requesting from the lowest supported version of"
                           "a Query API")

        # Generate a subscription at the API version under test and the version below that
        valid_sub_id = None
        invalid_sub_id = None
        sub_json = self.prepare_subscription("/nodes")
        resp_json = self.post_subscription(test, sub_json)
        valid_sub_id = resp_json["id"]

        previous_version = query_versions[-2]
        query_sub_url = self.query_url.replace(api["version"], previous_version)
        sub_json = self.prepare_subscription("/nodes", api_ver=previous_version)
        resp_json = self.post_subscription(test, sub_json, query_url=query_sub_url)
        invalid_sub_id = resp_json["id"]

        # Test a request to GET subscriptions
        subscription_ids = set()
        valid, r = self.do_request("GET", self.query_url + "subscriptions?query.downgrade={}".format(previous_version))
        if not valid:
            return test.FAIL("Query API failed to respond to request")
        else:
            if r.status_code != 200:
                return test.FAIL("Query API did not respond as expected for subscription GET request: {}"
                                 .format(r.status_code))
            else:
                try:
                    for subscription in r.json():
                        subscription_ids.add(subscription["id"])
                except json.decoder.JSONDecodeError:
                    return test.FAIL("Non-JSON response returned")

        if valid_sub_id not in subscription_ids:
            return test.FAIL("Unable to find {} subscription in request to GET /subscriptions?query.downgrade={}"
                             .format(api["version"], previous_version))
        elif invalid_sub_id in subscription_ids:
            return test.FAIL("Found {} subscription in request to GET /subscriptions?query.downgrade={}"
                             .format(previous_version, previous_version))

        return test.PASS()

    def test_22_2(self):
        """Query API WebSockets implement downgrade queries"""

        test = Test("Query API WebSockets implement downgrade queries")

        return test.MANUAL()

    def test_23(self):
        """Query API implements basic query parameters"""

        test = Test("Query API implements basic query parameters")

        node_descriptions = [str(uuid.uuid4()), str(uuid.uuid4())]
        for node_desc in node_descriptions:
            test_data = deepcopy(self.test_data["node"])
            test_data = self.downgrade_resource("node", test_data, self.apis[REG_API_KEY]["version"])
            test_data["id"] = str(uuid.uuid4())
            test_data["label"] = "test_23"
            test_data["description"] = node_desc
            self.post_resource(test, "node", test_data, 201)

        try:
            valid, r = self.do_request("GET", self.query_url + "nodes")
            if not valid:
                return test.FAIL("Query API failed to respond to query")
            elif len(r.json()) < 2:
                return test.UNCLEAR("Fewer Nodes found in registry than expected. Test cannot proceed.")
        except json.decoder.JSONDecodeError:
            return test.FAIL("Non-JSON response returned")

        query_string = "?description=" + node_descriptions[0]
        valid, r = self.do_request("GET", self.query_url + "nodes" + query_string)
        api = self.apis[QUERY_API_KEY]
        if not valid:
            return test.FAIL("Query API failed to respond to query")
        elif self.is04_query_utils.compare_api_version(api["version"], "v1.3") >= 0 and r.status_code == 501:
            return test.OPTIONAL("Query API signalled that it does not support basic queries. This may be "
                                 "important for scalability.",
                                 "https://github.com/AMWA-TV/nmos/wiki/IS-04#registries-basic-queries")
        elif r.status_code != 200:
            raise NMOSTestException(test.FAIL("Query API returned an unexpected response: "
                                              "{} {}".format(r.status_code, r.text)))
        elif len(r.json()) != 1:
            return test.FAIL("Query API returned {} records for query {} when 1 was expected"
                             .format(len(r.json()), query_string))

        return test.PASS()

    def test_23_1(self):
        """Query API WebSockets implement basic query parameters"""

        test = Test("Query API WebSockets implement basic query parameters")

        # Perform a basic test for APIs <= v1.2 checking for support
        try:
            valid, r = self.do_request("GET", self.query_url + "nodes?description={}".format(str(uuid.uuid4())))
            if not valid:
                return test.FAIL("Query API failed to respond to query")
            elif r.status_code == 200 and len(r.json()) > 0 or r.status_code != 200:
                return test.OPTIONAL("Query API signalled that it does not support basic queries. This may be "
                                     "important for scalability.",
                                     "https://github.com/AMWA-TV/nmos/wiki/IS-04#registries-basic-queries")
        except json.decoder.JSONDecodeError:
            return test.FAIL("Non-JSON response returned")

        # Create subscription to a specific Node description
        node_ids = [str(uuid.uuid4()), str(uuid.uuid4())]
<<<<<<< HEAD
        sub_json = self.prepare_subscription("/nodes", params={"description": node_ids[0]})
        resp_json = self.post_subscription(test, sub_json)
        websocket = WebsocketWorker(resp_json["ws_href"])
        websocket.start()
        sleep(0.5)
        if websocket.did_error_occur():
            return test.FAIL("Error opening websocket: {}".format(websocket.get_error_message()))
=======
        sub_json = deepcopy(self.subscription_data)
        sub_json["params"]["description"] = node_ids[0]
        sub_json["secure"] = ENABLE_HTTPS
        if self.is04_query_utils.compare_api_version(self.apis[QUERY_API_KEY]["version"], "v1.2") < 0:
            sub_json = self.downgrade_resource("subscription", sub_json, self.apis[QUERY_API_KEY]["version"])
        valid, r = self.do_request("POST", "{}subscriptions".format(self.query_url), data=sub_json)

        websocket = None
        try:
            if not valid:
                return test.FAIL("Query API returned an unexpected response: {}".format(r))
            else:
                if r.status_code == 200 or r.status_code == 201:
                    websocket = WebsocketWorker(r.json()["ws_href"])
                elif (self.is04_query_utils.compare_api_version(self.apis[QUERY_API_KEY]["version"], "v1.3") >= 0
                      and r.status_code == 501):
                    return test.OPTIONAL("Query API signalled that it does not support basic queries. This may be "
                                         "important for scalability.",
                                         "https://github.com/AMWA-TV/nmos/wiki/IS-04#registries-basic-queries")
                else:
                    return test.FAIL("Cannot request websocket subscription. Cannot execute test: {} {}"
                                     .format(r.status_code, r.text))
            websocket.start()
            sleep(0.5)
            if websocket.did_error_occur():
                return test.FAIL("Error opening websocket: {}".format(websocket.get_error_message()))

            # Discard SYNC messages
            received_messages = websocket.get_messages()

            # Register a matching Node and one non-matching Node
            for node_id in node_ids:
                test_data = deepcopy(self.test_data["node"])
                test_data = self.downgrade_resource("node", test_data, self.apis[REG_API_KEY]["version"])
                test_data["id"] = node_id
                test_data["label"] = "test_23_1"
                test_data["description"] = node_id
                self.post_resource(test, "node", test_data, 201)

            # Load schema
            if self.is04_reg_utils.compare_api_version(self.apis[QUERY_API_KEY]["version"], "v1.0") == 0:
                schema = load_resolved_schema(self.apis[QUERY_API_KEY]["spec_path"],
                                              "queryapi-v1.0-subscriptions-websocket.json")
            else:
                schema = load_resolved_schema(self.apis[QUERY_API_KEY]["spec_path"],
                                              "queryapi-subscriptions-websocket.json")
>>>>>>> 00c136e9

            # Check that the single Node is reflected in the subscription
            sleep(WS_MESSAGE_TIMEOUT)
            received_messages = websocket.get_messages()

            if len(received_messages) < 1:
                return test.FAIL("Expected at least one message via WebSocket subscription")

            # Validate received data against schema
            for message in received_messages:
                try:
                    self.validate_schema(json.loads(message), schema)
                except ValidationError as e:
                    return test.FAIL("Received event message is invalid: {}".format(str(e)))

            # Verify data inside messages
            grain_data = list()

            for curr_msg in received_messages:
                json_msg = json.loads(curr_msg)
                grain_data.extend(json_msg["grain"]["data"])

            for curr_data in grain_data:
                if "pre" in curr_data:
                    return test.FAIL("Unexpected 'pre' key encountered in WebSocket message")
                post_data = curr_data["post"]
                if post_data["description"] != node_ids[0]:
                    return test.FAIL("Node 'post' 'description' received via WebSocket did not match "
                                     "the basic query filter")

            # Update the Node to no longer have that description
            test_data = deepcopy(self.test_data["node"])
            test_data = self.downgrade_resource("node", test_data, self.apis[REG_API_KEY]["version"])
            test_data["id"] = node_ids[0]
            test_data["label"] = "test_23_1"
            test_data["description"] = str(uuid.uuid4)
            self.post_resource(test, "node", test_data, 200)

            # Ensure it disappears from the subscription
            sleep(WS_MESSAGE_TIMEOUT)
            received_messages = websocket.get_messages()

            if len(received_messages) < 1:
                return test.FAIL("Expected at least one message via WebSocket subscription")

            # Validate received data against schema
            for message in received_messages:
                try:
                    self.validate_schema(json.loads(message), schema)
                except ValidationError as e:
                    return test.FAIL("Received event message is invalid: {}".format(str(e)))

            # Verify data inside messages
            grain_data = list()

            for curr_msg in received_messages:
                json_msg = json.loads(curr_msg)
                grain_data.extend(json_msg["grain"]["data"])

            for curr_data in grain_data:
                if "post" in curr_data:
                    return test.FAIL("Unexpected 'post' key encountered in WebSocket message")
                pre_data = curr_data["pre"]
                if pre_data["description"] != node_ids[0]:
                    return test.FAIL("Node 'pre' 'description' received via WebSocket did not match "
                                     "the basic query filter")

        finally:
            if websocket:
                websocket.close()

        return test.PASS()

    def test_24(self):
        """Query API implements RQL"""

        test = Test("Query API implements RQL")

        if self.apis[QUERY_API_KEY]["version"] == "v1.0":
            return test.NA("This test does not apply to v1.0")

        node_descriptions = [str(uuid.uuid4()), str(uuid.uuid4())]
        for node_desc in node_descriptions:
            test_data = deepcopy(self.test_data["node"])
            test_data = self.downgrade_resource("node", test_data, self.apis[REG_API_KEY]["version"])
            test_data["id"] = str(uuid.uuid4())
            test_data["label"] = "test_24"
            test_data["description"] = node_desc
            self.post_resource(test, "node", test_data, 201)

        try:
            valid, r = self.do_request("GET", self.query_url + "nodes")
            if not valid:
                return test.FAIL("Query API failed to respond to query")
            elif len(r.json()) < 2:
                return test.UNCLEAR("Fewer Nodes found in registry than expected. Test cannot proceed.")
        except json.decoder.JSONDecodeError:
            return test.FAIL("Non-JSON response returned")

        query_string = "?query.rql=eq(description," + str(node_descriptions[0]) + ")"
        valid, r = self.do_request("GET", self.query_url + "nodes" + query_string)
        if not valid:
            return test.FAIL("Query API failed to respond to query")
        elif r.status_code == 501:
            return test.OPTIONAL("Query API signalled that it does not support RQL queries. This may be "
                                 "important for scalability.",
                                 "https://github.com/AMWA-TV/nmos/wiki/IS-04#registries-resource-query-language-rql")
        elif r.status_code == 400:
            return test.OPTIONAL("Query API signalled that it refused to support this RQL query: "
                                 "{}".format(query_string),
                                 "https://github.com/AMWA-TV/nmos/wiki/IS-04#registries-resource-query-language-rql")
        elif r.status_code != 200:
            raise NMOSTestException(test.FAIL("Query API returned an unexpected response: "
                                              "{} {}".format(r.status_code, r.text)))
        elif len(r.json()) != 1:
            return test.FAIL("Query API returned {} records for query {} when 1 was expected"
                             .format(len(r.json()), query_string))

        return test.PASS()

    def test_24_1(self):
        """Query API WebSockets implement RQL"""

        test = Test("Query API WebSockets implement RQL")

        # Perform a basic test for APIs <= v1.2 checking for support
        try:
            valid, r = self.do_request("GET", self.query_url + "nodes?query.rql=eq(description,{})"
                                                               .format(str(uuid.uuid4())))
            if not valid:
                return test.FAIL("Query API failed to respond to query")
            elif r.status_code == 200 and len(r.json()) > 0 or r.status_code != 200:
                return test.OPTIONAL("Query API signalled that it does not support RQL queries. This may be "
                                     "important for scalability.",
                                     "https://github.com/AMWA-TV/nmos/wiki/IS-04#registries-resource-query-language-rql")
        except json.decoder.JSONDecodeError:
            return test.FAIL("Non-JSON response returned")

        # Create subscription to a specific Node description
        node_ids = [str(uuid.uuid4()), str(uuid.uuid4())]
        query_string = "eq(description," + str(node_ids[0]) + ")"
<<<<<<< HEAD
        sub_json = self.prepare_subscription("/nodes", params={"query.rql": query_string})
        resp_json = self.post_subscription(test, sub_json)
        websocket = WebsocketWorker(resp_json["ws_href"])
        websocket.start()
        sleep(WS_MESSAGE_TIMEOUT)
        if websocket.did_error_occur():
            return test.FAIL("Error opening websocket: {}".format(websocket.get_error_message()))
=======
        sub_json["params"]["query.rql"] = query_string
        sub_json["secure"] = ENABLE_HTTPS
        if self.is04_query_utils.compare_api_version(self.apis[QUERY_API_KEY]["version"], "v1.2") < 0:
            sub_json = self.downgrade_resource("subscription", sub_json, self.apis[QUERY_API_KEY]["version"])
        valid, r = self.do_request("POST", "{}subscriptions".format(self.query_url), data=sub_json)

        websocket = None
        try:
            if not valid:
                return test.FAIL("Query API returned an unexpected response: {}".format(r))
            else:
                if r.status_code == 200 or r.status_code == 201:
                    websocket = WebsocketWorker(r.json()["ws_href"])
                elif (self.is04_query_utils.compare_api_version(self.apis[QUERY_API_KEY]["version"], "v1.3") >= 0
                      and r.status_code == 501):
                    return test.OPTIONAL("Query API signalled that it does not support RQL queries. This may be "
                                         "important for scalability.",
                                         "https://github.com/AMWA-TV/nmos/wiki/IS-04#registries-resource-query-language-rql")
                elif r.status_code == 400:
                    return test.OPTIONAL("Query API signalled that it refused to support this RQL query: "
                                         "{}".format(query_string),
                                         "https://github.com/AMWA-TV/nmos/wiki/IS-04#registries-resource-query-language-rql")
                else:
                    return test.FAIL("Cannot request websocket subscription. Cannot execute test: {} {}"
                                     .format(r.status_code, r.text))
            websocket.start()
            sleep(WS_MESSAGE_TIMEOUT)
            if websocket.did_error_occur():
                return test.FAIL("Error opening websocket: {}".format(websocket.get_error_message()))

            # Discard SYNC messages
            received_messages = websocket.get_messages()

            # Register a matching Node and one non-matching Node
            for node_id in node_ids:
                test_data = deepcopy(self.test_data["node"])
                test_data = self.downgrade_resource("node", test_data, self.apis[REG_API_KEY]["version"])
                test_data["id"] = node_id
                test_data["label"] = "test_24_1"
                test_data["description"] = node_id
                self.post_resource(test, "node", test_data, 201)

            # Load schema
            if self.is04_reg_utils.compare_api_version(self.apis[QUERY_API_KEY]["version"], "v1.0") == 0:
                schema = load_resolved_schema(self.apis[QUERY_API_KEY]["spec_path"],
                                              "queryapi-v1.0-subscriptions-websocket.json")
            else:
                schema = load_resolved_schema(self.apis[QUERY_API_KEY]["spec_path"],
                                              "queryapi-subscriptions-websocket.json")
>>>>>>> 00c136e9

            # Check that the single Node is reflected in the subscription
            sleep(WS_MESSAGE_TIMEOUT)
            received_messages = websocket.get_messages()

            if len(received_messages) < 1:
                return test.FAIL("Expected at least one message via WebSocket subscription")

            # Validate received data against schema
            for message in received_messages:
                try:
                    self.validate_schema(json.loads(message), schema)
                except ValidationError as e:
                    return test.FAIL("Received event message is invalid: {}".format(str(e)))

            # Verify data inside messages
            grain_data = list()

            for curr_msg in received_messages:
                json_msg = json.loads(curr_msg)
                grain_data.extend(json_msg["grain"]["data"])

            for curr_data in grain_data:
                if "pre" in curr_data:
                    return test.FAIL("Unexpected 'pre' key encountered in WebSocket message")
                post_data = curr_data["post"]
                if post_data["description"] != node_ids[0]:
                    return test.FAIL("Node 'post' 'description' received via WebSocket did not match the RQL filter")

            # Update the Node to no longer have that description
            test_data = deepcopy(self.test_data["node"])
            test_data = self.downgrade_resource("node", test_data, self.apis[REG_API_KEY]["version"])
            test_data["id"] = node_ids[0]
            test_data["label"] = "test_24_1"
            test_data["description"] = str(uuid.uuid4)
            self.post_resource(test, "node", test_data, 200)

            # Ensure it disappears from the subscription
            sleep(WS_MESSAGE_TIMEOUT)
            received_messages = websocket.get_messages()

            if len(received_messages) < 1:
                return test.FAIL("Expected at least one message via WebSocket subscription")

            # Validate received data against schema
            for message in received_messages:
                try:
                    self.validate_schema(json.loads(message), schema)
                except ValidationError as e:
                    return test.FAIL("Received event message is invalid: {}".format(str(e)))

            # Verify data inside messages
            grain_data = list()

            for curr_msg in received_messages:
                json_msg = json.loads(curr_msg)
                grain_data.extend(json_msg["grain"]["data"])

            for curr_data in grain_data:
                if "post" in curr_data:
                    return test.FAIL("Unexpected 'post' key encountered in WebSocket message")
                pre_data = curr_data["pre"]
                if pre_data["description"] != node_ids[0]:
                    return test.FAIL("Node 'pre' 'description' received via WebSocket did not match the RQL filter")
        finally:
            if websocket:
                websocket.close()

        return test.PASS()

    def test_25(self):
        """Query API implements ancestry queries"""

        test = Test("Query API implements ancestry queries")

        if self.apis[QUERY_API_KEY]["version"] == "v1.0":
            return test.NA("This test does not apply to v1.0")

        try:
            valid, r = self.do_request("GET", self.query_url + "sources")
            if not valid:
                return test.FAIL("Query API failed to respond to query")
            elif len(r.json()) == 0:
                return test.UNCLEAR("No Sources found in registry. Test cannot proceed.")
        except json.decoder.JSONDecodeError:
            return test.FAIL("Non-JSON response returned")

        random_label = uuid.uuid4()
        query_string = "?query.ancestry_id=" + str(random_label) + "&query.ancestry_type=children"
        valid, r = self.do_request("GET", self.query_url + "sources" + query_string)
        if not valid:
            return test.FAIL("Query API failed to respond to query")
        elif r.status_code == 501:
            return test.OPTIONAL("Query API signalled that it does not support ancestry queries.",
                                 "https://github.com/AMWA-TV/nmos/wiki/IS-04#registries-ancestry-queries")
        elif r.status_code == 400:
            return test.OPTIONAL("Query API signalled that it refused to support this ancestry query: "
                                 "{}".format(query_string),
                                 "https://github.com/AMWA-TV/nmos/wiki/IS-04#registries-ancestry-queries")
        elif r.status_code != 200:
            raise NMOSTestException(test.FAIL("Query API returned an unexpected response: "
                                              "{} {}".format(r.status_code, r.text)))
        elif len(r.json()) > 0:
            return test.FAIL("Query API returned more records than expected for query: {}".format(query_string))

        return test.PASS()

    def test_25_1(self):
        """Query API WebSockets implement ancestry queries"""

        test = Test("Query API WebSockets implement ancestry queries")

        return test.MANUAL()

    def test_26(self):
        """Posting resource without parent results in 400"""
        test = Test("Registration API responds with 400 HTTP code on posting a resource without parent")

        api = self.apis[REG_API_KEY]

        resources = ["device", "source", "flow", "sender", "receiver"]
        if self.is04_reg_utils.compare_api_version(api["version"], "v2.0") < 0:
            for curr_resource in resources:
                resource_json = deepcopy(self.test_data[curr_resource])
                if self.is04_reg_utils.compare_api_version(api["version"], "v1.2") < 0:
                    resource_json = self.downgrade_resource(curr_resource, resource_json,
                                                            self.apis[REG_API_KEY]["version"])

                resource_json["id"] = str(uuid.uuid4())

                # Set random uuid for parent (depending on resource type and version)
                if curr_resource == "device":
                    resource_json["node_id"] = str(uuid.uuid4())
                elif curr_resource == "flow":
                    if self.is04_reg_utils.compare_api_version(api["version"], "v1.0") > 0:
                        resource_json["device_id"] = str(uuid.uuid4())
                    resource_json["source_id"] = str(uuid.uuid4())
                else:
                    resource_json["device_id"] = str(uuid.uuid4())

                self.post_resource(test, curr_resource, resource_json, 400)

            return test.PASS()

        else:
            return test.FAIL("Version > 1 not supported yet.")

    def test_27(self):
        """Node and sub-resources should be removed after a timeout because of missing heartbeats"""
        test = Test("Registration API cleans up Nodes and their sub-resources when a heartbeat doesn’t occur for "
                    "the duration of a fixed timeout period")

        api = self.apis[REG_API_KEY]

        if self.is04_reg_utils.compare_api_version(api["version"], "v2.0") < 0:
            resources = ["node", "device", "source", "flow", "sender", "receiver"]

            # (Re-)post all resources
            for resource in resources:
                resource_json = deepcopy(self.test_data[resource])
                if self.is04_reg_utils.compare_api_version(api["version"], "v1.2") < 0:
                    resource_json = self.downgrade_resource(resource, resource_json,
                                                            self.apis[REG_API_KEY]["version"])
                self.bump_resource_version(resource_json)
                self.post_resource(test, resource, resource_json)

            # Check if all resources are registered
            for resource in resources:
                resource_json = deepcopy(self.test_data[resource])
                curr_id = resource_json["id"]

                valid, r = self.do_request("GET", self.query_url + "{}s/{}".format(resource, curr_id))
                if not valid or r.status_code != 200:
                    return test.FAIL("Cannot execute test, as expected resources are not registered")

            # Wait for garbage collection
            sleep(GARBAGE_COLLECTION_TIMEOUT + 0.5)

            # Verify all resources are removed
            for resource in resources:
                resource_json = deepcopy(self.test_data[resource])
                curr_id = resource_json["id"]

                valid, r = self.do_request("GET", self.query_url + "{}s/{}".format(resource, curr_id))
                if valid:
                    if r.status_code != 404:
                        return test.FAIL("Query API did not return 404 on a resource which should have been "
                                         "removed due to missing heartbeats")
                else:
                    return test.FAIL("Query API returned an unexpected response: {} {}".format(r.status_code, r.text))
            return test.PASS()
        else:
            return test.FAIL("Version > 1 not supported yet.")

    def test_28(self):
        """Child-resources of a Node which unregistered it's resources in an incorrect order must be removed by
        the registry"""
        test = Test("Registry removes stale child-resources of an incorrectly unregistered Node")

        api = self.apis[REG_API_KEY]

        if self.is04_reg_utils.compare_api_version(api["version"], "v2.0") < 0:
            resources = ["node", "device", "source", "flow", "sender", "receiver"]

            # Post all resources
            for resource in resources:
                resource_json = deepcopy(self.test_data[resource])
                if self.is04_reg_utils.compare_api_version(api["version"], "v1.2") < 0:
                    resource_json = self.downgrade_resource(resource, resource_json,
                                                            self.apis[REG_API_KEY]["version"])

                self.post_resource(test, resource, resource_json)

            # Remove Node
            valid, r = self.do_request("DELETE", self.reg_url + "resource/nodes/{}"
                                       .format(self.test_data["node"]["id"]))
            if not valid:
                return test.FAIL("Registration API did not respond as expected: Cannot delete Node: {}"
                                 .format(r))
            elif r.status_code != 204:
                return test.FAIL("Registration API did not respond as expected: Cannot delete Node: {} {}"
                                 .format(r.status_code, r.text))

            # Check if node and all child_resources are removed
            for resource in resources:
                valid, r = self.do_request("GET", self.query_url + "{}s/{}".format(resource,
                                                                                   self.test_data[resource]["id"]))
                if valid:
                    if r.status_code != 404:
                        return test.FAIL("Query API did not return 404 on a resource which should have been "
                                         "removed because parent resource was deleted")
                else:
                    return test.FAIL("Query API did not respond as expected")
            return test.PASS()
        else:
            return test.FAIL("Version > 1 not supported yet.")

    def test_29(self):
        """Query API supports websocket subscription request"""
        test = Test("Query API supports request of a websocket subscription")

        api = self.apis[QUERY_API_KEY]

        if self.is04_query_utils.compare_api_version(api["version"], "v2.0") < 0:
            sub_json = self.prepare_subscription("/nodes")
            resp_json = self.post_subscription(test, sub_json)
            # Check protocol
            if self.is04_query_utils.compare_api_version(api["version"], "v1.1") >= 0:
                if resp_json["secure"] is not ENABLE_HTTPS:
                    return test.FAIL("WebSocket 'secure' parameter is incorrect for the current protocol")
            if not resp_json["ws_href"].startswith(self.ws_protocol + "://"):
                return test.FAIL("WebSocket URLs must begin {}://".format(self.ws_protocol))

            # Test if subscription is available
            sub_id = resp_json["id"]
            valid, r = self.do_request("GET", "{}subscriptions/{}".format(self.query_url, sub_id))
            if not valid:
                return test.FAIL("Query API did not respond as expected")
            elif r.status_code == 200:
                return test.PASS()
            else:
                return test.FAIL("Query API did not provide the requested subscription: {}".format(r.status_code))
        else:
            return test.FAIL("Version > 1 not supported yet.")

    def test_29_1(self):
        """Query API websocket subscription requests default to the current protocol"""
        test = Test("Query API websocket subscription requests default to the current protocol")

        api = self.apis[QUERY_API_KEY]

        if self.is04_query_utils.compare_api_version(api["version"], "v2.0") < 0:
            sub_json = self.prepare_subscription("/nodes")
            if "secure" in sub_json:
                del sub_json["secure"]  # This is the key element under test
            resp_json = self.post_subscription(test, sub_json)
            # Check protocol
            if self.is04_query_utils.compare_api_version(api["version"], "v1.1") >= 0:
                if resp_json["secure"] is not ENABLE_HTTPS:
                    return test.FAIL("WebSocket 'secure' parameter is incorrect for the current protocol")
            if not resp_json["ws_href"].startswith(self.ws_protocol + "://"):
                return test.FAIL("WebSocket URLs must begin {}://".format(self.ws_protocol))

            return test.PASS()
        else:
            return test.FAIL("Version > 1 not supported yet.")

    def test_30(self):
        """Registration API accepts heartbeat requests for a Node held in the registry"""
        test = Test("Registration API accepts heartbeat requests for a Node held in the registry")

        api = self.apis[REG_API_KEY]
        if self.is04_reg_utils.compare_api_version(api["version"], "v2.0") < 0:
            node_json = deepcopy(self.test_data["node"])
            if self.is04_reg_utils.compare_api_version(api["version"], "v1.2") < 0:
                node_json = self.downgrade_resource("node", node_json, self.apis[REG_API_KEY]["version"])

            # Post Node
            self.post_resource(test, "node", node_json)

            # Post heartbeat
            valid, r = self.do_request("POST", "{}health/nodes/{}".format(self.reg_url, node_json["id"]))
            if not valid:
                return test.FAIL("Registration API did not respond as expected")
            elif r.status_code == 200:
                return test.PASS()
            else:
                return test.FAIL("Registration API returned an unexpected response: {} {}"
                                 .format(r.status_code, r.text))
        else:
            return test.FAIL("Version > 1 not supported yet.")

    def test_31(self):
        """Query API sends correct websocket event messages for UNCHANGED (SYNC), ADDED, MODIFIED and REMOVED"""

        test = Test("Query API sends correct websocket event messages for UNCHANGED (SYNC), ADDED, MODIFIED "
                    "and REMOVED")
        api = self.apis[QUERY_API_KEY]
        if self.is04_reg_utils.compare_api_version(api["version"], "v2.0") < 0:

            # Check for clean state // delete resources if needed
            resource_types = ["node", "device", "source", "flow", "sender", "receiver"]
            for curr_resource in resource_types:
                valid, r = self.do_request("GET", "{}{}s/{}".format(self.query_url,
                                                                    curr_resource,
                                                                    self.test_data[curr_resource]["id"]))
                if not valid:
                    return test.FAIL("Query API returned an unexpected response: {}".format(r))
                elif r.status_code == 200:
                    valid_delete, r_delete = self.do_request("DELETE", "{}resource/{}s/{}"
                                                             .format(self.reg_url,
                                                                     curr_resource,
                                                                     self.test_data[curr_resource]["id"]))
                    if not valid_delete:
                        return test.FAIL("Registration API returned an unexpected response: {}".format(r_delete))
                    elif r_delete.status_code not in [204, 404]:
                        return test.FAIL("Cannot delete resources. Cannot execute test: {} {}"
                                         .format(r_delete.status_code, r_delete.text))
                elif r.status_code == 404:
                    pass
                else:
                    return test.FAIL("Query API returned an unexpected response: {} {}. Cannot execute test."
                                     .format(r.status_code, r.text))

            # Request websocket subscription / ws_href on resource topic
            test_data = deepcopy(self.test_data)

            websockets = dict()
<<<<<<< HEAD
            resources_to_post = ["node", "device", "source", "flow", "sender", "receiver"]

            for resource in resources_to_post:
                sub_json = self.prepare_subscription("/{}s".format(resource))
                resp_json = self.post_subscription(test, sub_json)
                websockets[resource] = WebsocketWorker(resp_json["ws_href"])

            # Post sample data
            for resource in resources_to_post:
                self.post_resource(test, resource, test_data[resource], 201)

            # Verify if corresponding message received via websocket: UNCHANGED (SYNC)

            # Load schema
            if self.is04_reg_utils.compare_api_version(api["version"], "v1.0") == 0:
                schema = load_resolved_schema(self.apis[QUERY_API_KEY]["spec_path"],
                                              "queryapi-v1.0-subscriptions-websocket.json")
            else:
                schema = load_resolved_schema(self.apis[QUERY_API_KEY]["spec_path"],
                                              "queryapi-subscriptions-websocket.json")
=======
            try:
                resources_to_post = ["node", "device", "source", "flow", "sender", "receiver"]

                for resource in resources_to_post:
                    sub_json = deepcopy(self.subscription_data)
                    sub_json["resource_path"] = "/{}s".format(resource)
                    sub_json["secure"] = ENABLE_HTTPS
                    if self.is04_query_utils.compare_api_version(api["version"], "v1.2") < 0:
                        sub_json = self.downgrade_resource("subscription", sub_json, api["version"])
                    valid, r = self.do_request("POST", "{}subscriptions".format(self.query_url), data=sub_json)

                    if not valid:
                        return test.FAIL("Query API returned an unexpected response: {}".format(r))
                    else:
                        if r.status_code == 200 or r.status_code == 201:
                            websockets[resource] = WebsocketWorker(r.json()["ws_href"])
                        else:
                            return test.FAIL("Cannot request websocket subscriptions. Cannot execute test: {} {}"
                                             .format(r.status_code, r.text))

                # Post sample data
                for resource in resources_to_post:
                    self.post_resource(test, resource, test_data[resource], 201)

                # Verify if corresponding message received via websocket: UNCHANGED (SYNC)

                # Load schema
                if self.is04_reg_utils.compare_api_version(api["version"], "v1.0") == 0:
                    schema = load_resolved_schema(self.apis[QUERY_API_KEY]["spec_path"],
                                                  "queryapi-v1.0-subscriptions-websocket.json")
                else:
                    schema = load_resolved_schema(self.apis[QUERY_API_KEY]["spec_path"],
                                                  "queryapi-subscriptions-websocket.json")

                for resource, resource_data in test_data.items():
                    websockets[resource].start()
                    sleep(WS_MESSAGE_TIMEOUT)
                    if websockets[resource].did_error_occur():
                        return test.FAIL("Error opening websocket: {}"
                                         .format(websockets[resource].get_error_message()))

                    received_messages = websockets[resource].get_messages()

                    # Validate received data against schema
                    for message in received_messages:
                        try:
                            self.validate_schema(json.loads(message), schema)
                        except ValidationError as e:
                            return test.FAIL("Received event message is invalid: {}".format(str(e)))

                    # Verify data inside messages
                    grain_data = list()

                    for curr_msg in received_messages:
                        json_msg = json.loads(curr_msg)
                        grain_data.extend(json_msg["grain"]["data"])

                    found_data_set = False
                    for curr_data in grain_data:
                        pre_data = json.dumps(curr_data["pre"], sort_keys=True)
                        post_data = json.dumps(curr_data["post"], sort_keys=True)
                        sorted_resource_data = json.dumps(resource_data, sort_keys=True)

                        if pre_data == sorted_resource_data:
                            if post_data == sorted_resource_data:
                                found_data_set = True

                    if not found_data_set:
                        return test.FAIL("Did not find expected data set in websocket UNCHANGED (SYNC) message "
                                         "for '{}'".format(resource))

                # Verify if corresponding message received via websocket: MODIFIED
                old_resource_data = deepcopy(test_data)  # Backup old resource data for later comparison
                for resource, resource_data in test_data.items():
                    # Update resource
                    self.post_resource(test, resource, resource_data, 200)
>>>>>>> 00c136e9

                sleep(WS_MESSAGE_TIMEOUT)

                for resource, resource_data in test_data.items():
                    received_messages = websockets[resource].get_messages()

                    # Validate received data against schema
                    for message in received_messages:
                        try:
                            self.validate_schema(json.loads(message), schema)
                        except ValidationError as e:
                            return test.FAIL("Received event message is invalid: {}".format(str(e)))

                    # Verify data inside messages
                    grain_data = list()

                    for curr_msg in received_messages:
                        json_msg = json.loads(curr_msg)
                        grain_data.extend(json_msg["grain"]["data"])

                    found_data_set = False
                    for curr_data in grain_data:
                        pre_data = json.dumps(curr_data["pre"], sort_keys=True)
                        post_data = json.dumps(curr_data["post"], sort_keys=True)
                        sorted_resource_data = json.dumps(resource_data, sort_keys=True)
                        sorted_old_resource_data = json.dumps(old_resource_data[resource], sort_keys=True)

                        if pre_data == sorted_old_resource_data:
                            if post_data == sorted_resource_data:
                                found_data_set = True

                    if not found_data_set:
                        return test.FAIL("Did not find expected data set in websocket MODIFIED message "
                                         "for '{}'".format(resource))

                # Verify if corresponding message received via websocket: REMOVED
                reversed_resource_list = deepcopy(resources_to_post)
                reversed_resource_list.reverse()
                for resource in reversed_resource_list:
                    valid, r = self.do_request("DELETE", self.reg_url
                                               + "resource/{}s/{}".format(resource, test_data[resource]["id"]))
                    if not valid:
                        return test.FAIL("Registration API did not respond as expected: Cannot delete {}: {}"
                                         .format(resource, r))
                    elif r.status_code != 204:
                        return test.FAIL("Registration API did not respond as expected: Cannot delete {}: {} {}"
                                         .format(resource, r.status_code, r.text))

                sleep(WS_MESSAGE_TIMEOUT)
                for resource, resource_data in test_data.items():
                    received_messages = websockets[resource].get_messages()

                    # Validate received data against schema
                    for message in received_messages:
                        try:
                            self.validate_schema(json.loads(message), schema)
                        except ValidationError as e:
                            return test.FAIL("Received event message is invalid: {}".format(str(e)))

                    # Verify data inside messages
                    grain_data = list()

                    for curr_msg in received_messages:
                        json_msg = json.loads(curr_msg)
                        grain_data.extend(json_msg["grain"]["data"])

                    found_data_set = False
                    for curr_data in grain_data:
                        pre_data = json.dumps(curr_data["pre"], sort_keys=True)
                        sorted_resource_data = json.dumps(resource_data, sort_keys=True)

                        if pre_data == sorted_resource_data:
                            if "post" not in curr_data:
                                found_data_set = True

                    if not found_data_set:
                        return test.FAIL("Did not find expected data set in websocket REMOVED message "
                                         "for '{}'".format(resource))

                # Verify if corresponding message received via Websocket: ADDED
                # Post sample data again
                for resource in resources_to_post:
                    # Recreate resource with updated version
                    self.bump_resource_version(test_data[resource])
                    self.post_resource(test, resource, test_data[resource], 201)

                sleep(WS_MESSAGE_TIMEOUT)
                for resource, resource_data in test_data.items():
                    received_messages = websockets[resource].get_messages()

                    # Validate received data against schema
                    for message in received_messages:
                        try:
                            self.validate_schema(json.loads(message), schema)
                        except ValidationError as e:
                            return test.FAIL("Received event message is invalid: {}".format(str(e)))

                    grain_data = list()
                    # Verify data inside messages
                    for curr_msg in received_messages:
                        json_msg = json.loads(curr_msg)
                        grain_data.extend(json_msg["grain"]["data"])

                    found_data_set = False
                    for curr_data in grain_data:
                        post_data = json.dumps(curr_data["post"], sort_keys=True)
                        sorted_resource_data = json.dumps(resource_data, sort_keys=True)

                        if post_data == sorted_resource_data:
                            if "pre" not in curr_data:
                                found_data_set = True

                    if not found_data_set:
                        return test.FAIL("Did not find expected data set in websocket ADDED message "
                                         "for '{}'".format(resource))

            finally:
                # Tear down
                for k, v in websockets.items():
                    v.close() # hmm, can raise OSError

            return test.PASS()
        else:
            return test.FAIL("Version > 1 not supported yet.")

    def load_resource_data(self):
        """Loads test data from files"""
        result_data = dict()
        resources = ["node", "device", "source", "flow", "sender", "receiver"]
        for resource in resources:
            with open("test_data/IS0402/v1.2_{}.json".format(resource)) as resource_data:
                resource_json = json.load(resource_data)
                if self.is04_reg_utils.compare_api_version(self.apis[REG_API_KEY]["version"], "v1.2") < 0:
                    resource_json = self.downgrade_resource(resource, resource_json,
                                                            self.apis[REG_API_KEY]["version"])

                result_data[resource] = resource_json
        return result_data

    def load_subscription_request_data(self):
        """Loads subscription request data"""
        with open("test_data/IS0402/subscriptions_request.json") as resource_data:
            resource_json = json.load(resource_data)
            if self.is04_reg_utils.compare_api_version(self.apis[QUERY_API_KEY]["version"], "v1.2") < 0:
                return self.downgrade_resource("subscription", resource_json, self.apis[QUERY_API_KEY]["version"])
            return resource_json

    def do_400_check(self, test, resource_type, data):
        valid, r = self.do_request("POST", self.reg_url + "resource", data={"type": resource_type, "data": data})

        if not valid:
            return test.FAIL(r)

        if r.status_code != 400:
            return test.FAIL("Registration API returned a {} code for an invalid registration".format(r.status_code))

        schema = self.get_schema(REG_API_KEY, "POST", "/resource", 400)
        valid, message = self.check_response(schema, "POST", r)

        if valid:
            return test.PASS()
        else:
            return test.FAIL(message)

    def downgrade_resource(self, resource_type, data, requested_version):
        """Downgrades given resource data to requested version"""
        version_major, version_minor = [int(x) for x in requested_version[1:].split(".")]

        if version_major == 1:
            if resource_type == "node":
                if version_minor <= 1:
                    keys_to_remove = [
                        "interfaces"
                    ]
                    for key in keys_to_remove:
                        if key in data:
                            del data[key]
                if version_minor == 0:
                    keys_to_remove = [
                        "api",
                        "clocks",
                        "description",
                        "tags"
                    ]
                    for key in keys_to_remove:
                        if key in data:
                            del data[key]
                return data

            elif resource_type == "device":
                if version_minor <= 1:
                    pass
                if version_minor == 0:
                    keys_to_remove = [
                        "controls",
                        "description",
                        "tags"
                    ]
                    for key in keys_to_remove:
                        if key in data:
                            del data[key]
                return data

            elif resource_type == "sender":
                if version_minor <= 1:
                    keys_to_remove = [
                        "caps",
                        "interface_bindings",
                        "subscription"
                    ]
                    for key in keys_to_remove:
                        if key in data:
                            del data[key]
                if version_minor == 0:
                    pass
                return data

            elif resource_type == "receiver":
                if version_minor <= 1:
                    keys_to_remove = [
                        "interface_bindings"
                    ]
                    for key in keys_to_remove:
                        if key in data:
                            del data[key]
                    if "subscription" in data and "active" in data["subscription"]:
                        del data["subscription"]["active"]
                if version_minor == 0:
                    pass
                return data

            elif resource_type == "source":
                if version_minor <= 1:
                    pass
                if version_minor == 0:
                    keys_to_remove = [
                        "channels",
                        "clock_name",
                        "grain_rate"
                    ]
                    for key in keys_to_remove:
                        if key in data:
                            del data[key]
                return data

            elif resource_type == "flow":
                if version_minor <= 1:
                    pass
                if version_minor == 0:
                    keys_to_remove = [
                        "bit_depth",
                        "colorspace",
                        "components",
                        "device_id",
                        "DID_SDID",
                        "frame_height",
                        "frame_width",
                        "grain_rate",
                        "interlace_mode",
                        "media_type",
                        "sample_rate",
                        "transfer_characteristic"
                    ]
                    for key in keys_to_remove:
                        if key in data:
                            del data[key]
                return data

            elif resource_type == "subscription":
                if version_minor <= 1:
                    pass
                if version_minor == 0:
                    keys_to_remove = [
                        "secure"
                    ]
                    for key in keys_to_remove:
                        if key in data:
                            del data[key]
                return data

        # Invalid request
        return None

    def bump_resource_version(self, resource):
        """Bump version timestamp of the given resource"""
        v = [int(i) for i in resource["version"].split(':')]
        v[1] += 1
        if v[1] == 1e9:
            v[0] += 1
            v[1] = 0
        resource["version"] = str(v[0]) + ':' + str(v[1])

    def prepare_subscription(self, resource_path, params=None, api_ver=None):
        """Prepare an object ready to send as the request body for a Query API subscription"""
        if params is None:
            params = {}
        if api_ver is None:
            api_ver = self.apis[QUERY_API_KEY]["version"]
        sub_json = deepcopy(self.subscription_data)
        sub_json["resource_path"] = resource_path
        sub_json["params"] = params
        sub_json["secure"] = ENABLE_HTTPS
        if self.is04_query_utils.compare_api_version(api_ver, "v1.2") < 0:
            sub_json = self.downgrade_resource("subscription", sub_json, api_ver)
        return sub_json

    def post_subscription(self, test, sub_json, query_url=None):
        """Perform a POST request to a Query API to create a subscription"""
        if query_url is None:
            query_url = self.query_url
        valid, r = self.do_request("POST", "{}subscriptions".format(query_url), data=sub_json)

        if not valid:
            raise NMOSTestException(test.FAIL("Query API returned an unexpected response: {}".format(r)))

        try:
            if r.status_code in [200, 201]:
                return r.json()
            elif r.status_code in [400, 501]:
                raise NMOSTestException(test.FAIL("Query API signalled that it does not support the requested "
                                                  "subscription parameters: {} {}".format(r.status_code, sub_json)))
            else:
                raise NMOSTestException(test.FAIL("Cannot request websocket subscription. Cannot execute test: {}"
                                                  .format(r.status_code)))
        except json.decoder.JSONDecodeError:
            raise NMOSTestException(test.FAIL("Non-JSON response returned for Query API subscription request"))

    def post_resource(self, test, type, data, code=None):
        """Perform a POST request on the Registration API to create or update a resource registration"""

        # As a convenience, bump the version if this is expected to be an update
        if code == 200:
            self.bump_resource_version(data)

        valid, r = self.do_request("POST", self.reg_url + "resource",
                                   data={"type": type, "data": data})
        if not valid:
            raise NMOSTestException(test.FAIL("Registration API did not respond as expected"))

        expected_codes = [200, 201] if code is None else [code]
        wrong_codes = [_ for _ in [200, 201] if _ not in expected_codes]

        if r.status_code in wrong_codes:
            raise NMOSTestException(test.FAIL("Registration API returned wrong HTTP code"))
        elif r.status_code not in expected_codes:
            raise NMOSTestException(test.FAIL("Registration API returned an unexpected response: "
                                              "{} {}".format(r.status_code, r.text)))
        elif r.status_code in [200, 201]:
            if "Location" not in r.headers:
                raise NMOSTestException(test.FAIL("Registration API failed to return a 'Location' response header"))
            elif not r.headers["Location"].startswith("/") and not r.headers["Location"].startswith(self.protocol + "://"):
                raise NMOSTestException(test.FAIL("Registration API response Location header is invalid for the "
                                                  "current protocol: Location: {}".format(r.headers["Location"])))<|MERGE_RESOLUTION|>--- conflicted
+++ resolved
@@ -88,7 +88,8 @@
                     if priority < 0:
                         return test.FAIL("Priority ('pri') TXT record must be greater than zero.")
                     elif priority >= 100:
-                        return test.WARNING("Priority ('pri') TXT record must be less than 100 for a production instance.")
+                        return test.WARNING("Priority ('pri') TXT record must be less than 100 for a production "
+                                            "instance.")
                 except Exception:
                     return test.FAIL("Priority ('pri') TXT record is not an integer.")
 
@@ -128,7 +129,8 @@
                     if priority < 0:
                         return test.FAIL("Priority ('pri') TXT record must be greater than zero.")
                     elif priority >= 100:
-                        return test.WARNING("Priority ('pri') TXT record must be less than 100 for a production instance.")
+                        return test.WARNING("Priority ('pri') TXT record must be less than 100 for a production "
+                                            "instance.")
                 except Exception:
                     return test.FAIL("Priority ('pri') TXT record is not an integer.")
 
@@ -1066,11 +1068,14 @@
 
         test = Test("Query API implements downgrade queries")
 
-        if self.apis[QUERY_API_KEY]["version"] == "v1.0":
+        reg_api = self.apis[REG_API_KEY]
+        query_api = self.apis[QUERY_API_KEY]
+
+        if query_api["version"] == "v1.0":
             return test.NA("This test does not apply to v1.0")
 
         # Find the API versions supported by the Reg API
-        valid, r = self.do_request("GET", self.reg_url.rstrip(self.apis[REG_API_KEY]["version"] + "/"))
+        valid, r = self.do_request("GET", self.reg_url.rstrip(reg_api["version"] + "/"))
         if not valid:
             return test.FAIL("Registration API failed to respond to request")
         else:
@@ -1079,11 +1084,11 @@
         # Sort the list and remove API versions higher than the one under test
         reg_versions = self.is04_reg_utils.sort_versions(reg_versions)
         for api_version in list(reg_versions):
-            if self.is04_reg_utils.compare_api_version(api_version, self.apis[REG_API_KEY]["version"]) > 0:
+            if self.is04_reg_utils.compare_api_version(api_version, reg_api["version"]) > 0:
                 reg_versions.remove(api_version)
 
         # Find the API versions supported by the Query API
-        valid, r = self.do_request("GET", self.query_url.rstrip(self.apis[QUERY_API_KEY]["version"] + "/"))
+        valid, r = self.do_request("GET", self.query_url.rstrip(query_api["version"] + "/"))
         if not valid:
             return test.FAIL("Query API failed to respond to request")
         else:
@@ -1092,18 +1097,18 @@
         # Sort the list and remove API versions higher than the one under test
         query_versions = self.is04_query_utils.sort_versions(query_versions)
         for api_version in list(query_versions):
-            if self.is04_query_utils.compare_api_version(api_version, self.apis[QUERY_API_KEY]["version"]) > 0:
+            if self.is04_query_utils.compare_api_version(api_version, query_api["version"]) > 0:
                 query_versions.remove(api_version)
 
         # If we're testing the lowest API version, exit with an N/A or warning indicating we can't test at this level
-        if query_versions[0] == self.apis[QUERY_API_KEY]["version"]:
-            return test.NA("Downgrade queries are unnecessary when requesting from the lowest supported version of"
+        if query_versions[0] == query_api["version"]:
+            return test.NA("Downgrade queries are unnecessary when requesting from the lowest supported version of "
                            "a Query API")
 
         # Exit if the Registration API doesn't support the required versions
         for api_version in query_versions:
             if api_version not in reg_versions:
-                return test.MANUAL("This test cannot run automatically as the Registration API does not support all"
+                return test.MANUAL("This test cannot run automatically as the Registration API does not support all "
                                    "of the API versions that the Query API does",
                                    "https://github.com/AMWA-TV/nmos/wiki/IS-04#registries-downgrade-queries")
 
@@ -1118,7 +1123,7 @@
             test_data["description"] = test_id
             node_ids[api_version] = test_data["id"]
             valid, r = self.do_request("POST", "{}/{}/resource"
-                                               .format(self.reg_url.rstrip(self.apis[REG_API_KEY]["version"] + "/"),
+                                               .format(self.reg_url.rstrip(reg_api["version"] + "/"),
                                                        api_version),
                                        data={"type": "node", "data": test_data})
             if not valid or r.status_code != 201:
@@ -1130,12 +1135,12 @@
             if not valid:
                 return test.FAIL("Query API failed to respond to request")
             else:
-                if r.status_code == 200 and api_version != self.apis[QUERY_API_KEY]["version"]:
+                if r.status_code == 200 and api_version != query_api["version"]:
                     return test.FAIL("Query API incorrectly exposed a {} resource at {}"
-                                     .format(api_version, self.apis[QUERY_API_KEY]["version"]))
-                elif r.status_code == 404 and api_version == self.apis[QUERY_API_KEY]["version"]:
+                                     .format(api_version, query_api["version"]))
+                elif r.status_code == 404 and api_version == query_api["version"]:
                     return test.FAIL("Query API failed to expose a {} resource at {}"
-                                     .format(api_version, self.apis[QUERY_API_KEY]["version"]))
+                                     .format(api_version, query_api["version"]))
                 elif r.status_code not in [200, 404, 409]:
                     return test.FAIL("Query API returned an unexpected response code: {}".format(r.status_code))
 
@@ -1143,11 +1148,11 @@
         # Raise an error if resources below the requested version are returned, or those for the relevant API versions
         # are not returned. Otherwise pass.
         for api_version in query_versions:
-            valid, r = self.do_request("GET", self.query_url + "nodes/{}?query.downgrade={}".format(node_ids[api_version],
-                                                                                                    api_version))
+            valid, r = self.do_request("GET", self.query_url
+                                       + "nodes/{}?query.downgrade={}".format(node_ids[api_version], api_version))
             if not valid:
                 return test.FAIL("Query API failed to respond to request")
-            elif self.is04_query_utils.compare_api_version(self.apis[QUERY_API_KEY]["version"], "v1.3") >= 0 and r.status_code == 501:
+            elif self.is04_query_utils.compare_api_version(query_api["version"], "v1.3") >= 0 and r.status_code == 501:
                 return test.OPTIONAL("Query API signalled that it does not support downgrade queries. This may be "
                                      "important for multi-version support.",
                                      "https://github.com/AMWA-TV/nmos/wiki/IS-04#registries-downgrade-queries")
@@ -1206,7 +1211,7 @@
 
         # If we're testing the lowest API version, exit with an N/A or warning indicating we can't test at this level
         if query_versions[0] == api["version"]:
-            return test.NA("Downgrade queries are unnecessary when requesting from the lowest supported version of"
+            return test.NA("Downgrade queries are unnecessary when requesting from the lowest supported version of "
                            "a Query API")
 
         # Generate a subscription at the API version under test and the version below that
@@ -1314,37 +1319,11 @@
 
         # Create subscription to a specific Node description
         node_ids = [str(uuid.uuid4()), str(uuid.uuid4())]
-<<<<<<< HEAD
         sub_json = self.prepare_subscription("/nodes", params={"description": node_ids[0]})
         resp_json = self.post_subscription(test, sub_json)
+
         websocket = WebsocketWorker(resp_json["ws_href"])
-        websocket.start()
-        sleep(0.5)
-        if websocket.did_error_occur():
-            return test.FAIL("Error opening websocket: {}".format(websocket.get_error_message()))
-=======
-        sub_json = deepcopy(self.subscription_data)
-        sub_json["params"]["description"] = node_ids[0]
-        sub_json["secure"] = ENABLE_HTTPS
-        if self.is04_query_utils.compare_api_version(self.apis[QUERY_API_KEY]["version"], "v1.2") < 0:
-            sub_json = self.downgrade_resource("subscription", sub_json, self.apis[QUERY_API_KEY]["version"])
-        valid, r = self.do_request("POST", "{}subscriptions".format(self.query_url), data=sub_json)
-
-        websocket = None
         try:
-            if not valid:
-                return test.FAIL("Query API returned an unexpected response: {}".format(r))
-            else:
-                if r.status_code == 200 or r.status_code == 201:
-                    websocket = WebsocketWorker(r.json()["ws_href"])
-                elif (self.is04_query_utils.compare_api_version(self.apis[QUERY_API_KEY]["version"], "v1.3") >= 0
-                      and r.status_code == 501):
-                    return test.OPTIONAL("Query API signalled that it does not support basic queries. This may be "
-                                         "important for scalability.",
-                                         "https://github.com/AMWA-TV/nmos/wiki/IS-04#registries-basic-queries")
-                else:
-                    return test.FAIL("Cannot request websocket subscription. Cannot execute test: {} {}"
-                                     .format(r.status_code, r.text))
             websocket.start()
             sleep(0.5)
             if websocket.did_error_occur():
@@ -1369,7 +1348,6 @@
             else:
                 schema = load_resolved_schema(self.apis[QUERY_API_KEY]["spec_path"],
                                               "queryapi-subscriptions-websocket.json")
->>>>>>> 00c136e9
 
             # Check that the single Node is reflected in the subscription
             sleep(WS_MESSAGE_TIMEOUT)
@@ -1511,40 +1489,11 @@
         # Create subscription to a specific Node description
         node_ids = [str(uuid.uuid4()), str(uuid.uuid4())]
         query_string = "eq(description," + str(node_ids[0]) + ")"
-<<<<<<< HEAD
         sub_json = self.prepare_subscription("/nodes", params={"query.rql": query_string})
         resp_json = self.post_subscription(test, sub_json)
+
         websocket = WebsocketWorker(resp_json["ws_href"])
-        websocket.start()
-        sleep(WS_MESSAGE_TIMEOUT)
-        if websocket.did_error_occur():
-            return test.FAIL("Error opening websocket: {}".format(websocket.get_error_message()))
-=======
-        sub_json["params"]["query.rql"] = query_string
-        sub_json["secure"] = ENABLE_HTTPS
-        if self.is04_query_utils.compare_api_version(self.apis[QUERY_API_KEY]["version"], "v1.2") < 0:
-            sub_json = self.downgrade_resource("subscription", sub_json, self.apis[QUERY_API_KEY]["version"])
-        valid, r = self.do_request("POST", "{}subscriptions".format(self.query_url), data=sub_json)
-
-        websocket = None
         try:
-            if not valid:
-                return test.FAIL("Query API returned an unexpected response: {}".format(r))
-            else:
-                if r.status_code == 200 or r.status_code == 201:
-                    websocket = WebsocketWorker(r.json()["ws_href"])
-                elif (self.is04_query_utils.compare_api_version(self.apis[QUERY_API_KEY]["version"], "v1.3") >= 0
-                      and r.status_code == 501):
-                    return test.OPTIONAL("Query API signalled that it does not support RQL queries. This may be "
-                                         "important for scalability.",
-                                         "https://github.com/AMWA-TV/nmos/wiki/IS-04#registries-resource-query-language-rql")
-                elif r.status_code == 400:
-                    return test.OPTIONAL("Query API signalled that it refused to support this RQL query: "
-                                         "{}".format(query_string),
-                                         "https://github.com/AMWA-TV/nmos/wiki/IS-04#registries-resource-query-language-rql")
-                else:
-                    return test.FAIL("Cannot request websocket subscription. Cannot execute test: {} {}"
-                                     .format(r.status_code, r.text))
             websocket.start()
             sleep(WS_MESSAGE_TIMEOUT)
             if websocket.did_error_occur():
@@ -1569,7 +1518,6 @@
             else:
                 schema = load_resolved_schema(self.apis[QUERY_API_KEY]["spec_path"],
                                               "queryapi-subscriptions-websocket.json")
->>>>>>> 00c136e9
 
             # Check that the single Node is reflected in the subscription
             sleep(WS_MESSAGE_TIMEOUT)
@@ -1918,47 +1866,13 @@
             test_data = deepcopy(self.test_data)
 
             websockets = dict()
-<<<<<<< HEAD
-            resources_to_post = ["node", "device", "source", "flow", "sender", "receiver"]
-
-            for resource in resources_to_post:
-                sub_json = self.prepare_subscription("/{}s".format(resource))
-                resp_json = self.post_subscription(test, sub_json)
-                websockets[resource] = WebsocketWorker(resp_json["ws_href"])
-
-            # Post sample data
-            for resource in resources_to_post:
-                self.post_resource(test, resource, test_data[resource], 201)
-
-            # Verify if corresponding message received via websocket: UNCHANGED (SYNC)
-
-            # Load schema
-            if self.is04_reg_utils.compare_api_version(api["version"], "v1.0") == 0:
-                schema = load_resolved_schema(self.apis[QUERY_API_KEY]["spec_path"],
-                                              "queryapi-v1.0-subscriptions-websocket.json")
-            else:
-                schema = load_resolved_schema(self.apis[QUERY_API_KEY]["spec_path"],
-                                              "queryapi-subscriptions-websocket.json")
-=======
             try:
                 resources_to_post = ["node", "device", "source", "flow", "sender", "receiver"]
 
                 for resource in resources_to_post:
-                    sub_json = deepcopy(self.subscription_data)
-                    sub_json["resource_path"] = "/{}s".format(resource)
-                    sub_json["secure"] = ENABLE_HTTPS
-                    if self.is04_query_utils.compare_api_version(api["version"], "v1.2") < 0:
-                        sub_json = self.downgrade_resource("subscription", sub_json, api["version"])
-                    valid, r = self.do_request("POST", "{}subscriptions".format(self.query_url), data=sub_json)
-
-                    if not valid:
-                        return test.FAIL("Query API returned an unexpected response: {}".format(r))
-                    else:
-                        if r.status_code == 200 or r.status_code == 201:
-                            websockets[resource] = WebsocketWorker(r.json()["ws_href"])
-                        else:
-                            return test.FAIL("Cannot request websocket subscriptions. Cannot execute test: {} {}"
-                                             .format(r.status_code, r.text))
+                    sub_json = self.prepare_subscription("/{}s".format(resource))
+                    resp_json = self.post_subscription(test, sub_json)
+                    websockets[resource] = WebsocketWorker(resp_json["ws_href"])
 
                 # Post sample data
                 for resource in resources_to_post:
@@ -2016,7 +1930,6 @@
                 for resource, resource_data in test_data.items():
                     # Update resource
                     self.post_resource(test, resource, resource_data, 200)
->>>>>>> 00c136e9
 
                 sleep(WS_MESSAGE_TIMEOUT)
 
@@ -2367,6 +2280,7 @@
         elif r.status_code in [200, 201]:
             if "Location" not in r.headers:
                 raise NMOSTestException(test.FAIL("Registration API failed to return a 'Location' response header"))
-            elif not r.headers["Location"].startswith("/") and not r.headers["Location"].startswith(self.protocol + "://"):
+            elif (not r.headers["Location"].startswith("/")
+                  and not r.headers["Location"].startswith(self.protocol + "://")):
                 raise NMOSTestException(test.FAIL("Registration API response Location header is invalid for the "
                                                   "current protocol: Location: {}".format(r.headers["Location"])))
# Copyright 2017 British Broadcasting Corporation
#
# Modifications Copyright 2018 Riedel Communications GmbH & Co. KG
#
# Licensed under the Apache License, Version 2.0 (the "License");
# you may not use this file except in compliance with the License.
# You may obtain a copy of the License at
#
#     http://www.apache.org/licenses/LICENSE-2.0
#
# Unless required by applicable law or agreed to in writing, software
# distributed under the License is distributed on an "AS IS" BASIS,
# WITHOUT WARRANTIES OR CONDITIONS OF ANY KIND, either express or implied.
# See the License for the specific language governing permissions and
# limitations under the License.


import uuid
import subprocess
from jsonschema import ValidationError, SchemaError

from GenericTest import GenericTest
from IS05Utils import IS05Utils
from TestHelper import compare_json, load_resolved_schema

CONN_API_KEY = "connection"

VALID_TRANSPORTS = {
    "v1.0": ["urn:x-nmos:transport:rtp"],
    "v1.1": ["urn:x-nmos:transport:rtp",
             "urn:x-nmos:transport:mqtt",
             "urn:x-nmos:transport:websocket"]
}


class IS0501Test(GenericTest):
    """
    Runs IS-05-01-Test
    """

    def __init__(self, apis):
        # Don't auto-test /transportfile as it is permitted to generate a 404 when master_enable is false
        omit_paths = [
            "/single/senders/{senderId}/transportfile"
        ]
        GenericTest.__init__(self, apis, omit_paths)
        self.url = self.apis[CONN_API_KEY]["url"]
        self.is05_utils = IS05Utils(self.url)

    def set_up_tests(self):
        self.senders = self.is05_utils.get_senders()
        self.receivers = self.is05_utils.get_receivers()
        self.transport_types = {}
        for sender in self.senders:
            if self.is05_utils.compare_api_version(self.apis[CONN_API_KEY]["version"], "v1.1") >= 0:
                self.transport_types[sender] = self.is05_utils.get_transporttype(sender, "sender")
            else:
                self.transport_types[sender] = "urn:x-nmos:transport:rtp"
        for receiver in self.receivers:
            if self.is05_utils.compare_api_version(self.apis[CONN_API_KEY]["version"], "v1.1") >= 0:
                self.transport_types[receiver] = self.is05_utils.get_transporttype(receiver, "receiver")
            else:
                self.transport_types[receiver] = "urn:x-nmos:transport:rtp"

    def test_01(self, test):
        """API root matches the spec"""

        expected = ["single/", "bulk/"]
        dest = ""
        valid, result = self.is05_utils.checkCleanRequestJSON("GET", dest)
        if valid:
            msg = "Got the wrong json from {} - got {}. Please check json matches the spec, including trailing " \
                  "slashes".format(dest, result)
            if compare_json(expected, result):
                return test.PASS()
            else:
                return test.FAIL(msg)
        else:
            return test.FAIL(result)

    def test_02(self, test):
        """Single endpoint root matches the spec"""

        expected = ["receivers/", "senders/"]
        dest = "single/"
        valid, result = self.is05_utils.checkCleanRequestJSON("GET", dest)
        if valid:
            msg = "Got the wrong json from {} - got {}. Please check json matches the spec, including trailing " \
                  "slashes".format(dest, result)
            if compare_json(expected, result):
                return test.PASS()
            else:
                return test.FAIL(msg)
        else:
            return test.FAIL(result)

    def test_03(self, test):
        """Root of /single/senders/ matches the spec"""

        dest = "single/senders/"
        valid, response = self.is05_utils.checkCleanRequestJSON("GET", dest)
        smsg = "UUIDs missing trailing slashes in response from {}".format(dest)
        umsg = "Response from {} containts invalid UUIDs".format(dest)
        amsg = "Expected an array from {}, got {}".format(dest, type(response))
        if valid:
            if isinstance(response, list):
                if len(response) > 0:
                    for value in response:
                        # Check each UUID has a trailing slash as per the spec
                        if value[-1] == "/":
                            try:
                                uuid.UUID(value[:-1])
                            except ValueError:
                                # Found something that isn't a valid UUID
                                return test.FAIL(umsg)
                        else:
                            return test.FAIL(smsg)
                    return test.PASS()
                else:
                    return test.UNCLEAR("Not tested. No resources found.")
            else:
                return test.FAIL(amsg)
        else:
            return test.FAIL(response)

    def test_04(self, test):
        """Root of /single/receivers/ matches the spec"""

        dest = "single/receivers/"
        valid, response = self.is05_utils.checkCleanRequestJSON("GET", dest)
        smsg = "UUIDs missing trailing slashes in response from {}".format(dest)
        umsg = "Response from {} containts invalid UUIDs".format(dest)
        amsg = "Expected an array from {}, got {}".format(dest, type(response))
        if valid:
            if isinstance(response, list):
                if len(response) > 0:
                    for value in response:
                        # Check each UUID has a trailing slash as per the spec
                        if value[-1] == "/":
                            try:
                                uuid.UUID(value[:-1])
                            except ValueError:
                                # Found something that isn't a valid UUID
                                return test.FAIL(umsg)
                        else:
                            return test.FAIL(smsg)
                    return test.PASS()
                else:
                    return test.UNCLEAR("Not tested. No resources found.")
            else:
                return test.FAIL(amsg)
        else:
            return test.FAIL(response)

    def test_05(self, test):
        """Index of /single/senders/{senderId}/ matches the spec"""

        if len(self.senders) > 0:
            for sender in self.senders:
                dest = "single/senders/" + sender + "/"
                valid, response = self.is05_utils.checkCleanRequestJSON("GET", dest)
                expected = [
                    "constraints/",
                    "staged/",
                    "active/",
                    "transportfile/"
                ]
                api = self.apis[CONN_API_KEY]
                if self.is05_utils.compare_api_version(api["version"], "v1.1") >= 0:
                    expected.append("transporttype/")
                msg = "Sender root at {} response incorrect, expected :{}, got {}".format(dest, expected, response)
                if valid:
                    if compare_json(expected, response):
                        pass
                    else:
                        return test.FAIL(msg)
                else:
                    return test.FAIL(response)
            return test.PASS()
        else:
            return test.UNCLEAR("Not tested. No resources found.")

    def test_06(self, test):
        """Index of /single/receivers/{receiverId}/ matches the spec"""

        if len(self.receivers) > 0:
            for receiver in self.receivers:
                dest = "single/receivers/" + receiver + "/"
                valid, response = self.is05_utils.checkCleanRequestJSON("GET", dest)
                expected = [
                    "constraints/",
                    "staged/",
                    "active/"
                ]
                api = self.apis[CONN_API_KEY]
                if self.is05_utils.compare_api_version(api["version"], "v1.1") >= 0:
                    expected.append("transporttype/")
                msg = "Receiver root at {} response incorrect, expected :{}, got {}".format(dest, expected, response)
                if valid:
                    if compare_json(expected, response):
                        pass
                    else:
                        return test.FAIL(msg)
                else:
                    return test.FAIL(response)
            return test.PASS()
        else:
            return test.UNCLEAR("Not tested. No resources found.")

    def test_07(self, test):
        """Return of /single/senders/{senderId}/constraints/ meets the schema"""

        if len(self.senders) > 0:
            for sender in self.senders:
                dest = "single/senders/" + sender + "/constraints/"
                schema = self.get_schema(CONN_API_KEY, "GET", "/single/senders/{senderId}/constraints", 200)
                valid, msg = self.compare_to_schema(schema, dest)
                if valid:
                    pass
                else:
                    return test.FAIL(msg)
            return test.PASS()
        else:
            return test.UNCLEAR("Not tested. No resources found.")

    def test_08(self, test):
        """Return of /single/receivers/{receiverId}/constraints/ meets the schema"""

        if len(self.receivers) > 0:
            for receiver in self.receivers:
                dest = "single/receivers/" + receiver + "/constraints/"
                schema = self.get_schema(CONN_API_KEY, "GET", "/single/receivers/{receiverId}/constraints", 200)
                valid, msg = self.compare_to_schema(schema, dest)
                if valid:
                    pass
                else:
                    return test.FAIL(msg)
            return test.PASS()
        else:
            return test.UNCLEAR("Not tested. No resources found.")

    def test_09(self, test):
        """All params listed in /single/senders/{senderId}/constraints/ matches /staged/ and /active/"""

        if len(self.senders) > 0:
            valid, response = self.is05_utils.check_params_match("senders", self.senders)
            if valid:
                return test.PASS()
            else:
                if "Not tested. No resources found." in response:
                    return test.UNCLEAR(response)
                else:
                    return test.FAIL(response)
        else:
            return test.UNCLEAR("Not tested. No resources found.")

    def test_10(self, test):
        """All params listed in /single/receivers/{receiverId}/constraints/ matches /staged/ and /active/"""

        if len(self.receivers) > 0:
            valid, response = self.is05_utils.check_params_match("receivers", self.receivers)
            if valid:
                return test.PASS()
            else:
                if "Not tested. No resources found." in response:
                    return test.UNCLEAR(response)
                else:
                    return test.FAIL(response)
        else:
            return test.UNCLEAR("Not tested. No resources found.")

    def test_11(self, test):
        """Senders are using valid combination of parameters"""

        rtpGeneralParams = ['source_ip', 'destination_ip', 'destination_port', 'source_port', 'rtp_enabled']
        fecParams = ['fec_enabled', 'fec_destination_ip', 'fec_mode', 'fec_type',
                     'fec_block_width', 'fec_block_height', 'fec1D_destination_port',
                     'fec1D_source_port', 'fec2D_destination_port', 'fec2D_source_port']
        fecParams = fecParams + rtpGeneralParams
        rtcpParams = ['rtcp_enabled', 'rtcp_destination_ip', 'rtcp_destination_port',
                      'rtcp_source_port']
        rtpCombinedParams = rtcpParams + fecParams
        rtcpParams = rtcpParams + rtpGeneralParams
        websocketParams = ['connection_uri', 'connection_authorization']
        mqttParams = ['destination_host', 'destination_port', 'broker_topic', 'broker_protocol', 'broker_authorization',
                      'connection_status_broker_topic']

        if len(self.senders) > 0:
            for sender in self.senders:
                dest = "single/senders/" + sender + "/constraints/"
                try:
                    valid, response = self.is05_utils.checkCleanRequestJSON("GET", dest)
                    if valid:
                        if len(response) > 0 and isinstance(response[0], dict):
                            all_params = response[0].keys()
                            params = [param for param in all_params if not param.startswith("ext_")]
                            valid_params = False
                            if self.transport_types[sender] == "urn:x-nmos:transport:rtp":
                                if sorted(params) == sorted(rtpGeneralParams) or \
                                   sorted(params) == sorted(fecParams) or \
                                   sorted(params) == sorted(rtcpParams) or \
                                   sorted(params) == sorted(rtpCombinedParams):
                                    valid_params = True
                            elif self.transport_types[sender] == "urn:x-nmos:transport:websocket":
                                if sorted(params) == sorted(websocketParams):
                                    valid_params = True
                            elif self.transport_types[sender] == "urn:x-nmos:transport:mqtt":
                                if sorted(params) == sorted(mqttParams):
                                    valid_params = True
                            if not valid_params:
                                return test.FAIL("Invalid combination of parameters on constraints endpoint.")
                        else:
                            return test.FAIL("Invalid response: {}".format(response))
                    else:
                        return test.FAIL(response)
                except IndexError:
                    return test.FAIL("Expected an array from {}, got {}".format(dest, response))
                except AttributeError:
                    return test.FAIL("Expected constraints array at {} to contain dicts, got {}".format(dest, response))
            return test.PASS()
        else:
            return test.UNCLEAR("Not tested. No resources found.")

    def test_12(self, test):
        """Receiver are using valid combination of parameters"""

        rtpGeneralParams = ['source_ip', 'multicast_ip', 'interface_ip', 'destination_port', 'rtp_enabled']
        fecParams = ['fec_enabled', 'fec_destination_ip', 'fec_mode',
                     'fec1D_destination_port', 'fec2D_destination_port']
        fecParams = fecParams + rtpGeneralParams
        rtcpParams = ['rtcp_enabled', 'rtcp_destination_ip', 'rtcp_destination_port']
        rtpCombinedParams = rtcpParams + fecParams
        rtcpParams = rtcpParams + rtpGeneralParams
        websocketParams = ['connection_uri', 'connection_authorization']
        mqttParams = ['source_host', 'source_port', 'broker_topic', 'broker_protocol', 'broker_authorization',
                      'connection_status_broker_topic']

        if len(self.receivers) > 0:
            for receiver in self.receivers:
                dest = "single/receivers/" + receiver + "/constraints/"
                try:
                    valid, response = self.is05_utils.checkCleanRequestJSON("GET", dest)
                    if valid:
                        if len(response) > 0 and isinstance(response[0], dict):
                            all_params = response[0].keys()
                            params = [param for param in all_params if not param.startswith("ext_")]
                            valid_params = False
                            if self.transport_types[receiver] == "urn:x-nmos:transport:rtp":
                                if sorted(params) == sorted(rtpGeneralParams) or \
                                   sorted(params) == sorted(fecParams) or \
                                   sorted(params) == sorted(rtcpParams) or \
                                   sorted(params) == sorted(rtpCombinedParams):
                                    valid_params = True
                            elif self.transport_types[receiver] == "urn:x-nmos:transport:websocket":
                                if sorted(params) == sorted(websocketParams):
                                    valid_params = True
                            elif self.transport_types[receiver] == "urn:x-nmos:transport:mqtt":
                                if sorted(params) == sorted(mqttParams):
                                    valid_params = True
                            if not valid_params:
                                return test.FAIL("Invalid combination of parameters on constraints endpoint.")
                        else:
                            return test.FAIL("Invalid response: {}".format(response))
                    else:
                        return test.FAIL(response)
                except IndexError:
                    return test.FAIL("Expected an array from {}, got {}".format(dest, response))
                except AttributeError:
                    return test.FAIL("Expected constraints array at {} to contain dicts, got {}".format(dest, response))
            return test.PASS()
        else:
            return test.UNCLEAR("Not tested. No resources found.")

    def test_13(self, test):
        """Return of /single/senders/{senderId}/staged/ meets the schema"""

        if len(self.senders) > 0:
            for sender in self.senders:
                dest = "single/senders/" + sender + "/staged/"
                schema = self.get_schema(CONN_API_KEY, "GET", "/single/senders/{senderId}/staged", 200)
                valid, msg = self.compare_to_schema(schema, dest)
                if valid:
                    pass
                else:
                    return test.FAIL(msg)
            return test.PASS()
        else:
            return test.UNCLEAR("Not tested. No resources found.")

    def test_14(self, test):
        """Return of /single/receivers/{receiverId}/staged/ meets the schema"""

        if len(self.receivers) > 0:
            for receiver in self.receivers:
                dest = "single/receivers/" + receiver + "/staged/"
                schema = self.get_schema(CONN_API_KEY, "GET", "/single/receivers/{receiverId}/staged", 200)
                valid, msg = self.compare_to_schema(schema, dest)
                if valid:
                    pass
                else:
                    return test.FAIL(msg)
            return test.PASS()
        else:
            return test.UNCLEAR("Not tested. No resources found.")

    def test_15(self, test):
        """Staged parameters for senders comply with constraints"""

        if len(self.senders) > 0:
            valid, response = self.check_staged_complies_with_constraints("sender", self.senders)
            if valid:
                return test.PASS()
            else:
                return test.FAIL(response)
        else:
            return test.UNCLEAR("Not tested. No resources found.")

    def test_16(self, test):
        """Staged parameters for receivers comply with constraints"""

        if len(self.receivers) > 0:
            valid, response = self.check_staged_complies_with_constraints("receiver", self.receivers)
            if valid:
                return test.PASS()
            else:
                return test.FAIL(response)
        else:
            return test.UNCLEAR("Not tested. No resources found.")

    def test_17(self, test):
        """Sender patch response schema is valid"""

        if len(self.senders) > 0:
            valid, response = self.check_patch_response_schema_valid("sender", self.senders)
            if valid:
                return test.PASS()
            else:
                return test.FAIL(response)
        else:
            return test.UNCLEAR("Not tested. No resources found.")

    def test_18(self, test):
        """Receiver patch response schema is valid"""

        if len(self.receivers) > 0:
            valid, response = self.check_patch_response_schema_valid("receiver", self.receivers)
            if valid:
                return test.PASS()
            else:
                return test.FAIL(response)
        else:
            return test.UNCLEAR("Not tested. No resources found.")

    def test_19(self, test):
        """Sender invalid patch is refused"""

        if len(self.senders) > 0:
            valid, response = self.is05_utils.check_refuses_invalid_patch("sender", self.senders)
            if valid:
                return test.PASS()
            else:
                return test.FAIL(response)
        else:
            return test.UNCLEAR("Not tested. No resources found.")

    def test_20(self, test):
        """Receiver invalid patch is refused"""

        if len(self.receivers) > 0:
            valid, response = self.is05_utils.check_refuses_invalid_patch("receiver", self.receivers)
            if valid:
                return test.PASS()
            else:
                return test.FAIL(response)
        else:
            return test.UNCLEAR("Not tested. No resources found.")

    def test_21(self, test):
        """Sender id on staged receiver is changeable"""

        if len(self.receivers) > 0:
            for receiver in self.receivers:
                url = "single/receivers/" + receiver + "/staged"
                id = str(uuid.uuid4())
                data = {"sender_id": id}
                valid, response = self.is05_utils.checkCleanRequestJSON("PATCH", url, data=data)
                if valid:
                    valid2, response2 = self.is05_utils.checkCleanRequestJSON("GET", url + "/")
                    if valid2:
                        try:
                            senderId = response['sender_id']
                            msg = "Failed to change sender_id at {}, expected {}, got {}".format(url, id, senderId)
                            if senderId == id:
                                pass
                            else:
                                return test.FAIL(msg)
                        except KeyError:
                            return test.FAIL("Did not find sender_id in response from {}".format(url))
                    else:
                        return test.FAIL(response2)
                else:
                    return test.FAIL(response)
            return test.PASS()
        else:
            return test.UNCLEAR("Not tested. No resources found.")

    def test_22(self, test):
        """Receiver id on staged sender is changeable"""

        if len(self.senders) > 0:
            for sender in self.senders:
                url = "single/senders/" + sender + "/staged"
                id = str(uuid.uuid4())
                data = {"receiver_id": id}
                valid, response = self.is05_utils.checkCleanRequestJSON("PATCH", url, data=data)
                if valid:
                    valid2, response2 = self.is05_utils.checkCleanRequestJSON("GET", url + "/")
                    if valid2:
                        try:
                            receiverId = response['receiver_id']
                            msg = "Failed to change receiver_id at {}, expected {}, got {}".format(url, id, receiverId)
                            if receiverId == id:
                                pass
                            else:
                                return test.FAIL(msg)
                        except KeyError:
                            return test.FAIL("Did not find receiver_id in response from {}".format(url))
                    else:
                        return test.FAIL(response2)
                else:
                    return test.FAIL(response)
            return test.PASS()
        else:
            return test.UNCLEAR("Not tested. No resources found.")

    def test_23(self, test):
        """Sender transport parameters are changeable"""

        if len(self.senders) > 0:
            for sender in self.senders:
                if self.transport_types[sender] == "urn:x-nmos:transport:websocket":
                    continue
                valid, values = self.is05_utils.generate_destination_ports("sender", sender)
                if valid:
                    valid2, response2 = self.is05_utils.check_change_transport_param("sender", self.senders,
                                                                                     "destination_port", values, sender)
                    if valid2:
                        pass
                    else:
                        return test.FAIL(response2)
                else:
                    return test.FAIL(values)
            return test.PASS()
        else:
            return test.UNCLEAR("Not tested. No resources found.")

    def test_24(self, test):
        """Receiver transport parameters are changeable"""

        if len(self.receivers) > 0:
            for receiver in self.receivers:
                if self.transport_types[receiver] == "urn:x-nmos:transport:websocket":
                    continue
                valid, values = self.is05_utils.generate_destination_ports("receiver", receiver)
                if valid:
                    valid2, response2 = self.is05_utils.check_change_transport_param("receiver", self.receivers,
                                                                                     "destination_port", values,
                                                                                     receiver)
                    if valid2:
                        pass
                    else:
                        return test.FAIL(response2)
                else:
                    return test.FAIL(values)
            return test.PASS()
        else:
            return test.UNCLEAR("Not tested. No resources found.")

    def test_25(self, test):
        """Immediate activation of a sender is possible"""

        if len(self.senders) > 0:
            for sender in self.is05_utils.sampled_list(self.senders):
                if self.transport_types[sender] == "urn:x-nmos:transport:websocket":
                    continue
                valid, response = self.is05_utils.check_activation("sender", sender,
                                                                   self.is05_utils.check_perform_immediate_activation)
                if valid:
                    pass
                else:
                    return test.FAIL(response)
            return test.PASS()
        else:
            return test.UNCLEAR("Not tested. No resources found.")

    def test_26(self, test):
        """Immediate activation of a receiver is possible"""

        if len(self.receivers) > 0:
            for receiver in self.is05_utils.sampled_list(self.receivers):
                if self.transport_types[receiver] == "urn:x-nmos:transport:websocket":
                    continue
                valid, response = self.is05_utils.check_activation("receiver", receiver,
                                                                   self.is05_utils.check_perform_immediate_activation)
                if valid:
                    pass
                else:
                    return test.FAIL(response)

            return test.PASS()
        else:
            return test.UNCLEAR("Not tested. No resources found.")

    def test_27(self, test):
        """Relative activation of a sender is possible"""

        if len(self.senders) > 0:
            for sender in self.is05_utils.sampled_list(self.senders):
                if self.transport_types[sender] == "urn:x-nmos:transport:websocket":
                    continue
                valid, response = self.is05_utils.check_activation("sender", sender,
                                                                   self.is05_utils.check_perform_relative_activation)
                if valid:
                    pass
                else:
                    return test.FAIL(response)
            return test.PASS(response)
        else:
            return test.UNCLEAR("Not tested. No resources found.")

    def test_28(self, test):
        """Relative activation of a receiver is possible"""

        if len(self.receivers) > 0:
            for receiver in self.is05_utils.sampled_list(self.receivers):
                if self.transport_types[receiver] == "urn:x-nmos:transport:websocket":
                    continue
                valid, response = self.is05_utils.check_activation("receiver", receiver,
                                                                   self.is05_utils.check_perform_relative_activation)
                if valid:
                    pass
                else:
                    return test.FAIL(response)
            return test.PASS(response)
        else:
            return test.UNCLEAR("Not tested. No resources found.")

    def test_29(self, test):
        """Absolute activation of a sender is possible"""

        if len(self.senders) > 0:
            for sender in self.is05_utils.sampled_list(self.senders):
                if self.transport_types[sender] == "urn:x-nmos:transport:websocket":
                    continue
                valid, response = self.is05_utils.check_activation("sender", sender,
                                                                   self.is05_utils.check_perform_absolute_activation)
                if valid:
                    pass
                else:
                    return test.FAIL(response)
            return test.PASS(response)
        else:
            return test.UNCLEAR("Not tested. No resources found.")

    def test_30(self, test):
        """Absolute activation of a receiver is possible"""

        if len(self.receivers) > 0:
            for receiver in self.is05_utils.sampled_list(self.receivers):
                if self.transport_types[receiver] == "urn:x-nmos:transport:websocket":
                    continue
                valid, response = self.is05_utils.check_activation("receiver", receiver,
                                                                   self.is05_utils.check_perform_absolute_activation)
                if valid:
                    pass
                else:
                    return test.FAIL(response)
            return test.PASS(response)
        else:
            return test.UNCLEAR("Not tested. No resources found.")

    def test_31(self, test):
        """Sender active response schema is valid"""

        if len(self.senders):
            for sender in self.senders:
                activeUrl = "single/senders/" + sender + "/active"
                schema = self.get_schema(CONN_API_KEY, "GET", "/single/senders/{senderId}/active", 200)
                valid, response = self.compare_to_schema(schema, activeUrl)
                if valid:
                    pass
                else:
                    return test.FAIL(response)
            return test.PASS()
        else:
            return test.UNCLEAR("Not tested. No resources found.")

    def test_32(self, test):
        """Receiver active response schema is valid"""

        if len(self.receivers):
            for receiver in self.receivers:
                activeUrl = "single/receivers/" + receiver + "/active"
                schema = self.get_schema(CONN_API_KEY, "GET", "/single/receivers/{receiverId}/active", 200)
                valid, response = self.compare_to_schema(schema, activeUrl)
                if valid:
                    pass
                else:
                    return test.FAIL(response)
            return test.PASS()
        else:
            return test.UNCLEAR("Not tested. No resources found.")

    def test_33(self, test):
        """/bulk/ endpoint returns correct JSON"""

        url = "bulk/"
        valid, response = self.is05_utils.checkCleanRequestJSON("GET", url)
        if valid:
            expected = ['senders/', 'receivers/']
            msg = "Got wrong response from {}, expected an array containing {}, got {}".format(url, expected, response)
            if compare_json(expected, response):
                return test.PASS()
            else:
                return test.FAIL(msg)
        else:
            return test.FAIL(response)

    def test_34(self, test):
        """GET on /bulk/senders returns 405"""

        url = "bulk/senders"
        valid, response = self.is05_utils.checkCleanRequestJSON("GET", url, code=405)
        if valid:
            return test.PASS()
        else:
            return test.FAIL(response)

    def test_35(self, test):
        """GET on /bulk/receivers returns 405"""

        url = "bulk/receivers"
        valid, response = self.is05_utils.checkCleanRequestJSON("GET", url, code=405)
        if valid:
            return test.PASS()
        else:
            return test.FAIL(response)

    def test_36(self, test):
        """Bulk interface can be used to change destination port on all senders"""

        if len(self.senders) > 0:
            valid, response = self.check_bulk_stage("sender", self.senders)
            if valid:
                return test.PASS()
            else:
                return test.FAIL(response)
        else:
            return test.UNCLEAR("Not tested. No resources found.")

    def test_37(self, test):
        """Bulk interface can be used to change destination port on all receivers"""

        if len(self.receivers) > 0:
            valid, response = self.check_bulk_stage("receiver", self.receivers)
            if valid:
                return test.PASS()
            else:
                return test.FAIL(response)
        else:
            return test.UNCLEAR("Not tested. No resources found.")

    def test_38(self, test):
        """Number of legs matches on constraints, staged and active endpoint for senders"""

        if len(self.senders) > 0:
            for sender in self.senders:
                url = "single/senders/{}/".format(sender)
                valid, response = self.is05_utils.check_num_legs(url, "sender", sender)
                if valid:
                    pass
                else:
                    return test.FAIL(response)
            return test.PASS()
        else:
            return test.UNCLEAR("Not tested. No resources found.")

    def test_39(self, test):
        """Number of legs matches on constraints, staged and active endpoint for receivers"""

        if len(self.receivers) > 0:
            for receiver in self.receivers:
                url = "single/receivers/{}/".format(receiver)
                valid, response = self.is05_utils.check_num_legs(url, "receiver", receiver)
                if valid:
                    pass
                else:
                    return test.FAIL(response)
            return test.PASS()
        else:
            return test.UNCLEAR("Not tested. No resources found.")

    def test_40(self, test):
        """Only valid transport types for a given API version are advertised"""

        api = self.apis[CONN_API_KEY]
        if self.is05_utils.compare_api_version(api["version"], "v1.0") == 0:
            # Ensure rtp_enabled in present in each transport_params entry to confirm it's RTP
            if len(self.senders) or len(self.receivers):
                for sender in self.senders:
                    url = "single/senders/{}/active".format(sender)
                    valid, response = self.is05_utils.checkCleanRequestJSON("GET", url)
                    if valid:
                        if "rtp_enabled" not in response["transport_params"][0]:
                            return test.FAIL("Sender {} does not appear to use the RTP transport".format(sender))
                    else:
                        return test.FAIL("Unexpected response from active resource for Sender {}".format(sender))
                for receiver in self.receivers:
                    url = "single/receivers/{}/active".format(receiver)
                    valid, response = self.is05_utils.checkCleanRequestJSON("GET", url)
                    if valid:
                        if "rtp_enabled" not in response["transport_params"][0]:
                            return test.FAIL("Receiver {} does not appear to use the RTP transport".format(receiver))
                    else:
                        return test.FAIL("Unexpected response from active resource for Receiver {}".format(receiver))
                return test.PASS()
            else:
                return test.UNCLEAR("Not tested. No resources found.")
        else:
            if len(self.senders) or len(self.receivers):
                for sender in self.senders:
                    url = "single/senders/{}/transporttype".format(sender)
                    valid, response = self.is05_utils.checkCleanRequestJSON("GET", url)
                    if valid:
                        if response not in VALID_TRANSPORTS[api["version"]]:
                            return test.FAIL("Sender {} indicates an invalid transport type of {}".format(sender,
                                                                                                          response))
                    else:
                        return test.FAIL("Unexpected response from transporttype resource for Sender {}".format(sender))
                for receiver in self.receivers:
                    url = "single/receivers/{}/transporttype".format(receiver)
                    valid, response = self.is05_utils.checkCleanRequestJSON("GET", url)
                    if valid:
                        if response not in VALID_TRANSPORTS[api["version"]]:
                            return test.FAIL("Receiver {} indicates an invalid transport type of {}".format(receiver,
                                                                                                            response))
                    else:
                        return test.FAIL("Unexpected response from transporttype resource for Receiver {}"
                                         .format(receiver))
                return test.PASS()
            else:
                return test.UNCLEAR("Not tested. No resources found.")

    def test_41(self, test):
        """SDP transport files pass SDPoker tests"""

        api = self.apis[CONN_API_KEY]
        rtp_senders = []
        dup_senders = []
        if self.is05_utils.compare_api_version(api["version"], "v1.1") >= 0:
            # Find all RTP senders for v1.1+
            for sender in self.senders:
                url = "single/senders/{}/transporttype".format(sender)
                valid, response = self.is05_utils.checkCleanRequestJSON("GET", url)
                if valid:
                    if response == "urn:x-nmos:transport:rtp":
                        rtp_senders.append(sender)
                        # Check whether this sender uses stream duplication
                        url = "single/senders/{}/active".format(sender)
                        valid, response = self.is05_utils.checkCleanRequestJSON("GET", url)
                        if valid:
                            if len(response["transport_params"]) == 2:
                                dup_senders.append(sender)
                else:
                    return test.FAIL("Unexpected response from transporttype resource for Sender {}".format(sender))
        else:
            # RTP is the only transport type for v1.0
            rtp_senders = self.senders

        if len(rtp_senders) == 0:
            return test.UNCLEAR("Not tested. No resources found.")

        # First pass to check for errors
        access_error = False
        for sender in rtp_senders:
            dup_params = ""
            if sender in dup_senders:
                dup_params = " --duplicate true"
            path = "single/senders/{}/transportfile".format(sender)
            try:
                cmd_string = "sdpoker --nmos false --shaping true{} {}".format(dup_params, self.url + path)
                output = subprocess.check_output(cmd_string, stderr=subprocess.STDOUT, shell=True)
                if output.decode("utf-8").startswith("{ StatusCodeError:"):
                    # This case exits with a zero error code so can't be handled in the exception
                    access_error = True
            except subprocess.CalledProcessError as e:
                output = str(e.output, "utf-8")
                if output.startswith("Found"):
                    return test.FAIL("Error for Sender {}: {}".format(sender, output))
                else:
                    return test.DISABLED("SDPoker may be unavailable on this system. Please see the README for "
                                         "installation instructions.")

        # Second pass to check for warnings
        for sender in rtp_senders:
            dup_params = ""
            if sender in dup_senders:
                dup_params = " --duplicate true"
            path = "single/senders/{}/transportfile".format(sender)
            try:
                cmd_string = "sdpoker --nmos false --shaping true --whitespace true --should true " \
                             "--checkEndings true{} {}".format(dup_params, self.url + path)
                output = subprocess.check_output(cmd_string, stderr=subprocess.STDOUT, shell=True)
                if output.decode("utf-8").startswith("{ StatusCodeError:"):
                    # This case exits with a zero error code so can't be handled in the exception
                    access_error = True
            except subprocess.CalledProcessError as e:
                output = str(e.output, "utf-8")
                if output.startswith("Found"):
                    return test.WARNING("Warning for Sender {}: {}".format(sender, output))
                else:
                    return test.DISABLED("SDPoker may be unavailable on this system. Please see the README for "
                                         "installation instructions.")

        if access_error:
            return test.UNCLEAR("One or more of the tested transport files returned a non-200 HTTP code. Please "
                                "ensure 'master_enable' is set to true for all Senders and re-test.")

        return test.PASS()

    def check_bulk_stage(self, port, portList):
        """Test changing staged parameters on the bulk interface"""
        url = self.url + "bulk/" + port + "s"
        data = []
        ports = {}
        for portInst in portList:
            if self.transport_types[portInst] == "urn:x-nmos:transport:websocket":
                continue
            valid, response = self.is05_utils.generate_destination_ports(port, portInst)
            if valid:
                ports[portInst] = response
                toAdd = {}
                toAdd['id'] = portInst
                toAdd['params'] = {}
                toAdd['params']['transport_params'] = []
                for portNum in ports[portInst]:
                    toAdd['params']['transport_params'].append({"destination_port": portNum})
                data.append(toAdd)
            else:
                return False, response
        valid, r = self.do_request("POST", url, data)
        if valid:
            msg = "Expected a 200 response from {}, got {}".format(url, r.status_code)
            if r.status_code == 200:
                pass
            else:
                return False, msg
        else:
            return False, r

        schema = self.get_schema(CONN_API_KEY, "POST", "/bulk/" + port + "s", 200)
        try:
            self.validate_schema(r.json(), schema)
        except ValidationError as e:
            return False, "Response to post at {} did not validate against schema: {}".format(url, str(e))
        except Exception:
            return False, "Invalid JSON received {}".format(r.text)

        # Check the parameters have actually changed
        for portInst in portList:
            if self.transport_types[portInst] == "urn:x-nmos:transport:websocket":
                continue
            activeUrl = "single/" + port + "s/" + portInst + "/staged/"

            valid, response = self.is05_utils.checkCleanRequestJSON("GET", activeUrl)
            if valid:
                for i in range(0, self.is05_utils.get_num_paths(portInst, port)):
                    try:
                        value = response['transport_params'][i]['destination_port']
                    except KeyError:
                        return False, "Could not find `destination_port` parameter at {} on leg {}, got{}".format(
                            activeUrl, i,
                            response)
                    portNum = ports[portInst][i]
                    msg = "Problem updating destination_port value in bulk update, expected {} got {}".format(portNum,
                                                                                                              value)
                    if value == portNum:
                        pass
                    else:
                        return False, msg
            else:
                return False, response
        return True, ""

    def check_patch_response_schema_valid(self, port, portList):
        """Check the response to an empty patch request complies with the schema"""
        for myPort in portList:
            url = "single/" + port + "s/" + myPort + "/staged"
            data = {}
            valid, response = self.is05_utils.checkCleanRequestJSON("PATCH", url, data=data)
            if valid:
                schema = self.get_schema(CONN_API_KEY, "PATCH", "/single/" + port + "s/{" + port + "Id}/staged", 200)
                try:
                    self.validate_schema(response, schema)
                except ValidationError as e:
                    return False, "Response to empty patch to {} does not comply with schema: {}".format(url, str(e))
            else:
                return False, response
        return True, ""

    def check_staged_complies_with_constraints(self, port, portList):
        """Check that the staged endpoint is using parameters that meet
        the constents of the /constraints endpoint"""
        for myPort in portList:
            dest = "single/" + port + "s/" + myPort + "/staged/"
            valid, response = self.is05_utils.checkCleanRequestJSON("GET", dest)
            file_suffix = None
            if self.transport_types[myPort] == "urn:x-nmos:transport:rtp":
                file_suffix = "_transport_params_rtp.json"
            elif self.transport_types[myPort] == "urn:x-nmos:transport:mqtt":
                file_suffix = "_transport_params_mqtt.json"
            elif self.transport_types[myPort] == "urn:x-nmos:transport:websocket":
                file_suffix = "_transport_params_websocket.json"
            if valid:
                try:
<<<<<<< HEAD
                    schema = load_resolved_schema(self.apis[CONN_API_KEY]["spec_path"],
                                                  port + file_suffix)
=======
                    schema_items = load_resolved_schema(self.apis[CONN_API_KEY]["spec_path"],
                                                        port + "_transport_params_rtp.json")
                    schema = {
                      "$schema": "http://json-schema.org/draft-04/schema#",
                      "type": "array",
                      "items": schema_items
                    }
>>>>>>> e33786fd
                except FileNotFoundError:
                    schema = load_resolved_schema(self.apis[CONN_API_KEY]["spec_path"],
                                                  "v1.0_" + port + file_suffix)
                constraints_valid, constraints_response = self.is05_utils.checkCleanRequestJSON("GET", "single/" +
                                                                                                port + "s/" + myPort +
                                                                                                "/constraints/")
                if constraints_valid:
                    count = 0
                    try:
                        for params in response['transport_params']:
                            try:
                                schema.update(constraints_response[count])
                            except IndexError:
                                return False, "Number of 'legs' in constraints does not match the number in " \
                                              "transport_params"
                            schema["items"]["$schema"] = "http://json-schema.org/draft-04/schema#"
                            try:
                                self.validate_schema(params, schema["items"])
                            except ValidationError as e:
                                return False, "Staged endpoint does not comply with constraints in leg {}: " \
                                              "{}".format(count, str(e))
                            except SchemaError as e:
                                return False, "Invalid schema resulted from combining constraints in leg {}: {}".format(
                                    count,
                                    str(e))
                            count = count + 1
                    except KeyError:
                        return False, "Expected 'transport_params' key in '/staged'."
                else:
                    return False, constraints_response
            else:
                return False, response
        return True, ""

    def compare_to_schema(self, schema, endpoint, status_code=200):
        """Compares the response from an endpoint to a schema"""
        valid, response = self.is05_utils.checkCleanRequest("GET", endpoint, code=status_code)
        if valid:
            return self.check_response(schema, "GET", response)
        else:
            return False, "Invalid response while getting data: " + response
<|MERGE_RESOLUTION|>--- conflicted
+++ resolved
@@ -1,1078 +1,1073 @@
-# Copyright 2017 British Broadcasting Corporation
-#
-# Modifications Copyright 2018 Riedel Communications GmbH & Co. KG
-#
-# Licensed under the Apache License, Version 2.0 (the "License");
-# you may not use this file except in compliance with the License.
-# You may obtain a copy of the License at
-#
-#     http://www.apache.org/licenses/LICENSE-2.0
-#
-# Unless required by applicable law or agreed to in writing, software
-# distributed under the License is distributed on an "AS IS" BASIS,
-# WITHOUT WARRANTIES OR CONDITIONS OF ANY KIND, either express or implied.
-# See the License for the specific language governing permissions and
-# limitations under the License.
-
-
-import uuid
-import subprocess
-from jsonschema import ValidationError, SchemaError
-
-from GenericTest import GenericTest
-from IS05Utils import IS05Utils
-from TestHelper import compare_json, load_resolved_schema
-
-CONN_API_KEY = "connection"
-
-VALID_TRANSPORTS = {
-    "v1.0": ["urn:x-nmos:transport:rtp"],
-    "v1.1": ["urn:x-nmos:transport:rtp",
-             "urn:x-nmos:transport:mqtt",
-             "urn:x-nmos:transport:websocket"]
-}
-
-
-class IS0501Test(GenericTest):
-    """
-    Runs IS-05-01-Test
-    """
-
-    def __init__(self, apis):
-        # Don't auto-test /transportfile as it is permitted to generate a 404 when master_enable is false
-        omit_paths = [
-            "/single/senders/{senderId}/transportfile"
-        ]
-        GenericTest.__init__(self, apis, omit_paths)
-        self.url = self.apis[CONN_API_KEY]["url"]
-        self.is05_utils = IS05Utils(self.url)
-
-    def set_up_tests(self):
-        self.senders = self.is05_utils.get_senders()
-        self.receivers = self.is05_utils.get_receivers()
-        self.transport_types = {}
-        for sender in self.senders:
-            if self.is05_utils.compare_api_version(self.apis[CONN_API_KEY]["version"], "v1.1") >= 0:
-                self.transport_types[sender] = self.is05_utils.get_transporttype(sender, "sender")
-            else:
-                self.transport_types[sender] = "urn:x-nmos:transport:rtp"
-        for receiver in self.receivers:
-            if self.is05_utils.compare_api_version(self.apis[CONN_API_KEY]["version"], "v1.1") >= 0:
-                self.transport_types[receiver] = self.is05_utils.get_transporttype(receiver, "receiver")
-            else:
-                self.transport_types[receiver] = "urn:x-nmos:transport:rtp"
-
-    def test_01(self, test):
-        """API root matches the spec"""
-
-        expected = ["single/", "bulk/"]
-        dest = ""
-        valid, result = self.is05_utils.checkCleanRequestJSON("GET", dest)
-        if valid:
-            msg = "Got the wrong json from {} - got {}. Please check json matches the spec, including trailing " \
-                  "slashes".format(dest, result)
-            if compare_json(expected, result):
-                return test.PASS()
-            else:
-                return test.FAIL(msg)
-        else:
-            return test.FAIL(result)
-
-    def test_02(self, test):
-        """Single endpoint root matches the spec"""
-
-        expected = ["receivers/", "senders/"]
-        dest = "single/"
-        valid, result = self.is05_utils.checkCleanRequestJSON("GET", dest)
-        if valid:
-            msg = "Got the wrong json from {} - got {}. Please check json matches the spec, including trailing " \
-                  "slashes".format(dest, result)
-            if compare_json(expected, result):
-                return test.PASS()
-            else:
-                return test.FAIL(msg)
-        else:
-            return test.FAIL(result)
-
-    def test_03(self, test):
-        """Root of /single/senders/ matches the spec"""
-
-        dest = "single/senders/"
-        valid, response = self.is05_utils.checkCleanRequestJSON("GET", dest)
-        smsg = "UUIDs missing trailing slashes in response from {}".format(dest)
-        umsg = "Response from {} containts invalid UUIDs".format(dest)
-        amsg = "Expected an array from {}, got {}".format(dest, type(response))
-        if valid:
-            if isinstance(response, list):
-                if len(response) > 0:
-                    for value in response:
-                        # Check each UUID has a trailing slash as per the spec
-                        if value[-1] == "/":
-                            try:
-                                uuid.UUID(value[:-1])
-                            except ValueError:
-                                # Found something that isn't a valid UUID
-                                return test.FAIL(umsg)
-                        else:
-                            return test.FAIL(smsg)
-                    return test.PASS()
-                else:
-                    return test.UNCLEAR("Not tested. No resources found.")
-            else:
-                return test.FAIL(amsg)
-        else:
-            return test.FAIL(response)
-
-    def test_04(self, test):
-        """Root of /single/receivers/ matches the spec"""
-
-        dest = "single/receivers/"
-        valid, response = self.is05_utils.checkCleanRequestJSON("GET", dest)
-        smsg = "UUIDs missing trailing slashes in response from {}".format(dest)
-        umsg = "Response from {} containts invalid UUIDs".format(dest)
-        amsg = "Expected an array from {}, got {}".format(dest, type(response))
-        if valid:
-            if isinstance(response, list):
-                if len(response) > 0:
-                    for value in response:
-                        # Check each UUID has a trailing slash as per the spec
-                        if value[-1] == "/":
-                            try:
-                                uuid.UUID(value[:-1])
-                            except ValueError:
-                                # Found something that isn't a valid UUID
-                                return test.FAIL(umsg)
-                        else:
-                            return test.FAIL(smsg)
-                    return test.PASS()
-                else:
-                    return test.UNCLEAR("Not tested. No resources found.")
-            else:
-                return test.FAIL(amsg)
-        else:
-            return test.FAIL(response)
-
-    def test_05(self, test):
-        """Index of /single/senders/{senderId}/ matches the spec"""
-
-        if len(self.senders) > 0:
-            for sender in self.senders:
-                dest = "single/senders/" + sender + "/"
-                valid, response = self.is05_utils.checkCleanRequestJSON("GET", dest)
-                expected = [
-                    "constraints/",
-                    "staged/",
-                    "active/",
-                    "transportfile/"
-                ]
-                api = self.apis[CONN_API_KEY]
-                if self.is05_utils.compare_api_version(api["version"], "v1.1") >= 0:
-                    expected.append("transporttype/")
-                msg = "Sender root at {} response incorrect, expected :{}, got {}".format(dest, expected, response)
-                if valid:
-                    if compare_json(expected, response):
-                        pass
-                    else:
-                        return test.FAIL(msg)
-                else:
-                    return test.FAIL(response)
-            return test.PASS()
-        else:
-            return test.UNCLEAR("Not tested. No resources found.")
-
-    def test_06(self, test):
-        """Index of /single/receivers/{receiverId}/ matches the spec"""
-
-        if len(self.receivers) > 0:
-            for receiver in self.receivers:
-                dest = "single/receivers/" + receiver + "/"
-                valid, response = self.is05_utils.checkCleanRequestJSON("GET", dest)
-                expected = [
-                    "constraints/",
-                    "staged/",
-                    "active/"
-                ]
-                api = self.apis[CONN_API_KEY]
-                if self.is05_utils.compare_api_version(api["version"], "v1.1") >= 0:
-                    expected.append("transporttype/")
-                msg = "Receiver root at {} response incorrect, expected :{}, got {}".format(dest, expected, response)
-                if valid:
-                    if compare_json(expected, response):
-                        pass
-                    else:
-                        return test.FAIL(msg)
-                else:
-                    return test.FAIL(response)
-            return test.PASS()
-        else:
-            return test.UNCLEAR("Not tested. No resources found.")
-
-    def test_07(self, test):
-        """Return of /single/senders/{senderId}/constraints/ meets the schema"""
-
-        if len(self.senders) > 0:
-            for sender in self.senders:
-                dest = "single/senders/" + sender + "/constraints/"
-                schema = self.get_schema(CONN_API_KEY, "GET", "/single/senders/{senderId}/constraints", 200)
-                valid, msg = self.compare_to_schema(schema, dest)
-                if valid:
-                    pass
-                else:
-                    return test.FAIL(msg)
-            return test.PASS()
-        else:
-            return test.UNCLEAR("Not tested. No resources found.")
-
-    def test_08(self, test):
-        """Return of /single/receivers/{receiverId}/constraints/ meets the schema"""
-
-        if len(self.receivers) > 0:
-            for receiver in self.receivers:
-                dest = "single/receivers/" + receiver + "/constraints/"
-                schema = self.get_schema(CONN_API_KEY, "GET", "/single/receivers/{receiverId}/constraints", 200)
-                valid, msg = self.compare_to_schema(schema, dest)
-                if valid:
-                    pass
-                else:
-                    return test.FAIL(msg)
-            return test.PASS()
-        else:
-            return test.UNCLEAR("Not tested. No resources found.")
-
-    def test_09(self, test):
-        """All params listed in /single/senders/{senderId}/constraints/ matches /staged/ and /active/"""
-
-        if len(self.senders) > 0:
-            valid, response = self.is05_utils.check_params_match("senders", self.senders)
-            if valid:
-                return test.PASS()
-            else:
-                if "Not tested. No resources found." in response:
-                    return test.UNCLEAR(response)
-                else:
-                    return test.FAIL(response)
-        else:
-            return test.UNCLEAR("Not tested. No resources found.")
-
-    def test_10(self, test):
-        """All params listed in /single/receivers/{receiverId}/constraints/ matches /staged/ and /active/"""
-
-        if len(self.receivers) > 0:
-            valid, response = self.is05_utils.check_params_match("receivers", self.receivers)
-            if valid:
-                return test.PASS()
-            else:
-                if "Not tested. No resources found." in response:
-                    return test.UNCLEAR(response)
-                else:
-                    return test.FAIL(response)
-        else:
-            return test.UNCLEAR("Not tested. No resources found.")
-
-    def test_11(self, test):
-        """Senders are using valid combination of parameters"""
-
-        rtpGeneralParams = ['source_ip', 'destination_ip', 'destination_port', 'source_port', 'rtp_enabled']
-        fecParams = ['fec_enabled', 'fec_destination_ip', 'fec_mode', 'fec_type',
-                     'fec_block_width', 'fec_block_height', 'fec1D_destination_port',
-                     'fec1D_source_port', 'fec2D_destination_port', 'fec2D_source_port']
-        fecParams = fecParams + rtpGeneralParams
-        rtcpParams = ['rtcp_enabled', 'rtcp_destination_ip', 'rtcp_destination_port',
-                      'rtcp_source_port']
-        rtpCombinedParams = rtcpParams + fecParams
-        rtcpParams = rtcpParams + rtpGeneralParams
-        websocketParams = ['connection_uri', 'connection_authorization']
-        mqttParams = ['destination_host', 'destination_port', 'broker_topic', 'broker_protocol', 'broker_authorization',
-                      'connection_status_broker_topic']
-
-        if len(self.senders) > 0:
-            for sender in self.senders:
-                dest = "single/senders/" + sender + "/constraints/"
-                try:
-                    valid, response = self.is05_utils.checkCleanRequestJSON("GET", dest)
-                    if valid:
-                        if len(response) > 0 and isinstance(response[0], dict):
-                            all_params = response[0].keys()
-                            params = [param for param in all_params if not param.startswith("ext_")]
-                            valid_params = False
-                            if self.transport_types[sender] == "urn:x-nmos:transport:rtp":
-                                if sorted(params) == sorted(rtpGeneralParams) or \
-                                   sorted(params) == sorted(fecParams) or \
-                                   sorted(params) == sorted(rtcpParams) or \
-                                   sorted(params) == sorted(rtpCombinedParams):
-                                    valid_params = True
-                            elif self.transport_types[sender] == "urn:x-nmos:transport:websocket":
-                                if sorted(params) == sorted(websocketParams):
-                                    valid_params = True
-                            elif self.transport_types[sender] == "urn:x-nmos:transport:mqtt":
-                                if sorted(params) == sorted(mqttParams):
-                                    valid_params = True
-                            if not valid_params:
-                                return test.FAIL("Invalid combination of parameters on constraints endpoint.")
-                        else:
-                            return test.FAIL("Invalid response: {}".format(response))
-                    else:
-                        return test.FAIL(response)
-                except IndexError:
-                    return test.FAIL("Expected an array from {}, got {}".format(dest, response))
-                except AttributeError:
-                    return test.FAIL("Expected constraints array at {} to contain dicts, got {}".format(dest, response))
-            return test.PASS()
-        else:
-            return test.UNCLEAR("Not tested. No resources found.")
-
-    def test_12(self, test):
-        """Receiver are using valid combination of parameters"""
-
-        rtpGeneralParams = ['source_ip', 'multicast_ip', 'interface_ip', 'destination_port', 'rtp_enabled']
-        fecParams = ['fec_enabled', 'fec_destination_ip', 'fec_mode',
-                     'fec1D_destination_port', 'fec2D_destination_port']
-        fecParams = fecParams + rtpGeneralParams
-        rtcpParams = ['rtcp_enabled', 'rtcp_destination_ip', 'rtcp_destination_port']
-        rtpCombinedParams = rtcpParams + fecParams
-        rtcpParams = rtcpParams + rtpGeneralParams
-        websocketParams = ['connection_uri', 'connection_authorization']
-        mqttParams = ['source_host', 'source_port', 'broker_topic', 'broker_protocol', 'broker_authorization',
-                      'connection_status_broker_topic']
-
-        if len(self.receivers) > 0:
-            for receiver in self.receivers:
-                dest = "single/receivers/" + receiver + "/constraints/"
-                try:
-                    valid, response = self.is05_utils.checkCleanRequestJSON("GET", dest)
-                    if valid:
-                        if len(response) > 0 and isinstance(response[0], dict):
-                            all_params = response[0].keys()
-                            params = [param for param in all_params if not param.startswith("ext_")]
-                            valid_params = False
-                            if self.transport_types[receiver] == "urn:x-nmos:transport:rtp":
-                                if sorted(params) == sorted(rtpGeneralParams) or \
-                                   sorted(params) == sorted(fecParams) or \
-                                   sorted(params) == sorted(rtcpParams) or \
-                                   sorted(params) == sorted(rtpCombinedParams):
-                                    valid_params = True
-                            elif self.transport_types[receiver] == "urn:x-nmos:transport:websocket":
-                                if sorted(params) == sorted(websocketParams):
-                                    valid_params = True
-                            elif self.transport_types[receiver] == "urn:x-nmos:transport:mqtt":
-                                if sorted(params) == sorted(mqttParams):
-                                    valid_params = True
-                            if not valid_params:
-                                return test.FAIL("Invalid combination of parameters on constraints endpoint.")
-                        else:
-                            return test.FAIL("Invalid response: {}".format(response))
-                    else:
-                        return test.FAIL(response)
-                except IndexError:
-                    return test.FAIL("Expected an array from {}, got {}".format(dest, response))
-                except AttributeError:
-                    return test.FAIL("Expected constraints array at {} to contain dicts, got {}".format(dest, response))
-            return test.PASS()
-        else:
-            return test.UNCLEAR("Not tested. No resources found.")
-
-    def test_13(self, test):
-        """Return of /single/senders/{senderId}/staged/ meets the schema"""
-
-        if len(self.senders) > 0:
-            for sender in self.senders:
-                dest = "single/senders/" + sender + "/staged/"
-                schema = self.get_schema(CONN_API_KEY, "GET", "/single/senders/{senderId}/staged", 200)
-                valid, msg = self.compare_to_schema(schema, dest)
-                if valid:
-                    pass
-                else:
-                    return test.FAIL(msg)
-            return test.PASS()
-        else:
-            return test.UNCLEAR("Not tested. No resources found.")
-
-    def test_14(self, test):
-        """Return of /single/receivers/{receiverId}/staged/ meets the schema"""
-
-        if len(self.receivers) > 0:
-            for receiver in self.receivers:
-                dest = "single/receivers/" + receiver + "/staged/"
-                schema = self.get_schema(CONN_API_KEY, "GET", "/single/receivers/{receiverId}/staged", 200)
-                valid, msg = self.compare_to_schema(schema, dest)
-                if valid:
-                    pass
-                else:
-                    return test.FAIL(msg)
-            return test.PASS()
-        else:
-            return test.UNCLEAR("Not tested. No resources found.")
-
-    def test_15(self, test):
-        """Staged parameters for senders comply with constraints"""
-
-        if len(self.senders) > 0:
-            valid, response = self.check_staged_complies_with_constraints("sender", self.senders)
-            if valid:
-                return test.PASS()
-            else:
-                return test.FAIL(response)
-        else:
-            return test.UNCLEAR("Not tested. No resources found.")
-
-    def test_16(self, test):
-        """Staged parameters for receivers comply with constraints"""
-
-        if len(self.receivers) > 0:
-            valid, response = self.check_staged_complies_with_constraints("receiver", self.receivers)
-            if valid:
-                return test.PASS()
-            else:
-                return test.FAIL(response)
-        else:
-            return test.UNCLEAR("Not tested. No resources found.")
-
-    def test_17(self, test):
-        """Sender patch response schema is valid"""
-
-        if len(self.senders) > 0:
-            valid, response = self.check_patch_response_schema_valid("sender", self.senders)
-            if valid:
-                return test.PASS()
-            else:
-                return test.FAIL(response)
-        else:
-            return test.UNCLEAR("Not tested. No resources found.")
-
-    def test_18(self, test):
-        """Receiver patch response schema is valid"""
-
-        if len(self.receivers) > 0:
-            valid, response = self.check_patch_response_schema_valid("receiver", self.receivers)
-            if valid:
-                return test.PASS()
-            else:
-                return test.FAIL(response)
-        else:
-            return test.UNCLEAR("Not tested. No resources found.")
-
-    def test_19(self, test):
-        """Sender invalid patch is refused"""
-
-        if len(self.senders) > 0:
-            valid, response = self.is05_utils.check_refuses_invalid_patch("sender", self.senders)
-            if valid:
-                return test.PASS()
-            else:
-                return test.FAIL(response)
-        else:
-            return test.UNCLEAR("Not tested. No resources found.")
-
-    def test_20(self, test):
-        """Receiver invalid patch is refused"""
-
-        if len(self.receivers) > 0:
-            valid, response = self.is05_utils.check_refuses_invalid_patch("receiver", self.receivers)
-            if valid:
-                return test.PASS()
-            else:
-                return test.FAIL(response)
-        else:
-            return test.UNCLEAR("Not tested. No resources found.")
-
-    def test_21(self, test):
-        """Sender id on staged receiver is changeable"""
-
-        if len(self.receivers) > 0:
-            for receiver in self.receivers:
-                url = "single/receivers/" + receiver + "/staged"
-                id = str(uuid.uuid4())
-                data = {"sender_id": id}
-                valid, response = self.is05_utils.checkCleanRequestJSON("PATCH", url, data=data)
-                if valid:
-                    valid2, response2 = self.is05_utils.checkCleanRequestJSON("GET", url + "/")
-                    if valid2:
-                        try:
-                            senderId = response['sender_id']
-                            msg = "Failed to change sender_id at {}, expected {}, got {}".format(url, id, senderId)
-                            if senderId == id:
-                                pass
-                            else:
-                                return test.FAIL(msg)
-                        except KeyError:
-                            return test.FAIL("Did not find sender_id in response from {}".format(url))
-                    else:
-                        return test.FAIL(response2)
-                else:
-                    return test.FAIL(response)
-            return test.PASS()
-        else:
-            return test.UNCLEAR("Not tested. No resources found.")
-
-    def test_22(self, test):
-        """Receiver id on staged sender is changeable"""
-
-        if len(self.senders) > 0:
-            for sender in self.senders:
-                url = "single/senders/" + sender + "/staged"
-                id = str(uuid.uuid4())
-                data = {"receiver_id": id}
-                valid, response = self.is05_utils.checkCleanRequestJSON("PATCH", url, data=data)
-                if valid:
-                    valid2, response2 = self.is05_utils.checkCleanRequestJSON("GET", url + "/")
-                    if valid2:
-                        try:
-                            receiverId = response['receiver_id']
-                            msg = "Failed to change receiver_id at {}, expected {}, got {}".format(url, id, receiverId)
-                            if receiverId == id:
-                                pass
-                            else:
-                                return test.FAIL(msg)
-                        except KeyError:
-                            return test.FAIL("Did not find receiver_id in response from {}".format(url))
-                    else:
-                        return test.FAIL(response2)
-                else:
-                    return test.FAIL(response)
-            return test.PASS()
-        else:
-            return test.UNCLEAR("Not tested. No resources found.")
-
-    def test_23(self, test):
-        """Sender transport parameters are changeable"""
-
-        if len(self.senders) > 0:
-            for sender in self.senders:
-                if self.transport_types[sender] == "urn:x-nmos:transport:websocket":
-                    continue
-                valid, values = self.is05_utils.generate_destination_ports("sender", sender)
-                if valid:
-                    valid2, response2 = self.is05_utils.check_change_transport_param("sender", self.senders,
-                                                                                     "destination_port", values, sender)
-                    if valid2:
-                        pass
-                    else:
-                        return test.FAIL(response2)
-                else:
-                    return test.FAIL(values)
-            return test.PASS()
-        else:
-            return test.UNCLEAR("Not tested. No resources found.")
-
-    def test_24(self, test):
-        """Receiver transport parameters are changeable"""
-
-        if len(self.receivers) > 0:
-            for receiver in self.receivers:
-                if self.transport_types[receiver] == "urn:x-nmos:transport:websocket":
-                    continue
-                valid, values = self.is05_utils.generate_destination_ports("receiver", receiver)
-                if valid:
-                    valid2, response2 = self.is05_utils.check_change_transport_param("receiver", self.receivers,
-                                                                                     "destination_port", values,
-                                                                                     receiver)
-                    if valid2:
-                        pass
-                    else:
-                        return test.FAIL(response2)
-                else:
-                    return test.FAIL(values)
-            return test.PASS()
-        else:
-            return test.UNCLEAR("Not tested. No resources found.")
-
-    def test_25(self, test):
-        """Immediate activation of a sender is possible"""
-
-        if len(self.senders) > 0:
-            for sender in self.is05_utils.sampled_list(self.senders):
-                if self.transport_types[sender] == "urn:x-nmos:transport:websocket":
-                    continue
-                valid, response = self.is05_utils.check_activation("sender", sender,
-                                                                   self.is05_utils.check_perform_immediate_activation)
-                if valid:
-                    pass
-                else:
-                    return test.FAIL(response)
-            return test.PASS()
-        else:
-            return test.UNCLEAR("Not tested. No resources found.")
-
-    def test_26(self, test):
-        """Immediate activation of a receiver is possible"""
-
-        if len(self.receivers) > 0:
-            for receiver in self.is05_utils.sampled_list(self.receivers):
-                if self.transport_types[receiver] == "urn:x-nmos:transport:websocket":
-                    continue
-                valid, response = self.is05_utils.check_activation("receiver", receiver,
-                                                                   self.is05_utils.check_perform_immediate_activation)
-                if valid:
-                    pass
-                else:
-                    return test.FAIL(response)
-
-            return test.PASS()
-        else:
-            return test.UNCLEAR("Not tested. No resources found.")
-
-    def test_27(self, test):
-        """Relative activation of a sender is possible"""
-
-        if len(self.senders) > 0:
-            for sender in self.is05_utils.sampled_list(self.senders):
-                if self.transport_types[sender] == "urn:x-nmos:transport:websocket":
-                    continue
-                valid, response = self.is05_utils.check_activation("sender", sender,
-                                                                   self.is05_utils.check_perform_relative_activation)
-                if valid:
-                    pass
-                else:
-                    return test.FAIL(response)
-            return test.PASS(response)
-        else:
-            return test.UNCLEAR("Not tested. No resources found.")
-
-    def test_28(self, test):
-        """Relative activation of a receiver is possible"""
-
-        if len(self.receivers) > 0:
-            for receiver in self.is05_utils.sampled_list(self.receivers):
-                if self.transport_types[receiver] == "urn:x-nmos:transport:websocket":
-                    continue
-                valid, response = self.is05_utils.check_activation("receiver", receiver,
-                                                                   self.is05_utils.check_perform_relative_activation)
-                if valid:
-                    pass
-                else:
-                    return test.FAIL(response)
-            return test.PASS(response)
-        else:
-            return test.UNCLEAR("Not tested. No resources found.")
-
-    def test_29(self, test):
-        """Absolute activation of a sender is possible"""
-
-        if len(self.senders) > 0:
-            for sender in self.is05_utils.sampled_list(self.senders):
-                if self.transport_types[sender] == "urn:x-nmos:transport:websocket":
-                    continue
-                valid, response = self.is05_utils.check_activation("sender", sender,
-                                                                   self.is05_utils.check_perform_absolute_activation)
-                if valid:
-                    pass
-                else:
-                    return test.FAIL(response)
-            return test.PASS(response)
-        else:
-            return test.UNCLEAR("Not tested. No resources found.")
-
-    def test_30(self, test):
-        """Absolute activation of a receiver is possible"""
-
-        if len(self.receivers) > 0:
-            for receiver in self.is05_utils.sampled_list(self.receivers):
-                if self.transport_types[receiver] == "urn:x-nmos:transport:websocket":
-                    continue
-                valid, response = self.is05_utils.check_activation("receiver", receiver,
-                                                                   self.is05_utils.check_perform_absolute_activation)
-                if valid:
-                    pass
-                else:
-                    return test.FAIL(response)
-            return test.PASS(response)
-        else:
-            return test.UNCLEAR("Not tested. No resources found.")
-
-    def test_31(self, test):
-        """Sender active response schema is valid"""
-
-        if len(self.senders):
-            for sender in self.senders:
-                activeUrl = "single/senders/" + sender + "/active"
-                schema = self.get_schema(CONN_API_KEY, "GET", "/single/senders/{senderId}/active", 200)
-                valid, response = self.compare_to_schema(schema, activeUrl)
-                if valid:
-                    pass
-                else:
-                    return test.FAIL(response)
-            return test.PASS()
-        else:
-            return test.UNCLEAR("Not tested. No resources found.")
-
-    def test_32(self, test):
-        """Receiver active response schema is valid"""
-
-        if len(self.receivers):
-            for receiver in self.receivers:
-                activeUrl = "single/receivers/" + receiver + "/active"
-                schema = self.get_schema(CONN_API_KEY, "GET", "/single/receivers/{receiverId}/active", 200)
-                valid, response = self.compare_to_schema(schema, activeUrl)
-                if valid:
-                    pass
-                else:
-                    return test.FAIL(response)
-            return test.PASS()
-        else:
-            return test.UNCLEAR("Not tested. No resources found.")
-
-    def test_33(self, test):
-        """/bulk/ endpoint returns correct JSON"""
-
-        url = "bulk/"
-        valid, response = self.is05_utils.checkCleanRequestJSON("GET", url)
-        if valid:
-            expected = ['senders/', 'receivers/']
-            msg = "Got wrong response from {}, expected an array containing {}, got {}".format(url, expected, response)
-            if compare_json(expected, response):
-                return test.PASS()
-            else:
-                return test.FAIL(msg)
-        else:
-            return test.FAIL(response)
-
-    def test_34(self, test):
-        """GET on /bulk/senders returns 405"""
-
-        url = "bulk/senders"
-        valid, response = self.is05_utils.checkCleanRequestJSON("GET", url, code=405)
-        if valid:
-            return test.PASS()
-        else:
-            return test.FAIL(response)
-
-    def test_35(self, test):
-        """GET on /bulk/receivers returns 405"""
-
-        url = "bulk/receivers"
-        valid, response = self.is05_utils.checkCleanRequestJSON("GET", url, code=405)
-        if valid:
-            return test.PASS()
-        else:
-            return test.FAIL(response)
-
-    def test_36(self, test):
-        """Bulk interface can be used to change destination port on all senders"""
-
-        if len(self.senders) > 0:
-            valid, response = self.check_bulk_stage("sender", self.senders)
-            if valid:
-                return test.PASS()
-            else:
-                return test.FAIL(response)
-        else:
-            return test.UNCLEAR("Not tested. No resources found.")
-
-    def test_37(self, test):
-        """Bulk interface can be used to change destination port on all receivers"""
-
-        if len(self.receivers) > 0:
-            valid, response = self.check_bulk_stage("receiver", self.receivers)
-            if valid:
-                return test.PASS()
-            else:
-                return test.FAIL(response)
-        else:
-            return test.UNCLEAR("Not tested. No resources found.")
-
-    def test_38(self, test):
-        """Number of legs matches on constraints, staged and active endpoint for senders"""
-
-        if len(self.senders) > 0:
-            for sender in self.senders:
-                url = "single/senders/{}/".format(sender)
-                valid, response = self.is05_utils.check_num_legs(url, "sender", sender)
-                if valid:
-                    pass
-                else:
-                    return test.FAIL(response)
-            return test.PASS()
-        else:
-            return test.UNCLEAR("Not tested. No resources found.")
-
-    def test_39(self, test):
-        """Number of legs matches on constraints, staged and active endpoint for receivers"""
-
-        if len(self.receivers) > 0:
-            for receiver in self.receivers:
-                url = "single/receivers/{}/".format(receiver)
-                valid, response = self.is05_utils.check_num_legs(url, "receiver", receiver)
-                if valid:
-                    pass
-                else:
-                    return test.FAIL(response)
-            return test.PASS()
-        else:
-            return test.UNCLEAR("Not tested. No resources found.")
-
-    def test_40(self, test):
-        """Only valid transport types for a given API version are advertised"""
-
-        api = self.apis[CONN_API_KEY]
-        if self.is05_utils.compare_api_version(api["version"], "v1.0") == 0:
-            # Ensure rtp_enabled in present in each transport_params entry to confirm it's RTP
-            if len(self.senders) or len(self.receivers):
-                for sender in self.senders:
-                    url = "single/senders/{}/active".format(sender)
-                    valid, response = self.is05_utils.checkCleanRequestJSON("GET", url)
-                    if valid:
-                        if "rtp_enabled" not in response["transport_params"][0]:
-                            return test.FAIL("Sender {} does not appear to use the RTP transport".format(sender))
-                    else:
-                        return test.FAIL("Unexpected response from active resource for Sender {}".format(sender))
-                for receiver in self.receivers:
-                    url = "single/receivers/{}/active".format(receiver)
-                    valid, response = self.is05_utils.checkCleanRequestJSON("GET", url)
-                    if valid:
-                        if "rtp_enabled" not in response["transport_params"][0]:
-                            return test.FAIL("Receiver {} does not appear to use the RTP transport".format(receiver))
-                    else:
-                        return test.FAIL("Unexpected response from active resource for Receiver {}".format(receiver))
-                return test.PASS()
-            else:
-                return test.UNCLEAR("Not tested. No resources found.")
-        else:
-            if len(self.senders) or len(self.receivers):
-                for sender in self.senders:
-                    url = "single/senders/{}/transporttype".format(sender)
-                    valid, response = self.is05_utils.checkCleanRequestJSON("GET", url)
-                    if valid:
-                        if response not in VALID_TRANSPORTS[api["version"]]:
-                            return test.FAIL("Sender {} indicates an invalid transport type of {}".format(sender,
-                                                                                                          response))
-                    else:
-                        return test.FAIL("Unexpected response from transporttype resource for Sender {}".format(sender))
-                for receiver in self.receivers:
-                    url = "single/receivers/{}/transporttype".format(receiver)
-                    valid, response = self.is05_utils.checkCleanRequestJSON("GET", url)
-                    if valid:
-                        if response not in VALID_TRANSPORTS[api["version"]]:
-                            return test.FAIL("Receiver {} indicates an invalid transport type of {}".format(receiver,
-                                                                                                            response))
-                    else:
-                        return test.FAIL("Unexpected response from transporttype resource for Receiver {}"
-                                         .format(receiver))
-                return test.PASS()
-            else:
-                return test.UNCLEAR("Not tested. No resources found.")
-
-    def test_41(self, test):
-        """SDP transport files pass SDPoker tests"""
-
-        api = self.apis[CONN_API_KEY]
-        rtp_senders = []
-        dup_senders = []
-        if self.is05_utils.compare_api_version(api["version"], "v1.1") >= 0:
-            # Find all RTP senders for v1.1+
-            for sender in self.senders:
-                url = "single/senders/{}/transporttype".format(sender)
-                valid, response = self.is05_utils.checkCleanRequestJSON("GET", url)
-                if valid:
-                    if response == "urn:x-nmos:transport:rtp":
-                        rtp_senders.append(sender)
-                        # Check whether this sender uses stream duplication
-                        url = "single/senders/{}/active".format(sender)
-                        valid, response = self.is05_utils.checkCleanRequestJSON("GET", url)
-                        if valid:
-                            if len(response["transport_params"]) == 2:
-                                dup_senders.append(sender)
-                else:
-                    return test.FAIL("Unexpected response from transporttype resource for Sender {}".format(sender))
-        else:
-            # RTP is the only transport type for v1.0
-            rtp_senders = self.senders
-
-        if len(rtp_senders) == 0:
-            return test.UNCLEAR("Not tested. No resources found.")
-
-        # First pass to check for errors
-        access_error = False
-        for sender in rtp_senders:
-            dup_params = ""
-            if sender in dup_senders:
-                dup_params = " --duplicate true"
-            path = "single/senders/{}/transportfile".format(sender)
-            try:
-                cmd_string = "sdpoker --nmos false --shaping true{} {}".format(dup_params, self.url + path)
-                output = subprocess.check_output(cmd_string, stderr=subprocess.STDOUT, shell=True)
-                if output.decode("utf-8").startswith("{ StatusCodeError:"):
-                    # This case exits with a zero error code so can't be handled in the exception
-                    access_error = True
-            except subprocess.CalledProcessError as e:
-                output = str(e.output, "utf-8")
-                if output.startswith("Found"):
-                    return test.FAIL("Error for Sender {}: {}".format(sender, output))
-                else:
-                    return test.DISABLED("SDPoker may be unavailable on this system. Please see the README for "
-                                         "installation instructions.")
-
-        # Second pass to check for warnings
-        for sender in rtp_senders:
-            dup_params = ""
-            if sender in dup_senders:
-                dup_params = " --duplicate true"
-            path = "single/senders/{}/transportfile".format(sender)
-            try:
-                cmd_string = "sdpoker --nmos false --shaping true --whitespace true --should true " \
-                             "--checkEndings true{} {}".format(dup_params, self.url + path)
-                output = subprocess.check_output(cmd_string, stderr=subprocess.STDOUT, shell=True)
-                if output.decode("utf-8").startswith("{ StatusCodeError:"):
-                    # This case exits with a zero error code so can't be handled in the exception
-                    access_error = True
-            except subprocess.CalledProcessError as e:
-                output = str(e.output, "utf-8")
-                if output.startswith("Found"):
-                    return test.WARNING("Warning for Sender {}: {}".format(sender, output))
-                else:
-                    return test.DISABLED("SDPoker may be unavailable on this system. Please see the README for "
-                                         "installation instructions.")
-
-        if access_error:
-            return test.UNCLEAR("One or more of the tested transport files returned a non-200 HTTP code. Please "
-                                "ensure 'master_enable' is set to true for all Senders and re-test.")
-
-        return test.PASS()
-
-    def check_bulk_stage(self, port, portList):
-        """Test changing staged parameters on the bulk interface"""
-        url = self.url + "bulk/" + port + "s"
-        data = []
-        ports = {}
-        for portInst in portList:
-            if self.transport_types[portInst] == "urn:x-nmos:transport:websocket":
-                continue
-            valid, response = self.is05_utils.generate_destination_ports(port, portInst)
-            if valid:
-                ports[portInst] = response
-                toAdd = {}
-                toAdd['id'] = portInst
-                toAdd['params'] = {}
-                toAdd['params']['transport_params'] = []
-                for portNum in ports[portInst]:
-                    toAdd['params']['transport_params'].append({"destination_port": portNum})
-                data.append(toAdd)
-            else:
-                return False, response
-        valid, r = self.do_request("POST", url, data)
-        if valid:
-            msg = "Expected a 200 response from {}, got {}".format(url, r.status_code)
-            if r.status_code == 200:
-                pass
-            else:
-                return False, msg
-        else:
-            return False, r
-
-        schema = self.get_schema(CONN_API_KEY, "POST", "/bulk/" + port + "s", 200)
-        try:
-            self.validate_schema(r.json(), schema)
-        except ValidationError as e:
-            return False, "Response to post at {} did not validate against schema: {}".format(url, str(e))
-        except Exception:
-            return False, "Invalid JSON received {}".format(r.text)
-
-        # Check the parameters have actually changed
-        for portInst in portList:
-            if self.transport_types[portInst] == "urn:x-nmos:transport:websocket":
-                continue
-            activeUrl = "single/" + port + "s/" + portInst + "/staged/"
-
-            valid, response = self.is05_utils.checkCleanRequestJSON("GET", activeUrl)
-            if valid:
-                for i in range(0, self.is05_utils.get_num_paths(portInst, port)):
-                    try:
-                        value = response['transport_params'][i]['destination_port']
-                    except KeyError:
-                        return False, "Could not find `destination_port` parameter at {} on leg {}, got{}".format(
-                            activeUrl, i,
-                            response)
-                    portNum = ports[portInst][i]
-                    msg = "Problem updating destination_port value in bulk update, expected {} got {}".format(portNum,
-                                                                                                              value)
-                    if value == portNum:
-                        pass
-                    else:
-                        return False, msg
-            else:
-                return False, response
-        return True, ""
-
-    def check_patch_response_schema_valid(self, port, portList):
-        """Check the response to an empty patch request complies with the schema"""
-        for myPort in portList:
-            url = "single/" + port + "s/" + myPort + "/staged"
-            data = {}
-            valid, response = self.is05_utils.checkCleanRequestJSON("PATCH", url, data=data)
-            if valid:
-                schema = self.get_schema(CONN_API_KEY, "PATCH", "/single/" + port + "s/{" + port + "Id}/staged", 200)
-                try:
-                    self.validate_schema(response, schema)
-                except ValidationError as e:
-                    return False, "Response to empty patch to {} does not comply with schema: {}".format(url, str(e))
-            else:
-                return False, response
-        return True, ""
-
-    def check_staged_complies_with_constraints(self, port, portList):
-        """Check that the staged endpoint is using parameters that meet
-        the constents of the /constraints endpoint"""
-        for myPort in portList:
-            dest = "single/" + port + "s/" + myPort + "/staged/"
-            valid, response = self.is05_utils.checkCleanRequestJSON("GET", dest)
-            file_suffix = None
-            if self.transport_types[myPort] == "urn:x-nmos:transport:rtp":
-                file_suffix = "_transport_params_rtp.json"
-            elif self.transport_types[myPort] == "urn:x-nmos:transport:mqtt":
-                file_suffix = "_transport_params_mqtt.json"
-            elif self.transport_types[myPort] == "urn:x-nmos:transport:websocket":
-                file_suffix = "_transport_params_websocket.json"
-            if valid:
-                try:
-<<<<<<< HEAD
-                    schema = load_resolved_schema(self.apis[CONN_API_KEY]["spec_path"],
-                                                  port + file_suffix)
-=======
-                    schema_items = load_resolved_schema(self.apis[CONN_API_KEY]["spec_path"],
-                                                        port + "_transport_params_rtp.json")
-                    schema = {
-                      "$schema": "http://json-schema.org/draft-04/schema#",
-                      "type": "array",
-                      "items": schema_items
-                    }
->>>>>>> e33786fd
-                except FileNotFoundError:
-                    schema = load_resolved_schema(self.apis[CONN_API_KEY]["spec_path"],
-                                                  "v1.0_" + port + file_suffix)
-                constraints_valid, constraints_response = self.is05_utils.checkCleanRequestJSON("GET", "single/" +
-                                                                                                port + "s/" + myPort +
-                                                                                                "/constraints/")
-                if constraints_valid:
-                    count = 0
-                    try:
-                        for params in response['transport_params']:
-                            try:
-                                schema.update(constraints_response[count])
-                            except IndexError:
-                                return False, "Number of 'legs' in constraints does not match the number in " \
-                                              "transport_params"
-                            schema["items"]["$schema"] = "http://json-schema.org/draft-04/schema#"
-                            try:
-                                self.validate_schema(params, schema["items"])
-                            except ValidationError as e:
-                                return False, "Staged endpoint does not comply with constraints in leg {}: " \
-                                              "{}".format(count, str(e))
-                            except SchemaError as e:
-                                return False, "Invalid schema resulted from combining constraints in leg {}: {}".format(
-                                    count,
-                                    str(e))
-                            count = count + 1
-                    except KeyError:
-                        return False, "Expected 'transport_params' key in '/staged'."
-                else:
-                    return False, constraints_response
-            else:
-                return False, response
-        return True, ""
-
-    def compare_to_schema(self, schema, endpoint, status_code=200):
-        """Compares the response from an endpoint to a schema"""
-        valid, response = self.is05_utils.checkCleanRequest("GET", endpoint, code=status_code)
-        if valid:
-            return self.check_response(schema, "GET", response)
-        else:
-            return False, "Invalid response while getting data: " + response
+# Copyright 2017 British Broadcasting Corporation
+#
+# Modifications Copyright 2018 Riedel Communications GmbH & Co. KG
+#
+# Licensed under the Apache License, Version 2.0 (the "License");
+# you may not use this file except in compliance with the License.
+# You may obtain a copy of the License at
+#
+#     http://www.apache.org/licenses/LICENSE-2.0
+#
+# Unless required by applicable law or agreed to in writing, software
+# distributed under the License is distributed on an "AS IS" BASIS,
+# WITHOUT WARRANTIES OR CONDITIONS OF ANY KIND, either express or implied.
+# See the License for the specific language governing permissions and
+# limitations under the License.
+
+
+import uuid
+import subprocess
+from jsonschema import ValidationError, SchemaError
+
+from GenericTest import GenericTest
+from IS05Utils import IS05Utils
+from TestHelper import compare_json, load_resolved_schema
+
+CONN_API_KEY = "connection"
+
+VALID_TRANSPORTS = {
+    "v1.0": ["urn:x-nmos:transport:rtp"],
+    "v1.1": ["urn:x-nmos:transport:rtp",
+             "urn:x-nmos:transport:mqtt",
+             "urn:x-nmos:transport:websocket"]
+}
+
+
+class IS0501Test(GenericTest):
+    """
+    Runs IS-05-01-Test
+    """
+
+    def __init__(self, apis):
+        # Don't auto-test /transportfile as it is permitted to generate a 404 when master_enable is false
+        omit_paths = [
+            "/single/senders/{senderId}/transportfile"
+        ]
+        GenericTest.__init__(self, apis, omit_paths)
+        self.url = self.apis[CONN_API_KEY]["url"]
+        self.is05_utils = IS05Utils(self.url)
+
+    def set_up_tests(self):
+        self.senders = self.is05_utils.get_senders()
+        self.receivers = self.is05_utils.get_receivers()
+        self.transport_types = {}
+        for sender in self.senders:
+            if self.is05_utils.compare_api_version(self.apis[CONN_API_KEY]["version"], "v1.1") >= 0:
+                self.transport_types[sender] = self.is05_utils.get_transporttype(sender, "sender")
+            else:
+                self.transport_types[sender] = "urn:x-nmos:transport:rtp"
+        for receiver in self.receivers:
+            if self.is05_utils.compare_api_version(self.apis[CONN_API_KEY]["version"], "v1.1") >= 0:
+                self.transport_types[receiver] = self.is05_utils.get_transporttype(receiver, "receiver")
+            else:
+                self.transport_types[receiver] = "urn:x-nmos:transport:rtp"
+
+    def test_01(self, test):
+        """API root matches the spec"""
+
+        expected = ["single/", "bulk/"]
+        dest = ""
+        valid, result = self.is05_utils.checkCleanRequestJSON("GET", dest)
+        if valid:
+            msg = "Got the wrong json from {} - got {}. Please check json matches the spec, including trailing " \
+                  "slashes".format(dest, result)
+            if compare_json(expected, result):
+                return test.PASS()
+            else:
+                return test.FAIL(msg)
+        else:
+            return test.FAIL(result)
+
+    def test_02(self, test):
+        """Single endpoint root matches the spec"""
+
+        expected = ["receivers/", "senders/"]
+        dest = "single/"
+        valid, result = self.is05_utils.checkCleanRequestJSON("GET", dest)
+        if valid:
+            msg = "Got the wrong json from {} - got {}. Please check json matches the spec, including trailing " \
+                  "slashes".format(dest, result)
+            if compare_json(expected, result):
+                return test.PASS()
+            else:
+                return test.FAIL(msg)
+        else:
+            return test.FAIL(result)
+
+    def test_03(self, test):
+        """Root of /single/senders/ matches the spec"""
+
+        dest = "single/senders/"
+        valid, response = self.is05_utils.checkCleanRequestJSON("GET", dest)
+        smsg = "UUIDs missing trailing slashes in response from {}".format(dest)
+        umsg = "Response from {} containts invalid UUIDs".format(dest)
+        amsg = "Expected an array from {}, got {}".format(dest, type(response))
+        if valid:
+            if isinstance(response, list):
+                if len(response) > 0:
+                    for value in response:
+                        # Check each UUID has a trailing slash as per the spec
+                        if value[-1] == "/":
+                            try:
+                                uuid.UUID(value[:-1])
+                            except ValueError:
+                                # Found something that isn't a valid UUID
+                                return test.FAIL(umsg)
+                        else:
+                            return test.FAIL(smsg)
+                    return test.PASS()
+                else:
+                    return test.UNCLEAR("Not tested. No resources found.")
+            else:
+                return test.FAIL(amsg)
+        else:
+            return test.FAIL(response)
+
+    def test_04(self, test):
+        """Root of /single/receivers/ matches the spec"""
+
+        dest = "single/receivers/"
+        valid, response = self.is05_utils.checkCleanRequestJSON("GET", dest)
+        smsg = "UUIDs missing trailing slashes in response from {}".format(dest)
+        umsg = "Response from {} containts invalid UUIDs".format(dest)
+        amsg = "Expected an array from {}, got {}".format(dest, type(response))
+        if valid:
+            if isinstance(response, list):
+                if len(response) > 0:
+                    for value in response:
+                        # Check each UUID has a trailing slash as per the spec
+                        if value[-1] == "/":
+                            try:
+                                uuid.UUID(value[:-1])
+                            except ValueError:
+                                # Found something that isn't a valid UUID
+                                return test.FAIL(umsg)
+                        else:
+                            return test.FAIL(smsg)
+                    return test.PASS()
+                else:
+                    return test.UNCLEAR("Not tested. No resources found.")
+            else:
+                return test.FAIL(amsg)
+        else:
+            return test.FAIL(response)
+
+    def test_05(self, test):
+        """Index of /single/senders/{senderId}/ matches the spec"""
+
+        if len(self.senders) > 0:
+            for sender in self.senders:
+                dest = "single/senders/" + sender + "/"
+                valid, response = self.is05_utils.checkCleanRequestJSON("GET", dest)
+                expected = [
+                    "constraints/",
+                    "staged/",
+                    "active/",
+                    "transportfile/"
+                ]
+                api = self.apis[CONN_API_KEY]
+                if self.is05_utils.compare_api_version(api["version"], "v1.1") >= 0:
+                    expected.append("transporttype/")
+                msg = "Sender root at {} response incorrect, expected :{}, got {}".format(dest, expected, response)
+                if valid:
+                    if compare_json(expected, response):
+                        pass
+                    else:
+                        return test.FAIL(msg)
+                else:
+                    return test.FAIL(response)
+            return test.PASS()
+        else:
+            return test.UNCLEAR("Not tested. No resources found.")
+
+    def test_06(self, test):
+        """Index of /single/receivers/{receiverId}/ matches the spec"""
+
+        if len(self.receivers) > 0:
+            for receiver in self.receivers:
+                dest = "single/receivers/" + receiver + "/"
+                valid, response = self.is05_utils.checkCleanRequestJSON("GET", dest)
+                expected = [
+                    "constraints/",
+                    "staged/",
+                    "active/"
+                ]
+                api = self.apis[CONN_API_KEY]
+                if self.is05_utils.compare_api_version(api["version"], "v1.1") >= 0:
+                    expected.append("transporttype/")
+                msg = "Receiver root at {} response incorrect, expected :{}, got {}".format(dest, expected, response)
+                if valid:
+                    if compare_json(expected, response):
+                        pass
+                    else:
+                        return test.FAIL(msg)
+                else:
+                    return test.FAIL(response)
+            return test.PASS()
+        else:
+            return test.UNCLEAR("Not tested. No resources found.")
+
+    def test_07(self, test):
+        """Return of /single/senders/{senderId}/constraints/ meets the schema"""
+
+        if len(self.senders) > 0:
+            for sender in self.senders:
+                dest = "single/senders/" + sender + "/constraints/"
+                schema = self.get_schema(CONN_API_KEY, "GET", "/single/senders/{senderId}/constraints", 200)
+                valid, msg = self.compare_to_schema(schema, dest)
+                if valid:
+                    pass
+                else:
+                    return test.FAIL(msg)
+            return test.PASS()
+        else:
+            return test.UNCLEAR("Not tested. No resources found.")
+
+    def test_08(self, test):
+        """Return of /single/receivers/{receiverId}/constraints/ meets the schema"""
+
+        if len(self.receivers) > 0:
+            for receiver in self.receivers:
+                dest = "single/receivers/" + receiver + "/constraints/"
+                schema = self.get_schema(CONN_API_KEY, "GET", "/single/receivers/{receiverId}/constraints", 200)
+                valid, msg = self.compare_to_schema(schema, dest)
+                if valid:
+                    pass
+                else:
+                    return test.FAIL(msg)
+            return test.PASS()
+        else:
+            return test.UNCLEAR("Not tested. No resources found.")
+
+    def test_09(self, test):
+        """All params listed in /single/senders/{senderId}/constraints/ matches /staged/ and /active/"""
+
+        if len(self.senders) > 0:
+            valid, response = self.is05_utils.check_params_match("senders", self.senders)
+            if valid:
+                return test.PASS()
+            else:
+                if "Not tested. No resources found." in response:
+                    return test.UNCLEAR(response)
+                else:
+                    return test.FAIL(response)
+        else:
+            return test.UNCLEAR("Not tested. No resources found.")
+
+    def test_10(self, test):
+        """All params listed in /single/receivers/{receiverId}/constraints/ matches /staged/ and /active/"""
+
+        if len(self.receivers) > 0:
+            valid, response = self.is05_utils.check_params_match("receivers", self.receivers)
+            if valid:
+                return test.PASS()
+            else:
+                if "Not tested. No resources found." in response:
+                    return test.UNCLEAR(response)
+                else:
+                    return test.FAIL(response)
+        else:
+            return test.UNCLEAR("Not tested. No resources found.")
+
+    def test_11(self, test):
+        """Senders are using valid combination of parameters"""
+
+        rtpGeneralParams = ['source_ip', 'destination_ip', 'destination_port', 'source_port', 'rtp_enabled']
+        fecParams = ['fec_enabled', 'fec_destination_ip', 'fec_mode', 'fec_type',
+                     'fec_block_width', 'fec_block_height', 'fec1D_destination_port',
+                     'fec1D_source_port', 'fec2D_destination_port', 'fec2D_source_port']
+        fecParams = fecParams + rtpGeneralParams
+        rtcpParams = ['rtcp_enabled', 'rtcp_destination_ip', 'rtcp_destination_port',
+                      'rtcp_source_port']
+        rtpCombinedParams = rtcpParams + fecParams
+        rtcpParams = rtcpParams + rtpGeneralParams
+        websocketParams = ['connection_uri', 'connection_authorization']
+        mqttParams = ['destination_host', 'destination_port', 'broker_topic', 'broker_protocol', 'broker_authorization',
+                      'connection_status_broker_topic']
+
+        if len(self.senders) > 0:
+            for sender in self.senders:
+                dest = "single/senders/" + sender + "/constraints/"
+                try:
+                    valid, response = self.is05_utils.checkCleanRequestJSON("GET", dest)
+                    if valid:
+                        if len(response) > 0 and isinstance(response[0], dict):
+                            all_params = response[0].keys()
+                            params = [param for param in all_params if not param.startswith("ext_")]
+                            valid_params = False
+                            if self.transport_types[sender] == "urn:x-nmos:transport:rtp":
+                                if sorted(params) == sorted(rtpGeneralParams) or \
+                                   sorted(params) == sorted(fecParams) or \
+                                   sorted(params) == sorted(rtcpParams) or \
+                                   sorted(params) == sorted(rtpCombinedParams):
+                                    valid_params = True
+                            elif self.transport_types[sender] == "urn:x-nmos:transport:websocket":
+                                if sorted(params) == sorted(websocketParams):
+                                    valid_params = True
+                            elif self.transport_types[sender] == "urn:x-nmos:transport:mqtt":
+                                if sorted(params) == sorted(mqttParams):
+                                    valid_params = True
+                            if not valid_params:
+                                return test.FAIL("Invalid combination of parameters on constraints endpoint.")
+                        else:
+                            return test.FAIL("Invalid response: {}".format(response))
+                    else:
+                        return test.FAIL(response)
+                except IndexError:
+                    return test.FAIL("Expected an array from {}, got {}".format(dest, response))
+                except AttributeError:
+                    return test.FAIL("Expected constraints array at {} to contain dicts, got {}".format(dest, response))
+            return test.PASS()
+        else:
+            return test.UNCLEAR("Not tested. No resources found.")
+
+    def test_12(self, test):
+        """Receiver are using valid combination of parameters"""
+
+        rtpGeneralParams = ['source_ip', 'multicast_ip', 'interface_ip', 'destination_port', 'rtp_enabled']
+        fecParams = ['fec_enabled', 'fec_destination_ip', 'fec_mode',
+                     'fec1D_destination_port', 'fec2D_destination_port']
+        fecParams = fecParams + rtpGeneralParams
+        rtcpParams = ['rtcp_enabled', 'rtcp_destination_ip', 'rtcp_destination_port']
+        rtpCombinedParams = rtcpParams + fecParams
+        rtcpParams = rtcpParams + rtpGeneralParams
+        websocketParams = ['connection_uri', 'connection_authorization']
+        mqttParams = ['source_host', 'source_port', 'broker_topic', 'broker_protocol', 'broker_authorization',
+                      'connection_status_broker_topic']
+
+        if len(self.receivers) > 0:
+            for receiver in self.receivers:
+                dest = "single/receivers/" + receiver + "/constraints/"
+                try:
+                    valid, response = self.is05_utils.checkCleanRequestJSON("GET", dest)
+                    if valid:
+                        if len(response) > 0 and isinstance(response[0], dict):
+                            all_params = response[0].keys()
+                            params = [param for param in all_params if not param.startswith("ext_")]
+                            valid_params = False
+                            if self.transport_types[receiver] == "urn:x-nmos:transport:rtp":
+                                if sorted(params) == sorted(rtpGeneralParams) or \
+                                   sorted(params) == sorted(fecParams) or \
+                                   sorted(params) == sorted(rtcpParams) or \
+                                   sorted(params) == sorted(rtpCombinedParams):
+                                    valid_params = True
+                            elif self.transport_types[receiver] == "urn:x-nmos:transport:websocket":
+                                if sorted(params) == sorted(websocketParams):
+                                    valid_params = True
+                            elif self.transport_types[receiver] == "urn:x-nmos:transport:mqtt":
+                                if sorted(params) == sorted(mqttParams):
+                                    valid_params = True
+                            if not valid_params:
+                                return test.FAIL("Invalid combination of parameters on constraints endpoint.")
+                        else:
+                            return test.FAIL("Invalid response: {}".format(response))
+                    else:
+                        return test.FAIL(response)
+                except IndexError:
+                    return test.FAIL("Expected an array from {}, got {}".format(dest, response))
+                except AttributeError:
+                    return test.FAIL("Expected constraints array at {} to contain dicts, got {}".format(dest, response))
+            return test.PASS()
+        else:
+            return test.UNCLEAR("Not tested. No resources found.")
+
+    def test_13(self, test):
+        """Return of /single/senders/{senderId}/staged/ meets the schema"""
+
+        if len(self.senders) > 0:
+            for sender in self.senders:
+                dest = "single/senders/" + sender + "/staged/"
+                schema = self.get_schema(CONN_API_KEY, "GET", "/single/senders/{senderId}/staged", 200)
+                valid, msg = self.compare_to_schema(schema, dest)
+                if valid:
+                    pass
+                else:
+                    return test.FAIL(msg)
+            return test.PASS()
+        else:
+            return test.UNCLEAR("Not tested. No resources found.")
+
+    def test_14(self, test):
+        """Return of /single/receivers/{receiverId}/staged/ meets the schema"""
+
+        if len(self.receivers) > 0:
+            for receiver in self.receivers:
+                dest = "single/receivers/" + receiver + "/staged/"
+                schema = self.get_schema(CONN_API_KEY, "GET", "/single/receivers/{receiverId}/staged", 200)
+                valid, msg = self.compare_to_schema(schema, dest)
+                if valid:
+                    pass
+                else:
+                    return test.FAIL(msg)
+            return test.PASS()
+        else:
+            return test.UNCLEAR("Not tested. No resources found.")
+
+    def test_15(self, test):
+        """Staged parameters for senders comply with constraints"""
+
+        if len(self.senders) > 0:
+            valid, response = self.check_staged_complies_with_constraints("sender", self.senders)
+            if valid:
+                return test.PASS()
+            else:
+                return test.FAIL(response)
+        else:
+            return test.UNCLEAR("Not tested. No resources found.")
+
+    def test_16(self, test):
+        """Staged parameters for receivers comply with constraints"""
+
+        if len(self.receivers) > 0:
+            valid, response = self.check_staged_complies_with_constraints("receiver", self.receivers)
+            if valid:
+                return test.PASS()
+            else:
+                return test.FAIL(response)
+        else:
+            return test.UNCLEAR("Not tested. No resources found.")
+
+    def test_17(self, test):
+        """Sender patch response schema is valid"""
+
+        if len(self.senders) > 0:
+            valid, response = self.check_patch_response_schema_valid("sender", self.senders)
+            if valid:
+                return test.PASS()
+            else:
+                return test.FAIL(response)
+        else:
+            return test.UNCLEAR("Not tested. No resources found.")
+
+    def test_18(self, test):
+        """Receiver patch response schema is valid"""
+
+        if len(self.receivers) > 0:
+            valid, response = self.check_patch_response_schema_valid("receiver", self.receivers)
+            if valid:
+                return test.PASS()
+            else:
+                return test.FAIL(response)
+        else:
+            return test.UNCLEAR("Not tested. No resources found.")
+
+    def test_19(self, test):
+        """Sender invalid patch is refused"""
+
+        if len(self.senders) > 0:
+            valid, response = self.is05_utils.check_refuses_invalid_patch("sender", self.senders)
+            if valid:
+                return test.PASS()
+            else:
+                return test.FAIL(response)
+        else:
+            return test.UNCLEAR("Not tested. No resources found.")
+
+    def test_20(self, test):
+        """Receiver invalid patch is refused"""
+
+        if len(self.receivers) > 0:
+            valid, response = self.is05_utils.check_refuses_invalid_patch("receiver", self.receivers)
+            if valid:
+                return test.PASS()
+            else:
+                return test.FAIL(response)
+        else:
+            return test.UNCLEAR("Not tested. No resources found.")
+
+    def test_21(self, test):
+        """Sender id on staged receiver is changeable"""
+
+        if len(self.receivers) > 0:
+            for receiver in self.receivers:
+                url = "single/receivers/" + receiver + "/staged"
+                id = str(uuid.uuid4())
+                data = {"sender_id": id}
+                valid, response = self.is05_utils.checkCleanRequestJSON("PATCH", url, data=data)
+                if valid:
+                    valid2, response2 = self.is05_utils.checkCleanRequestJSON("GET", url + "/")
+                    if valid2:
+                        try:
+                            senderId = response['sender_id']
+                            msg = "Failed to change sender_id at {}, expected {}, got {}".format(url, id, senderId)
+                            if senderId == id:
+                                pass
+                            else:
+                                return test.FAIL(msg)
+                        except KeyError:
+                            return test.FAIL("Did not find sender_id in response from {}".format(url))
+                    else:
+                        return test.FAIL(response2)
+                else:
+                    return test.FAIL(response)
+            return test.PASS()
+        else:
+            return test.UNCLEAR("Not tested. No resources found.")
+
+    def test_22(self, test):
+        """Receiver id on staged sender is changeable"""
+
+        if len(self.senders) > 0:
+            for sender in self.senders:
+                url = "single/senders/" + sender + "/staged"
+                id = str(uuid.uuid4())
+                data = {"receiver_id": id}
+                valid, response = self.is05_utils.checkCleanRequestJSON("PATCH", url, data=data)
+                if valid:
+                    valid2, response2 = self.is05_utils.checkCleanRequestJSON("GET", url + "/")
+                    if valid2:
+                        try:
+                            receiverId = response['receiver_id']
+                            msg = "Failed to change receiver_id at {}, expected {}, got {}".format(url, id, receiverId)
+                            if receiverId == id:
+                                pass
+                            else:
+                                return test.FAIL(msg)
+                        except KeyError:
+                            return test.FAIL("Did not find receiver_id in response from {}".format(url))
+                    else:
+                        return test.FAIL(response2)
+                else:
+                    return test.FAIL(response)
+            return test.PASS()
+        else:
+            return test.UNCLEAR("Not tested. No resources found.")
+
+    def test_23(self, test):
+        """Sender transport parameters are changeable"""
+
+        if len(self.senders) > 0:
+            for sender in self.senders:
+                if self.transport_types[sender] == "urn:x-nmos:transport:websocket":
+                    continue
+                valid, values = self.is05_utils.generate_destination_ports("sender", sender)
+                if valid:
+                    valid2, response2 = self.is05_utils.check_change_transport_param("sender", self.senders,
+                                                                                     "destination_port", values, sender)
+                    if valid2:
+                        pass
+                    else:
+                        return test.FAIL(response2)
+                else:
+                    return test.FAIL(values)
+            return test.PASS()
+        else:
+            return test.UNCLEAR("Not tested. No resources found.")
+
+    def test_24(self, test):
+        """Receiver transport parameters are changeable"""
+
+        if len(self.receivers) > 0:
+            for receiver in self.receivers:
+                if self.transport_types[receiver] == "urn:x-nmos:transport:websocket":
+                    continue
+                valid, values = self.is05_utils.generate_destination_ports("receiver", receiver)
+                if valid:
+                    valid2, response2 = self.is05_utils.check_change_transport_param("receiver", self.receivers,
+                                                                                     "destination_port", values,
+                                                                                     receiver)
+                    if valid2:
+                        pass
+                    else:
+                        return test.FAIL(response2)
+                else:
+                    return test.FAIL(values)
+            return test.PASS()
+        else:
+            return test.UNCLEAR("Not tested. No resources found.")
+
+    def test_25(self, test):
+        """Immediate activation of a sender is possible"""
+
+        if len(self.senders) > 0:
+            for sender in self.is05_utils.sampled_list(self.senders):
+                if self.transport_types[sender] == "urn:x-nmos:transport:websocket":
+                    continue
+                valid, response = self.is05_utils.check_activation("sender", sender,
+                                                                   self.is05_utils.check_perform_immediate_activation)
+                if valid:
+                    pass
+                else:
+                    return test.FAIL(response)
+            return test.PASS()
+        else:
+            return test.UNCLEAR("Not tested. No resources found.")
+
+    def test_26(self, test):
+        """Immediate activation of a receiver is possible"""
+
+        if len(self.receivers) > 0:
+            for receiver in self.is05_utils.sampled_list(self.receivers):
+                if self.transport_types[receiver] == "urn:x-nmos:transport:websocket":
+                    continue
+                valid, response = self.is05_utils.check_activation("receiver", receiver,
+                                                                   self.is05_utils.check_perform_immediate_activation)
+                if valid:
+                    pass
+                else:
+                    return test.FAIL(response)
+
+            return test.PASS()
+        else:
+            return test.UNCLEAR("Not tested. No resources found.")
+
+    def test_27(self, test):
+        """Relative activation of a sender is possible"""
+
+        if len(self.senders) > 0:
+            for sender in self.is05_utils.sampled_list(self.senders):
+                if self.transport_types[sender] == "urn:x-nmos:transport:websocket":
+                    continue
+                valid, response = self.is05_utils.check_activation("sender", sender,
+                                                                   self.is05_utils.check_perform_relative_activation)
+                if valid:
+                    pass
+                else:
+                    return test.FAIL(response)
+            return test.PASS(response)
+        else:
+            return test.UNCLEAR("Not tested. No resources found.")
+
+    def test_28(self, test):
+        """Relative activation of a receiver is possible"""
+
+        if len(self.receivers) > 0:
+            for receiver in self.is05_utils.sampled_list(self.receivers):
+                if self.transport_types[receiver] == "urn:x-nmos:transport:websocket":
+                    continue
+                valid, response = self.is05_utils.check_activation("receiver", receiver,
+                                                                   self.is05_utils.check_perform_relative_activation)
+                if valid:
+                    pass
+                else:
+                    return test.FAIL(response)
+            return test.PASS(response)
+        else:
+            return test.UNCLEAR("Not tested. No resources found.")
+
+    def test_29(self, test):
+        """Absolute activation of a sender is possible"""
+
+        if len(self.senders) > 0:
+            for sender in self.is05_utils.sampled_list(self.senders):
+                if self.transport_types[sender] == "urn:x-nmos:transport:websocket":
+                    continue
+                valid, response = self.is05_utils.check_activation("sender", sender,
+                                                                   self.is05_utils.check_perform_absolute_activation)
+                if valid:
+                    pass
+                else:
+                    return test.FAIL(response)
+            return test.PASS(response)
+        else:
+            return test.UNCLEAR("Not tested. No resources found.")
+
+    def test_30(self, test):
+        """Absolute activation of a receiver is possible"""
+
+        if len(self.receivers) > 0:
+            for receiver in self.is05_utils.sampled_list(self.receivers):
+                if self.transport_types[receiver] == "urn:x-nmos:transport:websocket":
+                    continue
+                valid, response = self.is05_utils.check_activation("receiver", receiver,
+                                                                   self.is05_utils.check_perform_absolute_activation)
+                if valid:
+                    pass
+                else:
+                    return test.FAIL(response)
+            return test.PASS(response)
+        else:
+            return test.UNCLEAR("Not tested. No resources found.")
+
+    def test_31(self, test):
+        """Sender active response schema is valid"""
+
+        if len(self.senders):
+            for sender in self.senders:
+                activeUrl = "single/senders/" + sender + "/active"
+                schema = self.get_schema(CONN_API_KEY, "GET", "/single/senders/{senderId}/active", 200)
+                valid, response = self.compare_to_schema(schema, activeUrl)
+                if valid:
+                    pass
+                else:
+                    return test.FAIL(response)
+            return test.PASS()
+        else:
+            return test.UNCLEAR("Not tested. No resources found.")
+
+    def test_32(self, test):
+        """Receiver active response schema is valid"""
+
+        if len(self.receivers):
+            for receiver in self.receivers:
+                activeUrl = "single/receivers/" + receiver + "/active"
+                schema = self.get_schema(CONN_API_KEY, "GET", "/single/receivers/{receiverId}/active", 200)
+                valid, response = self.compare_to_schema(schema, activeUrl)
+                if valid:
+                    pass
+                else:
+                    return test.FAIL(response)
+            return test.PASS()
+        else:
+            return test.UNCLEAR("Not tested. No resources found.")
+
+    def test_33(self, test):
+        """/bulk/ endpoint returns correct JSON"""
+
+        url = "bulk/"
+        valid, response = self.is05_utils.checkCleanRequestJSON("GET", url)
+        if valid:
+            expected = ['senders/', 'receivers/']
+            msg = "Got wrong response from {}, expected an array containing {}, got {}".format(url, expected, response)
+            if compare_json(expected, response):
+                return test.PASS()
+            else:
+                return test.FAIL(msg)
+        else:
+            return test.FAIL(response)
+
+    def test_34(self, test):
+        """GET on /bulk/senders returns 405"""
+
+        url = "bulk/senders"
+        valid, response = self.is05_utils.checkCleanRequestJSON("GET", url, code=405)
+        if valid:
+            return test.PASS()
+        else:
+            return test.FAIL(response)
+
+    def test_35(self, test):
+        """GET on /bulk/receivers returns 405"""
+
+        url = "bulk/receivers"
+        valid, response = self.is05_utils.checkCleanRequestJSON("GET", url, code=405)
+        if valid:
+            return test.PASS()
+        else:
+            return test.FAIL(response)
+
+    def test_36(self, test):
+        """Bulk interface can be used to change destination port on all senders"""
+
+        if len(self.senders) > 0:
+            valid, response = self.check_bulk_stage("sender", self.senders)
+            if valid:
+                return test.PASS()
+            else:
+                return test.FAIL(response)
+        else:
+            return test.UNCLEAR("Not tested. No resources found.")
+
+    def test_37(self, test):
+        """Bulk interface can be used to change destination port on all receivers"""
+
+        if len(self.receivers) > 0:
+            valid, response = self.check_bulk_stage("receiver", self.receivers)
+            if valid:
+                return test.PASS()
+            else:
+                return test.FAIL(response)
+        else:
+            return test.UNCLEAR("Not tested. No resources found.")
+
+    def test_38(self, test):
+        """Number of legs matches on constraints, staged and active endpoint for senders"""
+
+        if len(self.senders) > 0:
+            for sender in self.senders:
+                url = "single/senders/{}/".format(sender)
+                valid, response = self.is05_utils.check_num_legs(url, "sender", sender)
+                if valid:
+                    pass
+                else:
+                    return test.FAIL(response)
+            return test.PASS()
+        else:
+            return test.UNCLEAR("Not tested. No resources found.")
+
+    def test_39(self, test):
+        """Number of legs matches on constraints, staged and active endpoint for receivers"""
+
+        if len(self.receivers) > 0:
+            for receiver in self.receivers:
+                url = "single/receivers/{}/".format(receiver)
+                valid, response = self.is05_utils.check_num_legs(url, "receiver", receiver)
+                if valid:
+                    pass
+                else:
+                    return test.FAIL(response)
+            return test.PASS()
+        else:
+            return test.UNCLEAR("Not tested. No resources found.")
+
+    def test_40(self, test):
+        """Only valid transport types for a given API version are advertised"""
+
+        api = self.apis[CONN_API_KEY]
+        if self.is05_utils.compare_api_version(api["version"], "v1.0") == 0:
+            # Ensure rtp_enabled in present in each transport_params entry to confirm it's RTP
+            if len(self.senders) or len(self.receivers):
+                for sender in self.senders:
+                    url = "single/senders/{}/active".format(sender)
+                    valid, response = self.is05_utils.checkCleanRequestJSON("GET", url)
+                    if valid:
+                        if "rtp_enabled" not in response["transport_params"][0]:
+                            return test.FAIL("Sender {} does not appear to use the RTP transport".format(sender))
+                    else:
+                        return test.FAIL("Unexpected response from active resource for Sender {}".format(sender))
+                for receiver in self.receivers:
+                    url = "single/receivers/{}/active".format(receiver)
+                    valid, response = self.is05_utils.checkCleanRequestJSON("GET", url)
+                    if valid:
+                        if "rtp_enabled" not in response["transport_params"][0]:
+                            return test.FAIL("Receiver {} does not appear to use the RTP transport".format(receiver))
+                    else:
+                        return test.FAIL("Unexpected response from active resource for Receiver {}".format(receiver))
+                return test.PASS()
+            else:
+                return test.UNCLEAR("Not tested. No resources found.")
+        else:
+            if len(self.senders) or len(self.receivers):
+                for sender in self.senders:
+                    url = "single/senders/{}/transporttype".format(sender)
+                    valid, response = self.is05_utils.checkCleanRequestJSON("GET", url)
+                    if valid:
+                        if response not in VALID_TRANSPORTS[api["version"]]:
+                            return test.FAIL("Sender {} indicates an invalid transport type of {}".format(sender,
+                                                                                                          response))
+                    else:
+                        return test.FAIL("Unexpected response from transporttype resource for Sender {}".format(sender))
+                for receiver in self.receivers:
+                    url = "single/receivers/{}/transporttype".format(receiver)
+                    valid, response = self.is05_utils.checkCleanRequestJSON("GET", url)
+                    if valid:
+                        if response not in VALID_TRANSPORTS[api["version"]]:
+                            return test.FAIL("Receiver {} indicates an invalid transport type of {}".format(receiver,
+                                                                                                            response))
+                    else:
+                        return test.FAIL("Unexpected response from transporttype resource for Receiver {}"
+                                         .format(receiver))
+                return test.PASS()
+            else:
+                return test.UNCLEAR("Not tested. No resources found.")
+
+    def test_41(self, test):
+        """SDP transport files pass SDPoker tests"""
+
+        api = self.apis[CONN_API_KEY]
+        rtp_senders = []
+        dup_senders = []
+        if self.is05_utils.compare_api_version(api["version"], "v1.1") >= 0:
+            # Find all RTP senders for v1.1+
+            for sender in self.senders:
+                url = "single/senders/{}/transporttype".format(sender)
+                valid, response = self.is05_utils.checkCleanRequestJSON("GET", url)
+                if valid:
+                    if response == "urn:x-nmos:transport:rtp":
+                        rtp_senders.append(sender)
+                        # Check whether this sender uses stream duplication
+                        url = "single/senders/{}/active".format(sender)
+                        valid, response = self.is05_utils.checkCleanRequestJSON("GET", url)
+                        if valid:
+                            if len(response["transport_params"]) == 2:
+                                dup_senders.append(sender)
+                else:
+                    return test.FAIL("Unexpected response from transporttype resource for Sender {}".format(sender))
+        else:
+            # RTP is the only transport type for v1.0
+            rtp_senders = self.senders
+
+        if len(rtp_senders) == 0:
+            return test.UNCLEAR("Not tested. No resources found.")
+
+        # First pass to check for errors
+        access_error = False
+        for sender in rtp_senders:
+            dup_params = ""
+            if sender in dup_senders:
+                dup_params = " --duplicate true"
+            path = "single/senders/{}/transportfile".format(sender)
+            try:
+                cmd_string = "sdpoker --nmos false --shaping true{} {}".format(dup_params, self.url + path)
+                output = subprocess.check_output(cmd_string, stderr=subprocess.STDOUT, shell=True)
+                if output.decode("utf-8").startswith("{ StatusCodeError:"):
+                    # This case exits with a zero error code so can't be handled in the exception
+                    access_error = True
+            except subprocess.CalledProcessError as e:
+                output = str(e.output, "utf-8")
+                if output.startswith("Found"):
+                    return test.FAIL("Error for Sender {}: {}".format(sender, output))
+                else:
+                    return test.DISABLED("SDPoker may be unavailable on this system. Please see the README for "
+                                         "installation instructions.")
+
+        # Second pass to check for warnings
+        for sender in rtp_senders:
+            dup_params = ""
+            if sender in dup_senders:
+                dup_params = " --duplicate true"
+            path = "single/senders/{}/transportfile".format(sender)
+            try:
+                cmd_string = "sdpoker --nmos false --shaping true --whitespace true --should true " \
+                             "--checkEndings true{} {}".format(dup_params, self.url + path)
+                output = subprocess.check_output(cmd_string, stderr=subprocess.STDOUT, shell=True)
+                if output.decode("utf-8").startswith("{ StatusCodeError:"):
+                    # This case exits with a zero error code so can't be handled in the exception
+                    access_error = True
+            except subprocess.CalledProcessError as e:
+                output = str(e.output, "utf-8")
+                if output.startswith("Found"):
+                    return test.WARNING("Warning for Sender {}: {}".format(sender, output))
+                else:
+                    return test.DISABLED("SDPoker may be unavailable on this system. Please see the README for "
+                                         "installation instructions.")
+
+        if access_error:
+            return test.UNCLEAR("One or more of the tested transport files returned a non-200 HTTP code. Please "
+                                "ensure 'master_enable' is set to true for all Senders and re-test.")
+
+        return test.PASS()
+
+    def check_bulk_stage(self, port, portList):
+        """Test changing staged parameters on the bulk interface"""
+        url = self.url + "bulk/" + port + "s"
+        data = []
+        ports = {}
+        for portInst in portList:
+            if self.transport_types[portInst] == "urn:x-nmos:transport:websocket":
+                continue
+            valid, response = self.is05_utils.generate_destination_ports(port, portInst)
+            if valid:
+                ports[portInst] = response
+                toAdd = {}
+                toAdd['id'] = portInst
+                toAdd['params'] = {}
+                toAdd['params']['transport_params'] = []
+                for portNum in ports[portInst]:
+                    toAdd['params']['transport_params'].append({"destination_port": portNum})
+                data.append(toAdd)
+            else:
+                return False, response
+        valid, r = self.do_request("POST", url, data)
+        if valid:
+            msg = "Expected a 200 response from {}, got {}".format(url, r.status_code)
+            if r.status_code == 200:
+                pass
+            else:
+                return False, msg
+        else:
+            return False, r
+
+        schema = self.get_schema(CONN_API_KEY, "POST", "/bulk/" + port + "s", 200)
+        try:
+            self.validate_schema(r.json(), schema)
+        except ValidationError as e:
+            return False, "Response to post at {} did not validate against schema: {}".format(url, str(e))
+        except Exception:
+            return False, "Invalid JSON received {}".format(r.text)
+
+        # Check the parameters have actually changed
+        for portInst in portList:
+            if self.transport_types[portInst] == "urn:x-nmos:transport:websocket":
+                continue
+            activeUrl = "single/" + port + "s/" + portInst + "/staged/"
+
+            valid, response = self.is05_utils.checkCleanRequestJSON("GET", activeUrl)
+            if valid:
+                for i in range(0, self.is05_utils.get_num_paths(portInst, port)):
+                    try:
+                        value = response['transport_params'][i]['destination_port']
+                    except KeyError:
+                        return False, "Could not find `destination_port` parameter at {} on leg {}, got{}".format(
+                            activeUrl, i,
+                            response)
+                    portNum = ports[portInst][i]
+                    msg = "Problem updating destination_port value in bulk update, expected {} got {}".format(portNum,
+                                                                                                              value)
+                    if value == portNum:
+                        pass
+                    else:
+                        return False, msg
+            else:
+                return False, response
+        return True, ""
+
+    def check_patch_response_schema_valid(self, port, portList):
+        """Check the response to an empty patch request complies with the schema"""
+        for myPort in portList:
+            url = "single/" + port + "s/" + myPort + "/staged"
+            data = {}
+            valid, response = self.is05_utils.checkCleanRequestJSON("PATCH", url, data=data)
+            if valid:
+                schema = self.get_schema(CONN_API_KEY, "PATCH", "/single/" + port + "s/{" + port + "Id}/staged", 200)
+                try:
+                    self.validate_schema(response, schema)
+                except ValidationError as e:
+                    return False, "Response to empty patch to {} does not comply with schema: {}".format(url, str(e))
+            else:
+                return False, response
+        return True, ""
+
+    def check_staged_complies_with_constraints(self, port, portList):
+        """Check that the staged endpoint is using parameters that meet
+        the constents of the /constraints endpoint"""
+        for myPort in portList:
+            dest = "single/" + port + "s/" + myPort + "/staged/"
+            valid, response = self.is05_utils.checkCleanRequestJSON("GET", dest)
+            file_suffix = None
+            if self.transport_types[myPort] == "urn:x-nmos:transport:rtp":
+                file_suffix = "_transport_params_rtp.json"
+            elif self.transport_types[myPort] == "urn:x-nmos:transport:mqtt":
+                file_suffix = "_transport_params_mqtt.json"
+            elif self.transport_types[myPort] == "urn:x-nmos:transport:websocket":
+                file_suffix = "_transport_params_websocket.json"
+            if valid:
+                try:
+                    schema_items = load_resolved_schema(self.apis[CONN_API_KEY]["spec_path"],
+                                                        port + file_suffix)
+                    schema = {
+                      "$schema": "http://json-schema.org/draft-04/schema#",
+                      "type": "array",
+                      "items": schema_items
+                    }
+                except FileNotFoundError:
+                    schema = load_resolved_schema(self.apis[CONN_API_KEY]["spec_path"],
+                                                  "v1.0_" + port + file_suffix)
+                constraints_valid, constraints_response = self.is05_utils.checkCleanRequestJSON("GET", "single/" +
+                                                                                                port + "s/" + myPort +
+                                                                                                "/constraints/")
+                if constraints_valid:
+                    count = 0
+                    try:
+                        for params in response['transport_params']:
+                            try:
+                                schema.update(constraints_response[count])
+                            except IndexError:
+                                return False, "Number of 'legs' in constraints does not match the number in " \
+                                              "transport_params"
+                            schema["items"]["$schema"] = "http://json-schema.org/draft-04/schema#"
+                            try:
+                                self.validate_schema(params, schema["items"])
+                            except ValidationError as e:
+                                return False, "Staged endpoint does not comply with constraints in leg {}: " \
+                                              "{}".format(count, str(e))
+                            except SchemaError as e:
+                                return False, "Invalid schema resulted from combining constraints in leg {}: {}".format(
+                                    count,
+                                    str(e))
+                            count = count + 1
+                    except KeyError:
+                        return False, "Expected 'transport_params' key in '/staged'."
+                else:
+                    return False, constraints_response
+            else:
+                return False, response
+        return True, ""
+
+    def compare_to_schema(self, schema, endpoint, status_code=200):
+        """Compares the response from an endpoint to a schema"""
+        valid, response = self.is05_utils.checkCleanRequest("GET", endpoint, code=status_code)
+        if valid:
+            return self.check_response(schema, "GET", response)
+        else:
+            return False, "Invalid response while getting data: " + response
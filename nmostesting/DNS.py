--- conflicted
+++ resolved
@@ -18,11 +18,7 @@
 from threading import Event
 
 from .TestHelper import get_default_ip
-<<<<<<< HEAD
-from .Config import DNS_DOMAIN
-=======
 from . import Config as CONFIG
->>>>>>> 4b0e2d57
 
 
 class WatchingResolver(ZoneResolver):
@@ -65,11 +61,7 @@
         zone_file = open(zone_name).read()
         template = Template(zone_file)
         zone_data = template.render(ip_address=self.default_ip, api_ver=api_version, api_proto=api_protocol,
-<<<<<<< HEAD
-                                    domain=DNS_DOMAIN, port_base=port_base)
-=======
-                                    domain=CONFIG.DNS_DOMAIN, reg_port_base=CONFIG.PORT_BASE + 100)
->>>>>>> 4b0e2d57
+                                    domain=CONFIG.DNS_DOMAIN, port_base=port_base)
         self.resolver = WatchingResolver(self.base_zone_data + zone_data)
         self.stop()
         print(" * Loading DNS zone file '{}' with api_ver={}".format(zone_name, api_version))

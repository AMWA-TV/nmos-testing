# Copyright (C) 2018 British Broadcasting Corporation
#
# Licensed under the Apache License, Version 2.0 (the "License");
# you may not use this file except in compliance with the License.
# You may obtain a copy of the License at
#
#     http://www.apache.org/licenses/LICENSE-2.0
#
# Unless required by applicable law or agreed to in writing, software
# distributed under the License is distributed on an "AS IS" BASIS,
# WITHOUT WARRANTIES OR CONDITIONS OF ANY KIND, either express or implied.
# See the License for the specific language governing permissions and
# limitations under the License.

import uuid
import json

<<<<<<< HEAD
from flask import Blueprint, make_response, abort, Response
from ..Config import ENABLE_HTTPS, DNS_DOMAIN, PORT_BASE, DNS_SD_MODE
=======
from flask import Blueprint, make_response, abort
from random import randint
from jinja2 import Template
from .. import Config as CONFIG
>>>>>>> 121679a6
from ..TestHelper import get_default_ip


class Node(object):
    def __init__(self, port_increment):
<<<<<<< HEAD
        self.port = PORT_BASE + 200 + port_increment
        self.id = str(uuid.uuid4())
=======
        self.port = CONFIG.PORT_BASE + 200 + port_increment
>>>>>>> 121679a6

    def get_sender(self, stream_type="video"):
        protocol = "http"
        host = get_default_ip()
        if CONFIG.ENABLE_HTTPS:
            protocol = "https"
            if CONFIG.DNS_SD_MODE == "multicast":
                host = "nmos-mocks.local"
            else:
                host = "mocks.{}".format(CONFIG.DNS_DOMAIN)
        # TODO: Provide the means to downgrade this to a <v1.2 JSON representation
        sender = {
            "id": str(uuid.uuid4()),
            "label": "Dummy Sender",
            "description": "Dummy Sender",
            "version": "50:50",
            "caps": {},
            "tags": {},
            "manifest_href": "{}://{}:{}/{}.sdp".format(protocol, host, self.port, stream_type),
            "flow_id": str(uuid.uuid4()),
            "transport": "urn:x-nmos:transport:rtp.mcast",
            "device_id": str(uuid.uuid4()),
            "interface_bindings": ["eth0"],
            "subscription": {
                "receiver_id": None,
                "active": True
            }
        }
        return sender




NODE = Node(1)
NODE_API = Blueprint('node_api', __name__)

def createCORSResponse(response):
    response.headers.add('Access-Control-Allow-Origin', '*')
    return response


@NODE_API.route('/<stream_type>.sdp', methods=["GET"])
def node_sdp(stream_type):
    # TODO: Should we check for an auth token here? May depend on the URL?
    if stream_type == "video":
        template_path = "test_data/IS0401/video.sdp"
    elif stream_type == "audio":
        template_path = "test_data/IS0401/audio.sdp"
    elif stream_type == "data":
        template_path = "test_data/IS0401/data.sdp"
    elif stream_type == "mux":
        template_path = "test_data/IS0401/mux.sdp"
    else:
        abort(404)

    template_file = open(template_path).read()
    template = Template(template_file, keep_trailing_newline=True)

    src_ip = get_default_ip()
    dst_ip = "232.40.50.{}".format(randint(1, 254))
    dst_port = randint(5000, 5999)

    if stream_type == "video":
        interlace = ""
        if CONFIG.SDP_PREFERENCES["video_interlace"] is True:
            interlace = "interlace; "
        # TODO: The SDP_PREFERENCES doesn't include video media type
        sdp_file = template.render(dst_ip=dst_ip, dst_port=dst_port, src_ip=src_ip, media_type="raw",
                                   width=CONFIG.SDP_PREFERENCES["video_width"],
                                   height=CONFIG.SDP_PREFERENCES["video_height"],
                                   interlace=interlace,
                                   exactframerate=CONFIG.SDP_PREFERENCES["video_exactframerate"])
    elif stream_type == "audio":
        # TODO: The SDP_PREFERENCES doesn't include audio media type or sample depth
        sdp_file = template.render(dst_ip=dst_ip, dst_port=dst_port, src_ip=src_ip, media_type="L24",
                                   channels=CONFIG.SDP_PREFERENCES["audio_channels"],
                                   sample_rate=CONFIG.SDP_PREFERENCES["audio_sample_rate"])
    elif stream_type == "data":
        sdp_file = template.render(dst_ip=dst_ip, dst_port=dst_port, src_ip=src_ip)
    elif stream_type == "mux":
        sdp_file = template.render(dst_ip=dst_ip, dst_port=dst_port, src_ip=src_ip)

    response = make_response(sdp_file)
    response.headers["Content-Type"] = "application/sdp"
    return response


@NODE_API.route('/x-nmos/connection/<version>/single/<resource>/<resource_id>', methods=["GET"], strict_slashes=False)
def connection(version, resource, resource_id):
    base_data = [ "constraints/", "staged/", "active/" ]

    return make_response(createCORSResponse(Response(json.dumps(base_data), mimetype='application/json')))


@NODE_API.route('/x-nmos/connection/<version>/single/<resource>/<resource_id>/constraints', methods=["GET"], strict_slashes=False)
def constraints(version, resource, resource_id):
    base_data = []

    return make_response(createCORSResponse(Response(json.dumps(base_data), mimetype='application/json')))

@NODE_API.route('/x-nmos/connection/<version>/single/<resource>/<resource_id>/staged', methods=["GET"], strict_slashes=False)
def staged(version, resource, resource_id):
    base_data = []

    return make_response(createCORSResponse(Response(json.dumps(base_data), mimetype='application/json')))

@NODE_API.route('/x-nmos/connection/<version>/single/<resource>/<resource_id>/active', methods=["GET"], strict_slashes=False)
def active(version, resource, resource_id):
    base_data = []

    return make_response(createCORSResponse(Response(json.dumps(base_data), mimetype='application/json')))<|MERGE_RESOLUTION|>--- conflicted
+++ resolved
@@ -15,26 +15,17 @@
 import uuid
 import json
 
-<<<<<<< HEAD
 from flask import Blueprint, make_response, abort, Response
-from ..Config import ENABLE_HTTPS, DNS_DOMAIN, PORT_BASE, DNS_SD_MODE
-=======
-from flask import Blueprint, make_response, abort
 from random import randint
 from jinja2 import Template
 from .. import Config as CONFIG
->>>>>>> 121679a6
 from ..TestHelper import get_default_ip
 
 
 class Node(object):
     def __init__(self, port_increment):
-<<<<<<< HEAD
-        self.port = PORT_BASE + 200 + port_increment
+        self.port = CONFIG.PORT_BASE + 200 + port_increment
         self.id = str(uuid.uuid4())
-=======
-        self.port = CONFIG.PORT_BASE + 200 + port_increment
->>>>>>> 121679a6
 
     def get_sender(self, stream_type="video"):
         protocol = "http"
@@ -64,8 +55,6 @@
             }
         }
         return sender
-
-
 
 
 NODE = Node(1)

--- conflicted
+++ resolved
@@ -170,7 +170,6 @@
     NCVERSION = NcPropertyId({"level": 3, "index": 1})
 
 
-<<<<<<< HEAD
 class NcWorkerProperties(Enum):
     ENABLED = NcPropertyId({"level": 2, "index": 1})
 
@@ -219,51 +218,6 @@
         self.isSequence = descriptor_json["isSequence"]  # TRUE iff property is a sequence
         self.isDeprecated = descriptor_json["isDeprecated"]  # TRUE iff property is marked as deprecated
         self.constraints = NcParameterConstraints.factory(descriptor_json["constraints"], "property")  # Optional
-=======
-class NcObjectMethods(Enum):
-    GENERIC_GET = NcMethodId({"level": 1, "index": 1})
-    GENERIC_SET = NcMethodId({"level": 1, "index": 2})
-    GET_SEQUENCE_ITEM = NcMethodId({"level": 1, "index": 3})
-    SET_SEQUENCE_ITEM = NcMethodId({"level": 1, "index": 4})
-    ADD_SEQUENCE_ITEM = NcMethodId({"level": 1, "index": 5})
-    REMOVE_SEQUENCE_ITEM = NcMethodId({"level": 1, "index": 6})
-    GET_SEQUENCE_LENGTH = NcMethodId({"level": 1, "index": 7})
-
-
-class NcBlockMethods(Enum):
-    GET_MEMBERS_DESCRIPTOR = NcMethodId({"level": 2, "index": 1})
-    FIND_MEMBERS_BY_PATH = NcMethodId({"level": 2, "index": 2})
-    FIND_MEMBERS_BY_ROLE = NcMethodId({"level": 2, "index": 3})
-    FIND_MEMBERS_BY_CLASS_ID = NcMethodId({"level": 2, "index": 4})
-
-
-class NcClassManagerMethods(Enum):
-    GET_CONTROL_CLASS = NcMethodId({"level": 3, "index": 1})
-    GET_DATATYPE = NcMethodId({"level": 3, "index": 2})
-
-
-class NcObjectEvents(Enum):
-    PROPERTY_CHANGED = NcEventId({"level": 1, "index": 1})
-
-
-# Base descriptor
-class NcDescriptor():
-    def __init__(self, descriptor_json):
-        self.json = descriptor_json  # Store original JSON to use for schema validation
-        self.description = descriptor_json["description"]  # Optional user facing description
-
-
-class NcPropertyDescriptor(NcDescriptor):
-    def __init__(self, descriptor_json):
-        NcDescriptor.__init__(self, descriptor_json)
-        self.id = NcPropertyId(descriptor_json["id"])  # Property id with level and index
-        self.name = descriptor_json["name"]  # Name of property
-        self.typeName = descriptor_json["typeName"]  # Name of property's datatype.
-        self.isReadOnly = descriptor_json["isReadOnly"]  # TRUE iff property is read-only
-        self.isNullable = descriptor_json["isNullable"]  # TRUE iff property is nullable
-        self.isSequence = descriptor_json["isSequence"]  # TRUE iff property is a sequence
-        self.isDeprecated = descriptor_json["isDeprecated"]  # TRUE iff property is marked as deprecated
-        self.constraints = NcParameterConstraints.factory(descriptor_json["constraints"], "property")  # Optional
 
     def __str__(self):
         return f"[id={self.id}, name={self.name}, typeName={self.typeName}, " \
@@ -278,7 +232,6 @@
             and self.isReadOnly == other.isReadOnly and self.isNullable == other.isNullable \
             and self.isSequence == other.isSequence and self.isDeprecated == other.isDeprecated \
             and self.constraints == other.constraints
->>>>>>> 51d552dd
 
 
 class NcBlockMemberDescriptor(NcDescriptor):
@@ -328,7 +281,6 @@
 
         if "parentType" in descriptor_json and "isSequence" in descriptor_json:
             return "NcDatatypeDescriptorTypeDef"
-<<<<<<< HEAD
 
         if "items" in descriptor_json:
             return "NcDatatypeDescriptorEnum"
@@ -544,7 +496,9 @@
 
 
 class NcObject():
-    def __init__(self, class_id, oid, role, role_path, runtime_constraints, member_descriptor):
+    def __init__(self, class_id: list, oid: int, owner: int | None, role: str, role_path: list,
+                 runtime_constraints: NcPropertyConstraints | None,
+                 member_descriptor: NcBlockMemberDescriptor):
         self.class_id = class_id
         self.oid = oid
         self.role = role
@@ -554,1108 +508,6 @@
 
     def __str__(self):
         return f"[oid={self.oid}, role_path={self.role_path}]"
-
-
-class NcBlock(NcObject):
-    def __init__(self, class_id, oid, role, role_path, runtime_constraints, member_descriptor):
-        NcObject.__init__(self, class_id, oid, role, role_path, runtime_constraints, member_descriptor)
-        self.child_objects = []
-
-    # Utility Methods
-    def add_child_object(self, nc_object):
-        self.child_objects.append(nc_object)
-
-    def get_role_paths(self):
-        role_paths = []
-        for child_object in self.child_objects:
-            role_paths.append([child_object.role])
-            if type(child_object) is NcBlock:
-                child_paths = child_object.get_role_paths()
-                for child_path in child_paths:
-                    role_path = [child_object.role]
-                    role_path += child_path
-                    role_paths.append(role_path)
-        return role_paths
-
-    def get_oids(self, root=True):
-        oids = [self.oid] if root else []
-        for child_object in self.child_objects:
-            oids.append(child_object.oid)
-            if type(child_object) is NcBlock:
-                oids += child_object.get_oids(False)
-        return oids
-
-    # NcBlock Methods
-    def get_member_descriptors(self, recurse=False):
-        query_results = []
-        for child_object in self.child_objects:
-            query_results.append(child_object.member_descriptor)
-            if recurse and type(child_object) is NcBlock:
-                query_results += child_object.get_member_descriptors(recurse)
-        return query_results
-
-    def find_members_by_path(self, role_path):
-        query_results = []
-        query_role = role_path[0]
-        for child_object in self.child_objects:
-            if child_object.role == query_role:
-                if len(role_path[1:]) and type(child_object) is NcBlock:
-                    query_results += child_object.find_members_by_path(role_path[1:])
-                else:
-                    query_results.append(child_object.member_descriptor)
-        return query_results
-
-    def find_members_by_role(self, role, case_sensitive=False, match_whole_string=False, recurse=False):
-        def match(query_role, role, case_sensitive, match_whole_string):
-            if case_sensitive:
-                return query_role == role if match_whole_string else query_role in role
-            return query_role.lower() == role.lower() if match_whole_string else query_role.lower() in role.lower()
-
-        query_results = []
-        for child_object in self.child_objects:
-            if match(role, child_object.role, case_sensitive, match_whole_string):
-                query_results.append(child_object.member_descriptor)
-            if recurse and type(child_object) is NcBlock:
-                query_results += child_object.find_members_by_role(role,
-                                                                   case_sensitive,
-                                                                   match_whole_string,
-                                                                   recurse)
-        return query_results
-
-    def find_members_by_class_id(self, class_id, include_derived=False, recurse=False, get_objects=False):
-        def match(query_class_id, class_id, include_derived):
-            if query_class_id == (class_id[:len(query_class_id)] if include_derived else class_id):
-                return True
-            return False
-
-        query_results = []
-        for child_object in self.child_objects:
-            if match(class_id, child_object.class_id, include_derived):
-                # if get_objects is set returns NcObject rather than NcBlockMemberDescriptor
-                query_results.append(child_object if get_objects else child_object.member_descriptor)
-            if recurse and type(child_object) is NcBlock:
-                query_results += child_object.find_members_by_class_id(class_id,
-                                                                       include_derived,
-                                                                       recurse,
-                                                                       get_objects)
-        return query_results
-
-
-class NcManager(NcObject):
-    def __init__(self, class_id, oid, role, role_path, runtime_constraints, member_descriptor):
-        NcObject.__init__(self, class_id, oid, role, role_path, runtime_constraints, member_descriptor)
-
-
-class NcClassManager(NcManager):
-    def __init__(self, class_id, oid, role, role_path, class_descriptors, datatype_descriptors, runtime_constraints,
-                 member_descriptor):
-        NcObject.__init__(self, class_id, oid, role, role_path, runtime_constraints, member_descriptor)
-        self.class_descriptors = class_descriptors
-        self.datatype_descriptors = datatype_descriptors
-
-    def get_control_class(self, class_id, include_inherited=True):
-        class_id_str = ".".join(map(str, class_id))
-        descriptor = self.class_descriptors.get(class_id_str)
-
-        if not include_inherited or not descriptor:
-            return descriptor
-
-        parent_class = class_id[:-1]
-        inherited_descriptor = deepcopy(descriptor)
-
-        # add inherited classes
-        while len(parent_class) > 0:
-            if parent_class[-1] > 0:  # Ignore Authority Keys
-                class_id_str = ".".join(map(str, parent_class))
-                parent_descriptor = self.class_descriptors[class_id_str]
-                inherited_descriptor.properties += parent_descriptor.properties
-                inherited_descriptor.methods += parent_descriptor.methods
-                inherited_descriptor.events += parent_descriptor.events
-            parent_class.pop()
-
-        return inherited_descriptor
-
-    def get_datatype(self, name, include_inherited=True):
-        descriptor = self.datatype_descriptors.get(name)
-
-        if not include_inherited or not descriptor or descriptor.type != NcDatatypeType.Struct:
-            return descriptor
-
-        inherited_descriptor = deepcopy(descriptor)
-
-        while descriptor.parentType:
-            parent_type = descriptor.parentType
-            descriptor = self.datatype_descriptors[parent_type]
-            inherited_descriptor.fields += descriptor.fields
-
-        return inherited_descriptor
-
-
-class MS05Utils(NMOSUtils):
-    def __init__(self, apis, protocol_api_key):
-        NMOSUtils.__init__(self, apis[NODE_API_KEY]["url"])
-        self.apis = apis
-        self.ROOT_BLOCK_OID = 1
-        self.protocol_api_key = protocol_api_key
-
-    def reset(self):
-        self.device_model = None
-        self.class_manager = None
-        self.datatype_schemas = None
-        self.load_reference_resources()
-
-    # Overridden functions specialized in derived classes
-    def get_property_override(self, test, property_id, **kwargs):
-        """Get property vlaue from object. Raises NMOSTestException on error"""
-        pass
-
-    def set_property_override(self, test, property_id, argument, **kwargs):
-        """Set property value on object. Raises NMOSTestException on error"""
-        pass
-
-    def invoke_method_override(self, test, method_id, argument, **kwargs):
-        """Invoke method on Node. Raises NMOSTestException on error"""
-        pass
-
-    def get_sequence_item_override(self, test, property_id, index, **kwargs):
-        """Get sequence value. Raises NMOSTestException on error"""
-        pass
-
-    def set_sequence_item_override(self, test, property_id, index, value, **kwargs):
-        """Add value to a sequence property. Raises NMOSTestException on error"""
-        pass
-
-    def add_sequence_item_override(self, test, property_id, value, **kwargs):
-        """Add value to a sequence. Raises NMOSTestException on error"""
-        pass
-
-    def remove_sequence_item_override(self, test, property_id, index, **kwargs):
-        """Remove a sequence value. Raises NMOSTestException on error"""
-        pass
-
-    def get_sequence_length_override(self, test, property_id, **kwargs):
-        """Get sequence length. Raises NMOSTestException on error"""
-        pass
-
-    def get_member_descriptors_override(self, test, recurse, **kwargs):
-        """Get NcBlockMemberDescriptors for this block. Raises NMOSTestException on error"""
-        pass
-
-    def find_members_by_path_override(self, test, path, **kwargs):
-        """Query for NcBlockMemberDescriptors based on role path. Raises NMOSTestException on error"""
-        pass
-
-    def find_members_by_role_override(self, test, role, case_sensitive, match_whole_string, recurse, **kwargs):
-        """Query for NcBlockMemberDescriptors based on role. Raises NMOSTestException on error"""
-        pass
-
-    def find_members_by_class_id_override(self, test, class_id, include_derived, recurse, **kwargs):
-        """Query for NcBlockMemberDescriptors based on class id. Raises NMOSTestException on error"""
-        pass
-
-    def get_control_class_override(self, test, class_id, include_inherited, **kwargs):
-        """Query Class Manager for NcClassDescriptor. Raises NMOSTestException on error"""
-        pass
-
-    def get_datatype_override(self, test, name, include_inherited, **kwargs):
-        """Query Class Manager for NcDatatypeDescriptor. Raises NMOSTestException on error"""
-        pass
-
-    # End of overridden functions
-
-    def get_property(self, test, property_id, **kwargs):
-        """Get property from object. Returns NcMethodResult. Raises NMOSTestException on error"""
-        result = self.get_property_override(test, property_id, **kwargs)
-        self.reference_datatype_schema_validate(test, result, NcMethodResult.__name__,
-                                                role_path=kwargs.get("role_path"))
-        return NcMethodResult.factory(result)
-
-    def set_property(self, test, property_id, argument, **kwargs):
-        """Set property from object. Returns NcMethodResult. Raises NMOSTestException on error"""
-        result = self.set_property_override(test, property_id, argument, **kwargs)
-        self.reference_datatype_schema_validate(test, result, NcMethodResult.__name__,
-                                                role_path=kwargs.get("role_path"))
-        return NcMethodResult.factory(result)
-
-    def invoke_method(self, test, method_id, argument, **kwargs):
-        """Invoke method on Node. Returns NcMethodResult. Raises NMOSTestException on error"""
-        result = self.invoke_method_override(test, method_id, argument, **kwargs)
-        self.reference_datatype_schema_validate(test, result, NcMethodResult.__name__,
-                                                role_path=kwargs.get("role_path"))
-        return NcMethodResult.factory(result)
-
-    def get_sequence_item(self, test, property_id, index, **kwargs):
-        """Get item from a sequence property. Returns NcMethodResult. Raises NMOSTestException on error"""
-        result = self.get_sequence_item_override(test, property_id, index, **kwargs)
-        self.reference_datatype_schema_validate(test, result, NcMethodResult.__name__,
-                                                role_path=kwargs.get("role_path"))
-        return NcMethodResult.factory(result)
-
-    def get_sequence_length(self, test, property_id, **kwargs):
-        """Get length of a sequence property. Returns NcMethodResult. Raises NMOSTestException on error"""
-        result = self.get_sequence_length_override(test, property_id, **kwargs)
-        self.reference_datatype_schema_validate(test, result, NcMethodResult.__name__,
-                                                role_path=kwargs.get("role_path"))
-        return NcMethodResult.factory(result)
-
-    def set_sequence_item(self, test, property_id, index, value, **kwargs):
-        """Set item in a sequence property. Raises NMOSTestException on error"""
-        result = self.set_sequence_item_override(test, property_id, index, value, **kwargs)
-        self.reference_datatype_schema_validate(test, result, NcMethodResult.__name__,
-                                                role_path=kwargs.get("role_path"))
-        return NcMethodResult.factory(result)
-
-    def add_sequence_item(self, test, property_id, value, **kwargs):
-        """Add item to a sequence property. Raises NMOSTestException on error"""
-        result = self.add_sequence_item_override(test, property_id, value, **kwargs)
-        self.reference_datatype_schema_validate(test, result, NcMethodResult.__name__,
-                                                role_path=kwargs.get("role_path"))
-        return NcMethodResult.factory(result)
-
-    def remove_sequence_item(self, test, property_id, index, **kwargs):
-        """Remove item from a sequence property. Raises NMOSTestException on error"""
-        result = self.remove_sequence_item_override(test, property_id, index, **kwargs)
-        self.reference_datatype_schema_validate(test, result, NcMethodResult.__name__,
-                                                role_path=kwargs.get("role_path"))
-        return NcMethodResult.factory(result)
-
-    def _create_NcMethodResultBlockMemberDescriptors(self, test, result, role_path):
-        self.reference_datatype_schema_validate(test, result, NcMethodResult.__name__, role_path=role_path)
-        method_result = NcMethodResult.factory(result)
-
-        if not isinstance(method_result, NcMethodResultError) and isinstance(method_result.value, list):
-            # Validate block members and create NcBlockMemberDescriptor objects
-            block_member_descriptors = []
-            for member in method_result.value:
-                self.reference_datatype_schema_validate(
-                    test,
-                    member,
-                    NcBlockMemberDescriptor.__name__,
-                    self.create_role_path(role_path, member.get("role")))
-                block_member_descriptors.append(NcBlockMemberDescriptor(member))
-            method_result.value = block_member_descriptors
-        return method_result
-
-    def get_member_descriptors(self, test, recurse, **kwargs):
-        result = self.get_member_descriptors_override(test, recurse, **kwargs)
-        return self._create_NcMethodResultBlockMemberDescriptors(test, result, kwargs.get("role_path"))
-
-    def find_members_by_path(self, test, path, **kwargs):
-        """Query members based on role path. Raises NMOSTestException on error"""
-        result = self.find_members_by_path_override(test, path, **kwargs)
-        return self._create_NcMethodResultBlockMemberDescriptors(test, result, kwargs.get("role_path"))
-
-    def find_members_by_role(self, test, role, case_sensitive, match_whole_string, recurse, **kwargs):
-        """Query members based on role. Raises NMOSTestException on error"""
-        result = self.find_members_by_role_override(test, role, case_sensitive, match_whole_string, recurse, **kwargs)
-        return self._create_NcMethodResultBlockMemberDescriptors(test, result, kwargs.get("role_path"))
-
-    def find_members_by_class_id(self, test, class_id, include_derived, recurse, **kwargs):
-        """Query members based on class id. Raises NMOSTestException on error"""
-        result = self.find_members_by_class_id_override(test, class_id, include_derived, recurse, **kwargs)
-        return self._create_NcMethodResultBlockMemberDescriptors(test, result, kwargs.get("role_path"))
-
-    def get_control_class(self, test, class_id, include_inherited, **kwargs):
-        """Query Class Manager for control class. Raises NMOSTestException on error"""
-        result = self.get_control_class_override(test, class_id, include_inherited, **kwargs)
-        self.reference_datatype_schema_validate(test, result, NcMethodResult.__name__,
-                                                role_path=kwargs.get("role_path"))
-        method_result = NcMethodResult.factory(result)
-
-        if not isinstance(method_result, NcMethodResultError):
-            self.reference_datatype_schema_validate(test, method_result.value, NcClassDescriptor.__name__,
-                                                    role_path=kwargs.get("role_path"))
-            method_result.value = NcClassDescriptor(method_result.value)
-
-        return method_result
-
-    def get_datatype(self, test, name, include_inherited, **kwargs):
-        """Query Class Manager for datatype. Raises NMOSTestException on error"""
-        result = self.get_datatype_override(test, name, include_inherited, **kwargs)
-        self.reference_datatype_schema_validate(test, result, NcMethodResult.__name__,
-                                                role_path=kwargs.get("role_path"))
-        method_result = NcMethodResult.factory(result)
-
-        if not isinstance(method_result, NcMethodResultError):
-            self.reference_datatype_schema_validate(test,
-                                                    method_result.value,
-                                                    NcDatatypeDescriptor.get_descriptor_type(method_result.value),
-                                                    role_path=kwargs.get("role_path"))
-            method_result.value = NcDatatypeDescriptor.factory(method_result.value)
-
-        return method_result
-
-    def query_device_model(self, test):
-        """ Query Device Model from the Node under test.
-            self.device_model_metadata set on Device Model validation error.
-            NMOSTestException raised if unable to query Device Model """
-        if not self.device_model:
-            self.device_model = self.create_block(
-                test,
-                StandardClassIds.NCBLOCK.value,
-                self.ROOT_BLOCK_OID,
-                "root")
-
-            if not self.device_model:
-                raise NMOSTestException(test.FAIL("Unable to query Device Model"))
-        return self.device_model
-
-    def _primitive_to_JSON(self, type):
-        """Convert MS-05 primitive type to corresponding JSON type"""
-
-        types = {
-            "NcBoolean": "boolean",
-            "NcInt16": "number",
-            "NcInt32": "number",
-            "NcInt64": "number",
-            "NcUint16": "number",
-            "NcUint32": "number",
-            "NcUint64": "number",
-            "NcFloat32": "number",
-            "NcFloat64":  "number",
-            "NcString": "string"
-        }
-
-        return types.get(type, False)
-
-    def load_reference_resources(self):
-        """Load datatype and control class decriptors and create datatype JSON schemas"""
-        # Calculate paths to MS-05 descriptors
-        # including Feature Sets specified as additional_paths in test definition
-        spec_paths = [os.path.join(self.apis[FEATURE_SETS_KEY]["spec_path"], path)
-                      for path in self.apis[FEATURE_SETS_KEY]["repo_paths"]]
-        spec_paths.append(self.apis[MS05_API_KEY]["spec_path"])
-        # Root path for primitive datatypes
-        spec_paths.append("test_data/MS05")
-
-        datatype_paths = []
-        classes_paths = []
-        for spec_path in spec_paths:
-            datatype_path = os.path.abspath(os.path.join(spec_path, "models/datatypes/"))
-            if os.path.exists(datatype_path):
-                datatype_paths.append(datatype_path)
-            classes_path = os.path.abspath(os.path.join(spec_path, "models/classes/"))
-            if os.path.exists(classes_path):
-                classes_paths.append(classes_path)
-
-        # Load class and datatype descriptors
-        self.reference_class_descriptors = self._load_model_descriptors(classes_paths)
-
-        # Load MS-05 datatype descriptors
-        self.reference_datatype_descriptors = self._load_model_descriptors(datatype_paths)
-
-        # Generate reference MS-05 datatype schemas from MS-05 datatype descriptors
-        self.reference_datatype_schemas = self.generate_json_schemas(
-            datatype_descriptors=self.reference_datatype_descriptors,
-            schema_path=os.path.join(self.apis[self.protocol_api_key]["spec_path"], "APIs/schemas/"))
-
-    def _load_model_descriptors(self, descriptor_paths):
-        descriptors = {}
-        for descriptor_path in descriptor_paths:
-            for filename in os.listdir(descriptor_path):
-                name, extension = os.path.splitext(filename)
-                if extension == ".json":
-                    with open(os.path.join(descriptor_path, filename), "r") as json_file:
-                        descriptor = json.load(json_file)
-                        if descriptor.get("classId"):
-                            descriptors[name] = NcClassDescriptor(descriptor)
-                        else:
-                            descriptors[name] = NcDatatypeDescriptor.factory(descriptor)
-
-        return descriptors
-
-    def generate_json_schemas(self, datatype_descriptors, schema_path):
-        """Generate datatype schemas from datatype descriptors"""
-        datatype_schema_names = []
-        base_schema_path = os.path.abspath(schema_path)
-        if not os.path.exists(base_schema_path):
-            os.makedirs(base_schema_path)
-
-        for name, descriptor in datatype_descriptors.items():
-            json_schema = self._datatype_descriptor_to_schema(descriptor)
-            with open(os.path.join(base_schema_path, f"{name}.json"), "w") as output_file:
-                json.dump(json_schema, output_file, indent=4)
-                datatype_schema_names.append(name)
-
-        # Load resolved MS-05 datatype schemas
-        datatype_schemas = {}
-        for name in datatype_schema_names:
-            datatype_schemas[name] = load_resolved_schema(schema_path, f"{name}.json", path_prefix=False)
-
-        return datatype_schemas
-
-    def _datatype_descriptor_to_schema(self, descriptor):
-        """Convert NcDatatypeDescriptor to json schema"""
-        variant_type = ["number", "string", "boolean", "object", "array", "null"]
-
-        json_schema = {}
-        json_schema["$schema"] = "http://json-schema.org/draft-07/schema#"
-
-        json_schema["title"] = descriptor.name
-        json_schema["description"] = descriptor.description if descriptor.description else ""
-
-        # Inheritance of datatype
-        if isinstance(descriptor, (NcDatatypeDescriptorStruct, NcDatatypeDescriptorTypeDef)) and descriptor.parentType:
-            if isinstance(descriptor, NcDatatypeDescriptorTypeDef) and descriptor.isSequence:
-                json_schema["type"] = "array"
-                json_schema["items"] = {"$ref": f"{descriptor.parentType}.json"}
-            else:
-                json_schema["allOf"] = []
-                json_schema["allOf"].append({"$ref": f"{descriptor.parentType}.json"})
-
-        # Primitive datatype
-        if isinstance(descriptor, NcDatatypeDescriptorPrimitive):
-            json_schema["type"] = self._primitive_to_JSON(descriptor.name)
-
-        # Struct datatype
-        elif isinstance(descriptor, NcDatatypeDescriptorStruct):
-            json_schema["type"] = "object"
-
-            required = []
-            properties = {}
-            for field in descriptor.fields:
-                required.append(field.name)
-
-                property_type = {}
-                if self._primitive_to_JSON(field.typeName):
-                    if field.isNullable:
-                        property_type = {"type": [self._primitive_to_JSON(field.typeName), "null"]}
-                    else:
-                        property_type = {"type": self._primitive_to_JSON(field.typeName)}
-                else:
-                    if field.typeName:
-                        if field.isNullable:
-                            property_type["anyOf"] = []
-                            property_type["anyOf"].append({"$ref": f"{field.typeName}.json"})
-                            property_type["anyOf"].append({"type": "null"})
-                        else:
-                            property_type = {"$ref": f"{field.typeName}.json"}
-                    else:
-                        # variant
-                        property_type = {"type": variant_type}
-
-                if field.isSequence:
-                    property_type = {"type": "array", "items": property_type}
-
-                property_type["description"] = field.description if field.description else ""
-                properties[field.name] = property_type
-
-            json_schema["required"] = required
-            json_schema["properties"] = properties
-
-        # Enum datatype
-        elif isinstance(descriptor, NcDatatypeDescriptorEnum):
-            json_schema["enum"] = []
-            for item in descriptor.items:
-                json_schema["enum"].append(int(item.value))
-            json_schema["type"] = "integer"
-
-        return json_schema
-
-    def _generate_device_model_datatype_schemas(self, test):
-        # Generate datatype schemas based on the datatype decriptors
-        # queried from the Node under test's Device Model.
-        # This will include any Non-standard data types
-        class_manager = self.get_class_manager(test)
-
-        try:
-            # Create JSON schemas for the queried datatypes
-            return self.generate_json_schemas(
-                datatype_descriptors=class_manager.datatype_descriptors,
-                schema_path=os.path.join(self.apis[self.protocol_api_key]["spec_path"], "APIs/tmp_schemas/"))
-        except Exception as e:
-            raise NMOSTestException(test.FAIL(f"Unable to create Device Model schemas: {e.message}"))
-
-    def queried_datatype_schema_validate(self, test, payload, datatype_name, role_path=None):
-        """Validate payload against datatype schema queried from Node under Test's Class Manager"""
-        if not self.datatype_schemas:
-            # Generate datatype schemas based on the datatype decriptors
-            # queried from the Node under test's Device Model.
-            # This will include any Non-standard data types
-            class_manager = self.get_class_manager(test)
-
-            try:
-                # Create JSON schemas for the queried datatypes
-                self.datatype_schemas = self.generate_json_schemas(
-                    datatype_descriptors=class_manager.datatype_descriptors,
-                    schema_path=os.path.join(self.apis[self.protocol_api_key]["spec_path"], "APIs/tmp_schemas/"))
-            except Exception as e:
-                raise NMOSTestException(test.FAIL(f"Unable to create Device Model schemas: {e.message}"))
-
-        self._validate_schema(test, payload, self.datatype_schemas.get(datatype_name),
-                              f"role path={self.create_role_path_string(role_path)}: datatype={datatype_name}: ")
-
-    def reference_datatype_schema_validate(self, test, payload, datatype_name, role_path=None):
-        """Validate payload against specification reference datatype schema"""
-        self._validate_schema(test, payload, self.reference_datatype_schemas.get(datatype_name),
-                              f"role path={self.create_role_path_string(role_path)}: datatype={datatype_name}: ")
-
-    def _validate_schema(self, test, payload, schema, context=""):
-        """Delegates to jsonschema validate. Raises NMOSTestExceptions on error"""
-        if not schema:
-            raise NMOSTestException(test.FAIL(f"{context}Missing schema. Possible unknown type"))
-        try:
-            # Validate the JSON schema is correct
-            checker = FormatChecker(["ipv4", "ipv6", "uri"])
-            validate(payload, schema, format_checker=checker)
-        except ValidationError as e:
-            raise NMOSTestException(test.FAIL(f"{context}Schema validation error: {e.message}. "
-                                              "Note that error may originate from a subschema of this schema."))
-        except SchemaError as e:
-            raise NMOSTestException(test.FAIL(f"{context}Schema error: {e.message}"))
-
-        return
-
-    def validate_descriptor(self, test, reference, descriptor, context=""):
-        """Validate descriptor against reference NcDescriptor. Raises NMOSTestException on error"""
-        def sort_key(e):
-            if isinstance(e, NcDescriptor):
-                return e.name
-            else:
-                return e["name"]
-
-        non_normative_keys = ["description"]
-
-        # If the reference is an object then convert to a dict before comparison
-        if isinstance(reference, (NcDescriptor, NcElementId, NcPropertyConstraints, NcParameterConstraints)):
-            self.validate_descriptor(test, reference.__dict__, descriptor, context)
-        # If the descriptor being checked is an object then convert to a dict before comparison
-        elif isinstance(descriptor, (NcDescriptor, NcElementId, NcPropertyConstraints, NcParameterConstraints)):
-            self.validate_descriptor(test, reference, descriptor.__dict__, context)
-        # Compare dictionaries
-        elif isinstance(reference, dict):
-            # NcDescriptor objects have a json field that caches the json used to construct it
-            reference.pop("json", None)
-            descriptor.pop("json", None)
-
-            reference_keys = set(reference.keys())
-            descriptor_keys = set(descriptor.keys())
-
-            # compare the keys to see if any extra/missing
-            key_diff = (set(reference_keys) | set(descriptor_keys)) - (set(reference_keys) & set(descriptor_keys))
-            if len(key_diff) > 0:
-                raise NMOSTestException(test.FAIL(f"{context}Missing/additional keys: {str(key_diff)}"))
-            for key in reference_keys:
-                # Ignore keys that contain non-normative information
-                if key in non_normative_keys:
-                    continue
-                self.validate_descriptor(test, reference[key], descriptor[key], context=f"{context}{key}->")
-        # Compare lists
-        elif isinstance(reference, list):
-            if len(reference) != len(descriptor):
-                raise NMOSTestException(test.FAIL(f"{context}List unexpected length. Expected="
-                                        f"{str(len(reference))}, actual={str(len(descriptor))}"))
-            if len(reference) > 0:
-                # If comparing lists of objects or dicts then sort by name first.
-                # Primitive arrays are unsorted as position is assumed to be important e.g. classId
-                if isinstance(reference[0], (dict, NcDescriptor)):
-                    reference.sort(key=sort_key)
-                    descriptor.sort(key=sort_key)
-                for refvalue, value in zip(reference, descriptor):
-                    name = refvalue.name if isinstance(refvalue, NcDescriptor) else \
-                        refvalue["name"] if isinstance(dict, NcDescriptor) else ""
-                    self.validate_descriptor(test, refvalue, value, context=f"{context}{name}: ")
-        # Compare primitives and primitive arrays directly
-        elif reference != descriptor:
-            raise NMOSTestException(test.FAIL(f"{context}Expected value="
-                                    f"{str(reference)}, actual value={str(descriptor)}"))
-        return
-
-    def _validate_model_definitions(self, descriptors, reference_descriptors):
-        # Validate Class Manager model definitions against reference model descriptors.
-        # Returns [test result array]
-        results = list()
-
-        reference_descriptor_keys = sorted(reference_descriptors.keys())
-
-        for key in reference_descriptor_keys:
-            test = Test(f"Validate {str(key)} definition", f"auto_ms05_{str(key)}")
-            try:
-                if descriptors.get(key):
-                    descriptor = descriptors[key]
-
-                    # Validate descriptor obeys the JSON schema
-                    self.reference_datatype_schema_validate(test, descriptor.json,
-                                                            descriptor.__class__.__name__)
-
-                    # Validate the content of descriptor is correct
-                    self.validate_descriptor(test, reference_descriptors[key], descriptor)
-
-                    results.append(test.PASS())
-                else:
-                    results.append(test.UNCLEAR("Not Implemented"))
-            except NMOSTestException as e:
-                results.append(e.args[0])
-
-        return results
-
-    def auto_tests(self):
-        # Automatically validate all standard datatypes and control classes advertised by Class Manager.
-        # Returns [test result array]
-        # https://specs.amwa.tv/ms-05-02/releases/v1.0.0/docs/Framework.html
-
-        results = list()
-        test = Test("Initialize auto tests", "auto_init")
-
-        class_manager = self.get_class_manager(test)
-
-        results += self._validate_model_definitions(class_manager.class_descriptors,
-                                                    self.reference_class_descriptors)
-
-        results += self._validate_model_definitions(class_manager.datatype_descriptors,
-                                                    self.reference_datatype_descriptors)
-        return results
-
-    def _get_class_manager_datatype_descriptors(self, test, class_manager_oid, role_path):
-        method_result = self.get_property(test, NcClassManagerProperties.DATATYPES.value,
-                                          oid=class_manager_oid, role_path=role_path)
-
-        if isinstance(method_result, NcMethodResultError):
-            raise NMOSTestException(test.FAIL(f"role path={self.create_role_path_string(role_path)}: "
-                                              "Error getting Class Manager Datatype property: "
-                                              f"{str(method_result.errorMessage)}"))
-
-        if method_result.value is None or not isinstance(method_result.value, list):
-            return None
-        response = method_result.value
-
-        # Validate descriptors against schema
-        for r in response:
-            self.reference_datatype_schema_validate(test, r, NcDatatypeDescriptor.get_descriptor_type(r), role_path)
-
-        # Create NcDescriptor dictionary from response array
-        descriptors = {r["name"]: NcDatatypeDescriptor.factory(r) for r in response}
-
-        return descriptors
-
-    def _get_class_manager_class_descriptors(self, test, class_manager_oid, role_path):
-        method_result = self.get_property(test, NcClassManagerProperties.CONTROL_CLASSES.value,
-                                          oid=class_manager_oid, role_path=role_path)
-
-        if isinstance(method_result, NcMethodResultError):
-            raise NMOSTestException(test.FAIL(f"role path={self.create_role_path_string(role_path)}: "
-                                              "Error getting Class Manager Control Classes property: "
-                                              f"{str(method_result.errorMessage)}"))
-
-        if method_result.value is None or not isinstance(method_result.value, list):
-            return None
-        response = method_result.value
-        # Validate descriptors
-        for r in response:
-            self.reference_datatype_schema_validate(test, r, NcClassDescriptor.__name__, role_path)
-
-        # Create NcClassDescriptor dictionary from response array
-        descriptors = {self.create_class_id_string(r.get("classId")): NcClassDescriptor(r) for r in response}
-        return descriptors
-
-    def create_block(self, test, class_id, oid, role, base_role_path=None, member_descriptor=None):
-        """Recursively create Device Model hierarchy"""
-        # will set self.device_model_error to True if problems encountered
-        role_path = self.create_role_path(base_role_path, role)
-
-        method_result = self.get_property(test, NcObjectProperties.RUNTIME_PROPERTY_CONSTRAINTS.value,
-                                          oid=oid, role_path=role_path)
-
-        if isinstance(method_result, NcMethodResultError):
-            raise NMOSTestException(test.FAIL(f"role path={self.create_role_path_string(role_path)}: "
-                                              "Unable to get runtime property constraints: "
-                                              f"{str(method_result.errorMessage)}"))
-
-        runtime_constraints = method_result.value
-        if runtime_constraints:
-            for constraint in runtime_constraints:
-                self.reference_datatype_schema_validate(test, constraint, NcPropertyConstraints.__name__,
-                                                        role_path)
-
-            runtime_constraints = [NcPropertyConstraints.factory(c) for c in runtime_constraints]
-
-        if self.is_block(class_id):
-            method_result = self.get_property(test, NcBlockProperties.MEMBERS.value,
-                                              oid=oid, role_path=role_path)
-
-            if isinstance(method_result, NcMethodResultError):
-                raise NMOSTestException(test.FAIL(f"role path={self.create_role_path_string(role_path)}: "
-                                                  "Unable to get members property: "
-                                                  f"{str(method_result.errorMessage)}"))
-
-            if method_result.value is None or not isinstance(method_result.value, list):
-                raise NMOSTestException(test.FAIL(f"role path={self.create_role_path_string(role_path)}: "
-                                                  "Block members not a list: "
-                                                  f"{str(method_result.value)}"))
-
-            nc_block = NcBlock(class_id, oid, role, role_path, runtime_constraints, member_descriptor)
-
-            for m in method_result.value:
-                self.reference_datatype_schema_validate(test, m, NcBlockMemberDescriptor.__name__, role_path)
-                child_object = self.create_block(test, m["classId"], m["oid"], m["role"], role_path,
-                                                 NcBlockMemberDescriptor(m))
-                nc_block.add_child_object(child_object)
-
-            return nc_block
-        else:
-            if self._is_class_manager(class_id):
-                class_descriptors = self._get_class_manager_class_descriptors(
-                    test, class_manager_oid=oid, role_path=role_path)
-
-                datatype_descriptors = self._get_class_manager_datatype_descriptors(
-                    test, class_manager_oid=oid, role_path=role_path)
-
-                if not class_descriptors or not datatype_descriptors:
-                    raise NMOSTestException(test.FAIL("No class descriptors or datatype descriptors "
-                                                      "found in ClassManager"))
-
-                return NcClassManager(class_id, oid, role, role_path,
-                                      class_descriptors, datatype_descriptors,
-                                      runtime_constraints, member_descriptor)
-
-            return NcObject(class_id, oid, role, role_path, runtime_constraints, member_descriptor)
-
-    def _get_singleton_object_by_class_id(self, test, class_id):
-        device_model = self.query_device_model(test)
-        members = device_model.find_members_by_class_id(class_id, include_derived=True, get_objects=True)
-
-        spec_link = f"https://specs.amwa.tv/ms-05-02/branches/{self.apis[MS05_API_KEY]['spec_branch']}" \
-            "/docs/Managers.html"
-
-        if len(members) == 0:
-            raise NMOSTestException(test.FAIL(f"Class: {class_id} not found in Root Block.", spec_link))
-
-        return members[0]
-
-    def get_class_manager(self, test):
-        """Get the Class Manager queried from the Node under test's Device Model"""
-        if not self.class_manager:
-            self.class_manager = self._get_singleton_object_by_class_id(test, StandardClassIds.NCCLASSMANAGER.value)
-        return self.class_manager
-
-    def get_device_manager(self, test):
-        """Get the Device Manager queried from the Node under test's Device Model"""
-        return self._get_singleton_object_by_class_id(test, StandardClassIds.NCDEVICEMANAGER.value)
-
-    def primitive_to_python_type(self, type):
-        """Convert MS-05 primitive type to corresponding Python type"""
-
-        types = {
-            "NcBoolean": bool,
-            "NcInt16": int,
-            "NcInt32": int,
-            "NcInt64": int,
-            "NcUint16": int,
-            "NcUint32": int,
-            "NcUint64": int,
-            "NcFloat32": float,
-            "NcFloat64":  float,
-            "NcString": str
-        }
-
-        return types.get(type, False)
-
-    def get_base_class_id(self, class_id):
-        """ Given a class_id returns the standard base class id as a string"""
-        return ".".join([str(v) for v in takewhile(lambda x: x > 0, class_id)])
-
-    def is_non_standard_class(self, class_id):
-        """ Check class_id to determine if it is for a non-standard class """
-        # Assumes at least one value follows the authority key
-        return len([v for v in dropwhile(lambda x: x > 0, class_id)]) > 1
-
-    def is_manager(self, class_id):
-        """ Check class id to determine if this is a manager class_id"""
-        return len(class_id) > 1 and class_id[0] == 1 and class_id[1] == 3
-
-    def _is_class_manager(self, class_id):
-        """ Check class id to determine is this is a class manager class_id """
-        return len(class_id) > 2 and class_id[0] == 1 and class_id[1] == 3 and class_id[2] == 2
-
-    def is_block(self, class_id):
-        """ Check class id to determine if this is a block class_id"""
-        return len(class_id) > 1 and class_id[0] == 1 and class_id[1] == 1
-
-    def is_error_status(self, status):
-        return status != NcMethodStatus.OK and status != NcMethodStatus.PropertyDeprecated \
-            and status != NcMethodStatus.MethodDeprecated
-
-    def resolve_datatype(self, test, datatype):
-        """Resolve datatype to its base type"""
-        # Datatype of None denotes 'any' in MS-05-02 framework
-        if datatype is None:
-            return None
-        class_manager = self.get_class_manager(test)
-        if datatype not in class_manager.datatype_descriptors:
-            raise NMOSTestException(test.FAIL(f"Unknown datatype: {datatype}"))
-
-        datatype_descriptor = class_manager.datatype_descriptors[datatype]
-        if isinstance(datatype_descriptor, (NcDatatypeDescriptorStruct, NcDatatypeDescriptorTypeDef)) and \
-                class_manager.datatype_descriptors[datatype].parentType:
-            return self.resolve_datatype(test, class_manager.datatype_descriptors[datatype].parentType)
-        return datatype
-
-    def create_role_path(self, base_role_path, role):
-        """Appends role to base_role_path"""
-        if base_role_path is None:
-            role_path = []
-        else:
-            role_path = base_role_path.copy()
-        role_path.append(role)
-        return role_path
-
-    def create_role_path_string(self, role_path):
-        if role_path is None or not isinstance(role_path, list):
-            return ""
-        return f"/{'/'.join([str(r) for r in role_path])}"
-
-    def create_class_id_string(self, class_id):
-        if class_id is None or not isinstance(class_id, list):
-            return ""
-        return ".".join(map(str, class_id))
-
-    def get_not_subtypable_datatypes(self):
-        """These datatypes should not allow non-standard/vendor specific subtypes"""
-        return [NcDescriptor.__name__, NcBlockMemberDescriptor.__name__, NcClassDescriptor.__name__,
-                NcDatatypeDescriptor.__name__, NcDatatypeDescriptorEnum.__name__,
-                NcDatatypeDescriptorPrimitive.__name__, NcDatatypeDescriptorStruct.__name__,
-                NcDatatypeDescriptorTypeDef.__name__, NcEnumItemDescriptor.__name__, NcEventDescriptor.__name__,
-                NcFieldDescriptor.__name__, NcMethodDescriptor.__name__, NcParameterDescriptor.__name__,
-                NcPropertyDescriptor.__name__, NcPropertyConstraints.__name__, NcPropertyConstraintsNumber.__name__,
-                NcPropertyConstraintsString.__name__, NcParameterConstraints.__name__,
-                NcParameterConstraintsNumber.__name__, NcParameterConstraintsString.__name__]
-=======
-
-        if "items" in descriptor_json:
-            return "NcDatatypeDescriptorEnum"
-
-        return "NcDatatypeDescriptorPrimitive"
-
-    @staticmethod
-    def factory(descriptor_json):
-        """Instantiate concrete NcDatatypeDescriptor object"""
-        descriptor_type = NcDatatypeDescriptor.get_descriptor_type(descriptor_json)
-
-        if descriptor_type == "NcDatatypeDescriptorStruct":
-            return NcDatatypeDescriptorStruct(descriptor_json)
-
-        if descriptor_type == "NcDatatypeDescriptorTypeDef":
-            return NcDatatypeDescriptorTypeDef(descriptor_json)
-
-        if descriptor_type == "NcDatatypeDescriptorEnum":
-            return NcDatatypeDescriptorEnum(descriptor_json)
-
-        return NcDatatypeDescriptorPrimitive(descriptor_json)
-
-
-class NcDatatypeDescriptorEnum(NcDatatypeDescriptor):
-    def __init__(self, descriptor_json):
-        NcDatatypeDescriptor.__init__(self, descriptor_json)
-        self.items = [NcEnumItemDescriptor(i) for i in descriptor_json["items"]]
-
-
-class NcDatatypeDescriptorPrimitive(NcDatatypeDescriptor):
-    def __init__(self, descriptor_json):
-        NcDatatypeDescriptor.__init__(self, descriptor_json)
-
-
-class NcDatatypeDescriptorStruct(NcDatatypeDescriptor):
-    def __init__(self, descriptor_json):
-        NcDatatypeDescriptor.__init__(self, descriptor_json)
-        self.fields = [NcFieldDescriptor(p) for p in descriptor_json["fields"]]
-        self.parentType = descriptor_json["parentType"]
-
-
-class NcDatatypeDescriptorTypeDef(NcDatatypeDescriptor):
-    def __init__(self, descriptor_json):
-        NcDatatypeDescriptor.__init__(self, descriptor_json)
-        self.parentType = descriptor_json["parentType"]  # Original typedef datatype name
-        self.isSequence = descriptor_json["isSequence"]  # TRUE iff type is a typedef sequence of another type
-
-
-class NcEnumItemDescriptor(NcDescriptor):
-    def __init__(self, descriptor_json):
-        NcDescriptor.__init__(self, descriptor_json)
-        self.name = descriptor_json["name"]  # Name of option
-        self.value = descriptor_json["value"]  # Enum item numerical value
-
-
-class NcEventDescriptor(NcDescriptor):
-    def __init__(self, event_json):
-        NcDescriptor.__init__(self, event_json)
-        self.id = event_json["id"]  # Event id with level and index
-        self.name = event_json["name"]  # Name of event
-        self.eventDatatype = event_json["eventDatatype"]  # Name of event data's datatype
-        self.isDeprecated = event_json["isDeprecated"]  # TRUE iff property is marked as deprecated
-
-
-class NcFieldDescriptor(NcDescriptor):
-    def __init__(self, descriptor_json):
-        NcDescriptor.__init__(self, descriptor_json)
-        self.name = descriptor_json["name"]  # Name of field
-        self.typeName = descriptor_json["typeName"]  # Name of field's datatype.
-        self.isNullable = descriptor_json["isNullable"]  # TRUE iff field is nullable
-        self.isSequence = descriptor_json["isSequence"]  # TRUE iff field is a sequence
-        self.constraints = NcParameterConstraints.factory(descriptor_json["constraints"], "field")  # Optional
-
-
-class NcParameterDescriptor(NcDescriptor):
-    def __init__(self, descriptor_json):
-        NcDescriptor.__init__(self, descriptor_json)
-        self.name = descriptor_json["name"]  # Name of parameter
-        self.typeName = descriptor_json["typeName"]  # Name of parameter's datatype.
-        self.isNullable = descriptor_json["isNullable"]  # TRUE iff parameter is nullable
-        self.isSequence = descriptor_json["isSequence"]  # TRUE iff parameter is a sequence
-        self.constraints = NcParameterConstraints.factory(descriptor_json["constraints"], "parameter")  # Optional
-
-
-class NcMethodDescriptor(NcDescriptor):
-    def __init__(self, descriptor_json):
-        NcDescriptor.__init__(self, descriptor_json)
-        self.id = NcMethodId(descriptor_json["id"])  # Method id with level and index
-        self.name = descriptor_json["name"]  # Name of method
-        self.resultDatatype = descriptor_json["resultDatatype"]  # Name of method result's datatype
-        self.parameters = [NcParameterDescriptor(p) for p in descriptor_json["parameters"]]  # Parameter descriptors
-        self.isDeprecated = descriptor_json["isDeprecated"]  # TRUE iff property is marked as deprecated
-
-
-class NcTouchpoint():
-    def __init__(self, touchpoint_json):
-        self.context_namespace = touchpoint_json["contextNamespace"]  # Context namespace
-
-
-class NcTouchpointNmos(NcTouchpoint):
-    def __init__(self, touchpoint_json):
-        NcTouchpoint.__init__(self, touchpoint_json)
-        self.resource = touchpoint_json["resource"]  # Context NMOS resource
-
-
-class NcTouchpointNmosChannelMapping(NcTouchpoint):
-    def __init__(self, touchpoint_json):
-        NcTouchpoint.__init__(self, touchpoint_json)
-        self.resource = touchpoint_json["resource"]  # Context Channel Mapping resource
-
-
-class NcParameterConstraints:
-    def __init__(self, constraints_json, level):
-        self.defaultValue = constraints_json["defaultValue"]  # Default value
-        self.level = level
-
-    def __str__(self):
-        return f"level={self.level}, defaultValue={self.defaultValue}"
-
-    @staticmethod
-    def factory(constraints_json, level=""):
-        if constraints_json is None:
-            return None
-        if "minimum" in constraints_json and "maximum" in constraints_json and "step" in constraints_json:
-            return NcParameterConstraintsNumber(constraints_json, level)
-        if "maxCharacters" in constraints_json and "pattern" in constraints_json:
-            return NcParameterConstraintsString(constraints_json, level)
-        return NcParameterConstraints(constraints_json, level)
-
-
-class NcParameterConstraintsNumber(NcParameterConstraints):
-    def __init__(self, constraints_json, level):
-        NcParameterConstraints.__init__(self, constraints_json, level)
-        self.maximum = constraints_json["maximum"]  # Optional maximum
-        self.minimum = constraints_json["minimum"]  # Optional minimum
-        self.step = constraints_json["step"]  # Optional step
-
-    def __str__(self):
-        return f"[{super(NcParameterConstraintsNumber, self).__str__()}, " \
-            f"maximum={self.maximum}, minimum={self.minimum}, step={self.step}]"
-
-    def __eq__(self, other):
-        if not isinstance(other, NcParameterConstraintsNumber):
-            return NotImplemented
-        return self.maximum == other.maximum and self.minimum == other.minimum \
-            and self.step == other.step
-
-
-class NcParameterConstraintsString(NcParameterConstraints):
-    def __init__(self, constraints_json, level):
-        NcParameterConstraints.__init__(self, constraints_json, level)
-        self.maxCharacters = constraints_json["maxCharacters"]  # Maximum characters allowed
-        self.pattern = constraints_json["pattern"]  # Regex pattern
-
-    def __str__(self):
-        return f"[{super(NcParameterConstraintsString, self).__str__()}, " \
-            f"maxCharacters={self.maxCharacters}, pattern={self.pattern}]"
-
-    def __eq__(self, other):
-        if not isinstance(other, NcParameterConstraintsString):
-            return NotImplemented
-        return self.maxCharacters == other.maxCharacters and self.pattern == other.pattern
-
-
-class NcPropertyConstraints:
-    def __init__(self, constraints_json, level):
-        self.propertyId = NcPropertyId(constraints_json["propertyId"])  # Property being constrained
-        self.defaultValue = constraints_json["defaultValue"]  # Default value
-        self.level = "runtime"
-
-    def __str__(self):
-        return f"propertyId={self.propertyId}, level={self.level}, defaultValue={self.defaultValue}"
-
-    @staticmethod
-    def factory(constraints_json, level=""):
-        if "minimum" in constraints_json and "maximum" in constraints_json and "step" in constraints_json:
-            return NcPropertyConstraintsNumber(constraints_json, level)
-        if "maxCharacters" in constraints_json and "pattern" in constraints_json:
-            return NcPropertyConstraintsString(constraints_json, level)
-        return NcPropertyConstraints(constraints_json, level)
-
-
-class NcPropertyConstraintsNumber(NcPropertyConstraints):
-    def __init__(self, constraints_json, level):
-        NcPropertyConstraints.__init__(self, constraints_json, level)
-        self.maximum = constraints_json["maximum"]  # Optional maximum
-        self.minimum = constraints_json["minimum"]  # Optional minimum
-        self.step = constraints_json["step"]  # Optional step
-
-    def __str__(self):
-        return f"[{super(NcPropertyConstraintsNumber, self).__str__()}, " \
-            f"maximum={self.maximum}, minimum={self.minimum}, step={self.step}]"
-
-
-class NcPropertyConstraintsString(NcPropertyConstraints):
-    def __init__(self, constraints_json, level):
-        NcPropertyConstraints.__init__(self, constraints_json, level)
-        self.maxCharacters = constraints_json["maxCharacters"]  # Maximum characters allowed
-        self.pattern = constraints_json["pattern"]  # Regex pattern
-
-    def __str__(self):
-        return f"[{super(NcPropertyConstraintsString, self).__str__()}, " \
-            f"maxCharacters={self.maxCharacters}, pattern={self.pattern}]"
-
-
-class NcPropertyChangeType(IntEnum):
-    ValueChanged = 0  # Current value changed
-    SequenceItemAdded = 1  # Sequence item added
-    SequenceItemChanged = 2  # Sequence item changed
-    SequenceItemRemoved = 3  # Sequence item removed
-    UNKNOWN = 9999
-
-    @classmethod
-    def _missing_(cls, _):
-        return cls.UNKNOWN
-
-
-class NcPropertyChangedEventData():
-    def __init__(self, event_data_json):
-        self.propertyId = NcPropertyId(event_data_json["propertyId"])  # The id of the property that changed
-        self.changeType = NcPropertyChangeType(event_data_json["changeType"])
-        self.value = event_data_json["value"]  # Property-type specific value
-        self.sequenceItemIndex = event_data_json["sequenceItemIndex"]  # Index of item if property is sequence
-
-
-class NcObject():
-    def __init__(self, class_id: list, oid: int, owner: int | None, role: str, role_path: list,
-                 runtime_constraints: NcPropertyConstraints | None,
-                 member_descriptor: NcBlockMemberDescriptor):
-        self.class_id = class_id
-        self.oid = oid
-        self.owner = owner
-        self.role = role
-        self.role_path = role_path
-        self.runtime_constraints = runtime_constraints
-        self.member_descriptor = member_descriptor
 
 
 class NcBlock(NcObject):
@@ -1681,7 +533,7 @@
                     role_paths.append(role_path)
         return role_paths
 
-    def get_oids(self, root=True) -> list[int]:
+    def get_oids(self, root=True):
         oids = [self.oid] if root else []
         for child_object in self.child_objects:
             oids.append(child_object.oid)
@@ -2693,5 +1545,4 @@
                         f"method name={method_descriptor.name}",
                         method_descriptor))
 
-        return results
->>>>>>> 51d552dd
+        return results
# Copyright 2018 British Broadcasting Corporation
#
# Licensed under the Apache License, Version 2.0 (the "License");
# you may not use this file except in compliance with the License.
# You may obtain a copy of the License at
#
#     http://www.apache.org/licenses/LICENSE-2.0
#
# Unless required by applicable law or agreed to in writing, software
# distributed under the License is distributed on an "AS IS" BASIS,
# WITHOUT WARRANTIES OR CONDITIONS OF ANY KIND, either express or implied.
# See the License for the specific language governing permissions and
# limitations under the License.

import time
import uuid
import re
from requests.compat import json
from copy import deepcopy
from collections import defaultdict
from random import randint
from jinja2 import Template

from ..GenericTest import GenericTest, NMOSTestException
from ..IS05Utils import IS05Utils
from .. import Config as CONFIG
from ..TestHelper import compare_json, get_default_ip

NODE_API_KEY = "node"
CONN_API_KEY = "connection"


class IS0502Test(GenericTest):
    """
    Runs Tests covering both IS-04 and IS-05
    """
    def __init__(self, apis, **kwargs):
        # Don't auto-test /transportfile as it is permitted to generate a 404 when master_enable is false
        omit_paths = [
            "/single/senders/{senderId}/transportfile"
        ]
        GenericTest.__init__(self, apis, omit_paths, **kwargs)
        self.node_url = self.apis[NODE_API_KEY]["url"]
        self.connection_url = self.apis[CONN_API_KEY]["url"]
        self.is05_resources = {"senders": [], "receivers": [], "_requested": [], "transport_types": {},
                               "transport_files": {}}
        self.is04_resources = {"senders": [], "receivers": [], "_requested": [], "sources": [], "flows": []}
        self.is05_utils = IS05Utils(self.connection_url)

    def get_is04_resources(self, resource_type):
        """Retrieve all Senders or Receivers from a Node API, keeping hold of the returned objects"""
        assert resource_type in ["senders", "receivers", "sources", "flows"]

        # Prevent this being executed twice in one test run
        if resource_type in self.is04_resources["_requested"]:
            return True, ""

        valid, resources = self.do_request("GET", self.node_url + resource_type)
        if not valid:
            return False, "Node API did not respond as expected: {}".format(resources)

        try:
            for resource in resources.json():
                self.is04_resources[resource_type].append(resource)
            self.is04_resources["_requested"].append(resource_type)
        except json.JSONDecodeError:
            return False, "Non-JSON response returned from Node API"

        return True, ""

    def refresh_is04_resources(self, resource_type):
        """Force a re-retrieval of the IS-04 Senders or Receivers, bypassing the cache"""
        if resource_type in self.is04_resources["_requested"]:
            self.is04_resources["_requested"].remove(resource_type)
            self.is04_resources[resource_type] = []

        return self.get_is04_resources(resource_type)

    def get_is05_resources(self, resource_type):
        """Retrieve all Senders or Receivers from a Connection API, keeping hold of the returned IDs"""
        assert resource_type in ["senders", "receivers"]

        # Prevent this being executed twice in one test run
        if resource_type in self.is05_resources["_requested"]:
            return True, ""

        valid, resources = self.do_request("GET", self.connection_url + "single/" + resource_type)
        if not valid:
            return False, "Connection API did not respond as expected: {}".format(resources)

        try:
            for resource in resources.json():
                resource_id = resource.rstrip("/")
                self.is05_resources[resource_type].append(resource_id)
                if self.is05_utils.compare_api_version(self.apis[CONN_API_KEY]["version"], "v1.1") >= 0:
                    transport_type = self.is05_utils.get_transporttype(resource_id, resource_type.rstrip("s"))
                    self.is05_resources["transport_types"][resource_id] = transport_type
                else:
                    self.is05_resources["transport_types"][resource_id] = "urn:x-nmos:transport:rtp"
                if resource_type == "senders":
                    transport_file = self.is05_utils.get_transportfile(resource_id)
                    self.is05_resources["transport_files"][resource_id] = transport_file
            self.is05_resources["_requested"].append(resource_type)
        except json.JSONDecodeError:
            return False, "Non-JSON response returned from Node API"

        return True, ""

    def check_is04_in_is05(self, resource_type):
        """Check that each Sender or Receiver found via IS-04 has a matching entry in IS-05"""
        assert resource_type in ["senders", "receivers"]

        result = True
        for is04_resource in self.is04_resources[resource_type]:
            valid_transports = self.is05_utils.get_valid_transports(self.apis[CONN_API_KEY]["version"])
            if is04_resource["transport"] in valid_transports:
                if is04_resource["id"] not in self.is05_resources[resource_type]:
                    result = False

        return result

    def check_is05_in_is04(self, resource_type):
        """Check that each Sender or Receiver found via IS-05 has a matching entry in IS-04"""
        assert resource_type in ["senders", "receivers"]

        result = True
        for is05_resource in self.is05_resources[resource_type]:
            is05_res_ok = False
            for is04_resource in self.is04_resources[resource_type]:
                if is04_resource["id"] == is05_resource:
                    is05_res_ok = True
                    break
            result = is05_res_ok
            if not result:
                break

        return result

    def activate_check_version(self, resource_type, resource_list):
        try:
            for is05_resource in resource_list:
                found_04_resource = False
                for is04_resource in self.is04_resources[resource_type]:
                    if is04_resource["id"] == is05_resource:
                        found_04_resource = True
                        current_ver = is04_resource["version"]
                        transport_type = self.is05_resources["transport_types"][is05_resource]

                        if resource_type == "receivers":
                            # also check 'caps' version defined by BCP-004-01
                            current_caps = is04_resource["caps"]
                            current_caps_ver = current_caps["version"] if "version" in current_caps else None

                        method = self.is05_utils.check_perform_immediate_activation
                        valid, response = self.is05_utils.check_activation(resource_type.rstrip("s"), is05_resource,
                                                                           method, transport_type)
                        if not valid:
                            return False, response

                        time.sleep(CONFIG.API_PROCESSING_TIMEOUT)

                        valid, response = self.do_request("GET", self.node_url + resource_type + "/" + is05_resource)
                        if not valid:
                            return False, "Node API did not respond as expected: {}".format(response)
                        new_is04_resource = response.json()

                        new_ver = new_is04_resource["version"]

                        if self.is05_utils.compare_resource_version(new_ver, current_ver) != 1:
                            return False, "IS-04 resource version did not change when {} {} was activated" \
                                          .format(resource_type.rstrip("s").capitalize(), is05_resource)

                        if resource_type == "receivers" and current_caps_ver:
                            # the 'caps' version shouldn't change unless something else in 'caps' has changed
                            # and that shouldn't happen as a result of the activation
                            new_caps = new_is04_resource["caps"]
                            new_caps_ver = new_caps["version"]
                            if self.is05_utils.compare_resource_version(new_caps_ver, current_caps_ver) != 0:
                                new_caps["version"] = current_caps_ver
                                if compare_json(new_caps, current_caps):
                                    return False, "IS-04 caps version changed when {} {} was activated" \
                                                  .format(resource_type.rstrip("s").capitalize(), is05_resource)

                if not found_04_resource:
                    return False, "Unable to find an IS-04 resource with ID {}".format(is05_resource)

        except json.JSONDecodeError:
            return False, "Non-JSON response returned from Node API"
        except KeyError:
            return False, "Version attribute was not found in IS-04 resource"

        return True, ""

    def activate_check_parked(self, resource_type, resource_list):
        for is05_resource in resource_list:
            valid, response = self.is05_utils.park_resource(resource_type, is05_resource)
            if not valid:
                return False, response

        time.sleep(CONFIG.API_PROCESSING_TIMEOUT)

        valid, result = self.refresh_is04_resources(resource_type)
        if not valid:
            return False, result

        try:
            api = self.apis[NODE_API_KEY]
            for is05_resource in resource_list:
                found_04_resource = False
                for is04_resource in self.is04_resources[resource_type]:
                    if is04_resource["id"] == is05_resource:
                        found_04_resource = True
                        subscription = is04_resource["subscription"]

                        # Only IS-04 v1.2+ has an 'active' subscription key
                        if self.is05_utils.compare_api_version(api["version"], "v1.2") >= 0:
                            if subscription["active"] is not False:
                                return False, "IS-04 {} {} was not marked as inactive when IS-05 master_enable set to" \
                                              " false".format(resource_type.rstrip("s").capitalize(), is05_resource)

                        id_key = "sender_id"
                        if resource_type == "senders":
                            id_key = "receiver_id"
                        if subscription[id_key] is not None:
                            return False, "IS-04 {} {} still indicates a subscribed '{}' when parked".format(
                                          resource_type.rstrip("s").capitalize(), is05_resource, id_key)

                if not found_04_resource:
                    return False, "Unable to find an IS-04 resource with ID {}".format(is05_resource)

        except KeyError:
            return False, "Subscription attribute was not found in IS-04 resource"

        return True, ""

    def activate_check_subscribed(self, resource_type, resource_list, nmos=True, multicast=True):
        sub_ids = {}
        for is05_resource in resource_list:
            if self.is05_resources["transport_types"][is05_resource] != "urn:x-nmos:transport:rtp":
                continue

            if (resource_type == "receivers" and nmos) or \
               (resource_type == "senders" and nmos and not multicast):
                sub_id = str(uuid.uuid4())
            else:
                sub_id = None
            sub_ids[is05_resource] = sub_id
            valid, response = self.is05_utils.subscribe_resource(resource_type, is05_resource, sub_id, multicast)
            if not valid:
                return False, response

        time.sleep(CONFIG.API_PROCESSING_TIMEOUT)

        valid, result = self.refresh_is04_resources(resource_type)
        if not valid:
            return False, result

        try:
            api = self.apis[NODE_API_KEY]
            for is05_resource in resource_list:
                if self.is05_resources["transport_types"][is05_resource] != "urn:x-nmos:transport:rtp":
                    continue

                found_04_resource = False
                for is04_resource in self.is04_resources[resource_type]:
                    if is04_resource["id"] == is05_resource:
                        found_04_resource = True
                        subscription = is04_resource["subscription"]

                        # Only IS-04 v1.2+ has an 'active' subscription key
                        if self.is05_utils.compare_api_version(api["version"], "v1.2") >= 0:
                            if subscription["active"] is not True:
                                return False, "IS-04 {} {} was not marked as active when IS-05 master_enable set to" \
                                              " true".format(resource_type.rstrip("s").capitalize(), is05_resource)

                        id_key = "sender_id"
                        if resource_type == "senders":
                            id_key = "receiver_id"
                        if subscription[id_key] != sub_ids[is05_resource]:
                            return False, "IS-04 {} {} indicates subscription to '{}' rather than '{}'".format(
                                          resource_type.rstrip("s").capitalize(), is05_resource, subscription[id_key],
                                          sub_ids[is05_resource])

                if not found_04_resource:
                    return False, "Unable to find an IS-04 resource with ID {}".format(is05_resource)

        except KeyError:
            return False, "Subscription attribute was not found in IS-04 resource"

        return True, ""

    def test_01(self, test):
        """Check that version 1.2 or greater of the Node API is available"""

        api = self.apis[NODE_API_KEY]
        if self.is05_utils.compare_api_version(api["version"], "v1.2") >= 0:
            valid, result = self.do_request("GET", self.node_url)
            if valid:
                return test.PASS()
            else:
                return test.FAIL("Node API did not respond as expected: {}".format(result))
        else:
            return test.FAIL("Node API must be running v1.2 or greater")

    def test_02(self, test):
        """At least one Device is showing an IS-05 control advertisement matching the API under test"""

        control_type = "urn:x-nmos:control:sr-ctrl/" + self.apis[CONN_API_KEY]["version"]
<<<<<<< HEAD
        return self.is05_utils.test_device_control_advertisement(
=======
        return self.is05_utils.do_test_device_control(
>>>>>>> d3bd042c
            test,
            self.node_url,
            control_type,
            self.connection_url,
            self.authorization
        )

    def test_03(self, test):
        """Receivers shown in Connection API matches those shown in Node API"""

        valid, result = self.get_is04_resources("receivers")
        if not valid:
            return test.FAIL(result)
        valid, result = self.get_is05_resources("receivers")
        if not valid:
            return test.FAIL(result)

        if not self.check_is04_in_is05("receivers"):
            return test.FAIL("Unable to find all Receivers from IS-04 in IS-05")

        if not self.check_is05_in_is04("receivers"):
            return test.FAIL("Unable to find all Receivers from IS-05 in IS-04")

        return test.PASS()

    def test_04(self, test):
        """Senders shown in Connection API matches those shown in Node API"""

        valid, result = self.get_is04_resources("senders")
        if not valid:
            return test.FAIL(result)
        valid, result = self.get_is05_resources("senders")
        if not valid:
            return test.FAIL(result)

        if not self.check_is04_in_is05("senders"):
            return test.FAIL("Unable to find all Senders from IS-04 in IS-05")

        if not self.check_is05_in_is04("senders"):
            return test.FAIL("Unable to find all Senders from IS-05 in IS-04")

        return test.PASS()

    def test_05(self, test):
        """Activation of a receiver increments the version timestamp"""

        resource_type = "receivers"

        valid, result = self.refresh_is04_resources(resource_type)
        if not valid:
            return test.FAIL(result)
        valid, result = self.get_is05_resources(resource_type)
        if not valid:
            return test.FAIL(result)

        if len(self.is05_resources[resource_type]) == 0:
            return test.UNCLEAR("Could not find any IS-05 Receivers to test")

        resource_subset = self.is05_utils.sampled_list(self.is05_resources[resource_type])
        valid, response = self.activate_check_version(resource_type, resource_subset)
        if not valid:
            return test.FAIL(response)
        elif response:
            return test.WARNING(response)
        else:
            return test.PASS()

    def test_06(self, test):
        """Activation of a sender increments the version timestamp"""

        resource_type = "senders"

        valid, result = self.refresh_is04_resources(resource_type)
        if not valid:
            return test.FAIL(result)
        valid, result = self.get_is05_resources(resource_type)
        if not valid:
            return test.FAIL(result)

        if len(self.is05_resources[resource_type]) == 0:
            return test.UNCLEAR("Could not find any IS-05 Senders to test")

        resource_subset = self.is05_utils.sampled_list(self.is05_resources[resource_type])
        valid, response = self.activate_check_version(resource_type, resource_subset)
        if not valid:
            return test.FAIL(response)
        elif response:
            return test.WARNING(response)
        else:
            return test.PASS()

    def test_07(self, test):
        """Activation of a receiver from an NMOS sender updates the IS-04 subscription"""

        resource_type = "receivers"

        valid, result = self.get_is04_resources(resource_type)
        if not valid:
            return test.FAIL(result)
        valid, result = self.get_is05_resources(resource_type)
        if not valid:
            return test.FAIL(result)

        if len(self.is05_resources[resource_type]) == 0:
            return test.UNCLEAR("Could not find any IS-05 Receivers to test")

        resource_subset = self.is05_utils.sampled_list(self.is05_resources[resource_type])
        valid, response = self.activate_check_parked(resource_type, resource_subset)
        if not valid:
            return test.FAIL(response)

        valid, response = self.activate_check_subscribed(resource_type, resource_subset, nmos=True)
        if not valid:
            return test.FAIL(response)
        else:
            return test.PASS()

    def test_08(self, test):
        """Activation of a receiver from a non-NMOS sender updates the IS-04 subscription"""

        resource_type = "receivers"

        valid, result = self.get_is04_resources(resource_type)
        if not valid:
            return test.FAIL(result)
        valid, result = self.get_is05_resources(resource_type)
        if not valid:
            return test.FAIL(result)

        if len(self.is05_resources[resource_type]) == 0:
            return test.UNCLEAR("Could not find any IS-05 Receivers to test")

        resource_subset = self.is05_utils.sampled_list(self.is05_resources[resource_type])
        valid, response = self.activate_check_parked(resource_type, resource_subset)
        if not valid:
            return test.FAIL(response)

        valid, response = self.activate_check_subscribed(resource_type, resource_subset, nmos=False)
        if not valid:
            return test.FAIL(response)
        else:
            return test.PASS()

    def test_09(self, test):
        """Activation of a sender to a multicast address updates the IS-04 subscription"""

        self.do_test_node_api_v1_2(test)

        resource_type = "senders"

        valid, result = self.get_is04_resources(resource_type)
        if not valid:
            return test.FAIL(result)
        valid, result = self.get_is05_resources(resource_type)
        if not valid:
            return test.FAIL(result)

        if len(self.is05_resources[resource_type]) == 0:
            return test.UNCLEAR("Could not find any IS-05 Senders to test")

        resource_subset = self.is05_utils.sampled_list(self.is05_resources[resource_type])
        valid, response = self.activate_check_parked(resource_type, resource_subset)
        if not valid:
            return test.FAIL(response)

        valid, response = self.activate_check_subscribed(resource_type, resource_subset, nmos=True)
        if not valid:
            return test.FAIL(response)
        else:
            return test.PASS()

    def test_10(self, test):
        """Activation of a sender to a unicast NMOS receiver updates the IS-04 subscription"""

        self.do_test_node_api_v1_2(test)

        resource_type = "senders"

        valid, result = self.get_is04_resources(resource_type)
        if not valid:
            return test.FAIL(result)
        valid, result = self.get_is05_resources(resource_type)
        if not valid:
            return test.FAIL(result)

        if len(self.is05_resources[resource_type]) == 0:
            return test.UNCLEAR("Could not find any IS-05 Senders to test")

        resource_subset = self.is05_utils.sampled_list(self.is05_resources[resource_type])
        valid, response = self.activate_check_parked(resource_type, resource_subset)
        if not valid:
            return test.FAIL(response)

        valid, response = self.activate_check_subscribed(resource_type, resource_subset, nmos=True, multicast=False)
        if not valid:
            return test.FAIL(response)
        else:
            return test.PASS()

    def test_11(self, test):
        """Activation of a sender to a unicast non-NMOS receiver updates the IS-04 subscription"""

        self.do_test_node_api_v1_2(test)

        resource_type = "senders"

        valid, result = self.get_is04_resources(resource_type)
        if not valid:
            return test.FAIL(result)
        valid, result = self.get_is05_resources(resource_type)
        if not valid:
            return test.FAIL(result)

        if len(self.is05_resources[resource_type]) == 0:
            return test.UNCLEAR("Could not find any IS-05 Senders to test")

        resource_subset = self.is05_utils.sampled_list(self.is05_resources[resource_type])
        valid, response = self.activate_check_parked(resource_type, resource_subset)
        if not valid:
            return test.FAIL(response)

        valid, response = self.activate_check_subscribed(resource_type, resource_subset, nmos=False, multicast=False)
        if not valid:
            return test.FAIL(response)
        else:
            return test.PASS()

    def test_12(self, test):
        """IS-04 interface bindings array matches length of IS-05 transport_params array"""

        self.do_test_node_api_v1_2(test)

        for resource_type in ["senders", "receivers"]:
            valid, result = self.get_is04_resources(resource_type)
            if not valid:
                return test.FAIL(result)

        try:
            for resource_type in ["senders", "receivers"]:
                for resource in self.is04_resources[resource_type]:
                    valid_transports = self.is05_utils.get_valid_transports(self.apis[CONN_API_KEY]["version"])
                    if resource["transport"] not in valid_transports:
                        continue

                    bindings_length = len(resource["interface_bindings"])
                    url_path = self.connection_url + "single/" + resource_type + "/" + resource["id"] + "/active"
                    valid, result = self.do_request("GET", url_path)
                    if not valid:
                        return test.FAIL("Connection API returned unexpected result "
                                         "for {} '{}'".format(resource_type.rstrip("s").capitalize(), resource["id"]))

                    trans_params_length = len(result.json()["transport_params"])
                    if trans_params_length != bindings_length:
                        return test.FAIL("Array length mismatch "
                                         "for {} '{}'".format(resource_type.rstrip("s").capitalize(), resource["id"]))

        except json.JSONDecodeError:
            return test.FAIL("Non-JSON response returned from Connection API")
        except KeyError as ex:
            return test.FAIL("Expected attribute not found in IS-04 Sender/Receiver "
                             "or IS-05 active resource: {}".format(ex))

        return test.PASS()

    def test_13(self, test):
        """IS-04 manifest_href matches IS-05 transportfile"""

        valid, result = self.get_is04_resources("senders")
        if not valid:
            return test.FAIL(result)

        try:
            valid_transports = self.is05_utils.get_valid_transports(self.apis[CONN_API_KEY]["version"])

            access_error = False

            for sender in self.is04_resources["senders"]:
                if sender["transport"] not in valid_transports:
                    continue

                is04_transport_file = None
                is05_transport_file = None
                if sender["manifest_href"] is not None and sender["manifest_href"] != "":
                    valid, result = self.do_request("GET", sender["manifest_href"])
                    if valid and result.status_code != 404:
                        is04_transport_file = result.text
                url_path = self.connection_url + "single/senders/" + sender["id"] + "/transportfile"
                valid, result = self.do_request("GET", url_path)
                if valid and result.status_code != 404:
                    is05_transport_file = result.text

                if is04_transport_file != is05_transport_file:
                    if is04_transport_file is None:
                        return test.FAIL("Sender '{}' did not return a transport file "
                                         "from IS-04".format(sender["id"]))
                    if is05_transport_file is None:
                        return test.FAIL("Sender '{}' did not return a transport file "
                                         "from IS-05".format(sender["id"]))
                    return test.FAIL("Transport file contents for Sender '{}' do not match "
                                     "between IS-04 and IS-05".format(sender["id"]))
                if is05_transport_file is None:
                    access_error = True

            if access_error:
                return test.UNCLEAR("One or more of the tested transport files returned a 404 HTTP code. Please "
                                    "ensure 'master_enable' is set to true for all Senders and re-test.")

        except KeyError as ex:
            return test.FAIL("Expected attribute not found in IS-04 Sender: {}".format(ex))

        return test.PASS()

    def test_14(self, test):
        """IS-05 transportfile rtpmap parameters match IS-04 Source and Flow"""

        self.do_test_node_api_v1_2(test)

        for resource_type in ["senders", "flows", "sources"]:
            valid, result = self.get_is04_resources(resource_type)
            if not valid:
                return test.FAIL(result)

        valid, result = self.get_is05_resources("senders")
        if not valid:
            return test.FAIL(result)

        if len(self.is04_resources["senders"]) == 0:
            return test.UNCLEAR("Could not find any IS-04 Senders to test")

        flow_map = {flow["id"]: flow for flow in self.is04_resources["flows"]}
        source_map = {source["id"]: source for source in self.is04_resources["sources"]}

        try:
            rtp_senders = [sender for sender in self.is04_resources["senders"] if sender["flow_id"]
                           and sender["transport"].startswith("urn:x-nmos:transport:rtp")]

            access_error = False

            for sender in rtp_senders:
                flow = flow_map[sender["flow_id"]]
                source = source_map[flow["source_id"]]

                is05_transport_file = self.is05_resources["transport_files"][sender["id"]]
                if is05_transport_file is None:
                    access_error = True
                    continue

                payload_type = self.rtp_ptype(is05_transport_file)
                if not payload_type:
                    return test.FAIL("Unable to locate payload type from rtpmap in SDP file for Sender {}"
                                     .format(sender["id"]))

                for sdp_line in is05_transport_file.split("\n"):
                    sdp_line = sdp_line.replace("\r", "")
                    if sdp_line.startswith(r"a=rtpmap:"):
                        # Perform a coarse check first
                        rtpmap = re.search(r"^a=rtpmap:\d+ {}/.+$".format(flow["media_type"].split("/")[1]),
                                           sdp_line)
                        if not rtpmap:
                            return test.FAIL(r"a=rtpmap does not match Flow media type {} for Sender {}"
                                             .format(flow["media_type"], sender["id"]))

                        if source["format"] == "urn:x-nmos:format:video":
                            rtpmap = re.search(r"^a=rtpmap:\d+ {}/90000$".format(flow["media_type"].split("/")[1]),
                                               sdp_line)
                            if not rtpmap:
                                return test.FAIL("a=rtpmap clock rate does not match expected rate for Flow media "
                                                 "type {} and Sender {}".format(flow["media_type"], sender["id"]))
                        elif source["format"] == "urn:x-nmos:format:audio":
                            rtpmap = re.search(r"^a=rtpmap:\d+ L(\d+)\/(\d+)(?:\/(\d+))?$", sdp_line)
                            if re.search(r"^audio\/L\d+$", flow["media_type"]):
                                if not rtpmap:
                                    return test.FAIL("a=rtpmap does not match pattern expected for Flow media type {} "
                                                     "for Sender {}".format(flow["media_type"], sender["id"]))
                                bit_depth = int(rtpmap.group(1))
                                sample_rate = int(rtpmap.group(2))
                                channels = int(rtpmap.group(3)) if rtpmap.group(3) is not None else 1
                                if len(source["channels"]) != channels:
                                    return test.FAIL("Number of channels for Sender {} does not match its Source {}"
                                                     .format(sender["id"], source["id"]))
                                if flow["bit_depth"] != bit_depth:
                                    return test.FAIL("Bit depth for Sender {} does not match its Flow {}"
                                                     .format(sender["id"], flow["id"]))
                                if flow["sample_rate"]["numerator"] != sample_rate:
                                    return test.FAIL("Sample rate for Sender {} does not match its Flow {}"
                                                     .format(sender["id"], flow["id"]))
                                if flow["media_type"] != "audio/L{}".format(bit_depth):
                                    return test.FAIL("Mismatch between bit depth and media_type for Flow {}"
                                                     .format(flow["id"]))
                            elif rtpmap:
                                return test.FAIL("a=rtpmap specifies a different media_type to the Flow for Sender {}"
                                                 .format(sender["id"]))
                        elif source["format"] == "urn:x-nmos:format:data":
                            rtpmap = re.search(r"^a=rtpmap:\d+ smpte291/90000$", sdp_line)
                            if flow["media_type"] == "video/smpte291":
                                if not rtpmap:
                                    return test.FAIL("a=rtpmap does not match pattern expected for Flow media type {} "
                                                     "and Sender {}".format(flow["media_type"], sender["id"]))
                            elif rtpmap:
                                return test.FAIL("a=rtpmap specifies a different media_type to the Flow for Sender {}"
                                                 .format(sender["id"]))
                        elif source["format"] == "urn:x-nmos:format:mux":
                            rtpmap = re.search(r"^a=rtpmap:\d+ SMPTE2022-6/27000000$", sdp_line)
                            if flow["media_type"] == "video/SMPTE2022-6":
                                if not rtpmap:
                                    return test.FAIL("a=rtpmap does not match pattern expected for Flow media type {} "
                                                     "and Sender {}".format(flow["media_type"], sender["id"]))
                            elif rtpmap:
                                return test.FAIL("a=rtpmap specifies a different media_type to the Flow for Sender {}"
                                                 .format(sender["id"]))

            if access_error:
                return test.UNCLEAR("One or more of the tested transport files returned a 404 HTTP code. Please "
                                    "ensure 'master_enable' is set to true for all Senders and re-test.")

        except KeyError as ex:
            return test.FAIL("Expected attribute not found in IS-04 resource: {}".format(ex))

        return test.PASS()

    def test_15(self, test):
        """IS-05 transportfile fmtp parameters match IS-04 Source and Flow"""

        self.do_test_node_api_v1_2(test)

        for resource_type in ["senders", "flows", "sources"]:
            valid, result = self.get_is04_resources(resource_type)
            if not valid:
                return test.FAIL(result)

        valid, result = self.get_is05_resources("senders")
        if not valid:
            return test.FAIL(result)

        if len(self.is04_resources["senders"]) == 0:
            return test.UNCLEAR("Could not find any IS-04 Senders to test")

        flow_map = {flow["id"]: flow for flow in self.is04_resources["flows"]}
        source_map = {source["id"]: source for source in self.is04_resources["sources"]}

        try:
            rtp_senders = [sender for sender in self.is04_resources["senders"] if sender["flow_id"]
                           and sender["transport"].startswith("urn:x-nmos:transport:rtp")]

            access_error = False

            for sender in rtp_senders:
                flow = flow_map[sender["flow_id"]]
                source = source_map[flow["source_id"]]

                is05_transport_file = self.is05_resources["transport_files"][sender["id"]]
                if is05_transport_file is None:
                    access_error = True
                    continue

                payload_type = self.rtp_ptype(is05_transport_file)
                if not payload_type:
                    return test.FAIL("Unable to locate payload type from rtpmap in SDP file for Sender {}"
                                     .format(sender["id"]))

                for sdp_line in is05_transport_file.split("\n"):
                    sdp_line = sdp_line.replace("\r", "")
                    fmtp = re.search(r"^a=fmtp:{} (.+)$".format(payload_type), sdp_line)
                    if fmtp and flow["media_type"] == "video/raw":
                        for param in fmtp.group(1).split(";"):
                            name, _, value = param.strip().partition("=")
                            if name in ["interlace", "top-field-first", "segmented"] and _:
                                return test.FAIL("SDP '{}' for Sender {} incorrectly includes an '='"
                                                 .format(name, sender["id"]))
                            if name in ["depth", "width", "height"]:
                                try:
                                    value = int(value)
                                except ValueError:
                                    return test.FAIL("SDP '{}' for Sender {} is not an integer"
                                                     .format(name, sender["id"]))

                            if name == "sampling":  # ref: RFC4175 and ST.2110-20
                                if not self.check_sampling(flow["components"],
                                                           flow["frame_width"], flow["frame_height"], value):
                                    return test.FAIL("SDP '{}' for Sender {} does not match {} in its Flow {}"
                                                     .format(name, sender["id"], "components", flow["id"]))
                            elif name == "width":  # ref: RFC4175
                                if flow["frame_width"] != value:
                                    return test.FAIL("SDP '{}' for Sender {} does not match {} in its Flow {}"
                                                     .format(name, sender["id"], "frame_width", flow["id"]))
                            elif name == "height":  # ref: RFC4175
                                if flow["frame_height"] != value:
                                    return test.FAIL("SDP '{}' for Sender {} does not match {} in its Flow {}"
                                                     .format(name, sender["id"], "frame_height", flow["id"]))
                            elif name == "depth":  # ref: RFC4175
                                for component in flow["components"]:
                                    if component["bit_depth"] != value:
                                        return test.FAIL("SDP '{}' for Sender {} does not match {} its Flow {}"
                                                         .format(name, sender["id"], "components", flow["id"]))
                            elif name == "colorimetry":  # ref: RFC4175 and ST.2110-20
                                value = "BT709" if value == "BT709-2" else value
                                if flow["colorspace"] != value:
                                    return test.FAIL("SDP '{}' for Sender {} does not match {} in its Flow {}"
                                                     .format(name, sender["id"], "colorspace", flow["id"]))
                            elif name == "interlace":  # ref: RFC4175
                                if "progressive" == flow.get("interlace_mode", "progressive"):
                                    return test.FAIL("SDP '{}' for Sender {} does not match {} in its Flow {}"
                                                     .format(name, sender["id"], "interlace_mode", flow["id"]))
                            elif name == "top-field-first":  # ref: RFC4175
                                if "progressive" == flow.get("interlace_mode", "progressive"):
                                    return test.FAIL("SDP '{}' for Sender {} does not match {} in its Flow {}"
                                                     .format(name, sender["id"], "interlace_mode", flow["id"]))
                            elif name == "segmented":  # ref: ST.2110-20
                                if "interlaced_psf" != flow.get("interlace_mode", "progressive"):
                                    return test.FAIL("SDP '{}' for Sender {} does not match {} in its Flow {}"
                                                     .format(name, sender["id"], "interlace_mode", flow["id"]))
                            elif name == "exactframerate":  # ref: ST.2110-20
                                if "grain_rate" in flow:
                                    if value != self.exactframerate(flow["grain_rate"]):
                                        return test.FAIL("SDP '{}' for Sender {} does not match {} in its Flow {}"
                                                         .format(name, sender["id"], "grain_rate", flow["id"]))
                                elif value != self.exactframerate(source["grain_rate"]):
                                    return test.FAIL("SDP '{}' for Sender {} does not match {} in its Source {}"
                                                     .format(name, sender["id"], "grain_rate", source["id"]))
                            elif name == "TCS":  # ref: ST.2110-20
                                if flow.get("transfer_characteristic", "SDR") != value:
                                    return test.FAIL("SDP '{}' for Sender {} does not match {} in its Flow {}"
                                                     .format(name, sender["id"], "transfer_characteristic", flow["id"]))
                    elif fmtp and flow["media_type"].startswith("audio/L"):
                        for param in fmtp.group(1).split(";"):
                            name, _, value = param.strip().partition("=")
                            if name == "channel-order":  # ref: ST.2110-30
                                if self.channel_order(source["channels"]) != value:
                                    return test.FAIL("SDP '{}' for Sender {} does not match {} its Source {}"
                                                     .format(name, sender["id"], "channels", source["id"]))
                    elif fmtp and flow["media_type"] == "video/smpte291":
                        for param in fmtp.group(1).split(";"):
                            name, _, value = param.strip().partition("=")
                            if name == "DID_SDID":  # ref: RFC8331
                                did, sdid = value.lstrip("{").rstrip("}").split(",")
                                if "DID_SDID" not in flow:
                                    return test.FAIL("No DID_SDID found for Flow {} associated with Sender {}"
                                                     .format(flow["id"], sender["id"]))
                                found_match = False
                                for did_sdid in flow["DID_SDID"]:
                                    if int(did_sdid["DID"], 16) == int(did, 16) and \
                                            int(did_sdid["SDID"], 16) == int(sdid, 16):
                                        found_match = True

                                if not found_match:
                                    return test.FAIL("SDP '{}' for Sender {} does not match {} in its Flow {}"
                                                     .format(name, sender["id"], "DID_SDID", flow["id"]))

            if access_error:
                return test.UNCLEAR("One or more of the tested transport files returned a 404 HTTP code. Please "
                                    "ensure 'master_enable' is set to true for all Senders and re-test.")

        except KeyError as ex:
            return test.FAIL("Expected attribute not found in IS-04 resource: {}".format(ex))

        return test.PASS()

    def test_16(self, test):
        """IS-05 transportfile optional fmtp parameters match IS-04 Flow"""

        self.do_test_node_api_v1_2(test)

        for resource_type in ["senders", "flows"]:
            valid, result = self.get_is04_resources(resource_type)
            if not valid:
                return test.FAIL(result)

        valid, result = self.get_is05_resources("senders")
        if not valid:
            return test.FAIL(result)

        if len(self.is04_resources["senders"]) == 0:
            return test.UNCLEAR("Could not find any IS-04 Senders to test")

        flow_map = {flow["id"]: flow for flow in self.is04_resources["flows"]}

        try:
            rtp_senders = [sender for sender in self.is04_resources["senders"] if sender["flow_id"]
                           and sender["transport"].startswith("urn:x-nmos:transport:rtp")]

            access_error = False

            for sender in rtp_senders:
                flow = flow_map[sender["flow_id"]]

                is05_transport_file = self.is05_resources["transport_files"][sender["id"]]
                if is05_transport_file is None:
                    access_error = True
                    continue

                payload_type = self.rtp_ptype(is05_transport_file)
                if not payload_type:
                    return test.FAIL("Unable to locate payload type from rtpmap in SDP file for Sender {}"
                                     .format(sender["id"]))

                sdp_interlace = False
                sdp_chroma_first_field = False
                sdp_segmented = False
                sdp_tcs = False
                sdp_did_sdid = False

                for sdp_line in is05_transport_file.split("\n"):
                    sdp_line = sdp_line.replace("\r", "")
                    fmtp = re.search(r"^a=fmtp:{} (.+)$".format(payload_type), sdp_line)
                    if fmtp and flow["media_type"] == "video/raw":
                        for param in fmtp.group(1).split(";"):
                            name, _, value = param.strip().partition("=")
                            if name == "interlace":  # ref: RFC4175
                                sdp_interlace = True
                            elif name == "top-field-first":  # ref: RFC4175
                                sdp_chroma_first_field = True
                            elif name == "segmented":  # ref: ST.2110-20
                                sdp_segmented = True
                            elif name == "TCS":  # ref: ST.2110-20
                                sdp_tcs = True
                    elif fmtp and flow["media_type"] == "video/smpte291":
                        for param in fmtp.group(1).split(";"):
                            name, _, value = param.strip().partition("=")
                            if name == "DID_SDID":  # ref: RFC8331
                                sdp_did_sdid = True

                if flow["media_type"] == "video/smpte291":
                    if "DID_SDID" in flow and not sdp_did_sdid:
                        return test.FAIL("Flow {} for Sender {} indicates DID_SDID parameter but this is "
                                         "missing from its SDP file".format(flow["id"], sender["id"]))
                if flow["media_type"] == "video/raw":
                    if flow.get("interlace_mode", "progressive") != "progressive" and not sdp_interlace:
                        return test.FAIL("Flow {} for Sender {} indicates video is interlaced, but this is "
                                         "missing from its SDP file".format(flow["id"], sender["id"]))
                    if flow.get("interlace_mode", "progressive") == "interlaced_psf" and not sdp_segmented:
                        return test.FAIL("Flow {} for Sender {} indicates video is segmented, but this is "
                                         "missing from its SDP file".format(flow["id"], sender["id"]))
                    # ST.2110-20 specifies TCS default is SDR
                    if flow.get("transfer_characteristic", "SDR") != "SDR" and not sdp_tcs:
                        return test.FAIL("Flow {} for Sender {} indicates video transfer characteristic, but this is "
                                         "missing from its SDP file".format(flow["id"], sender["id"]))

                    # Technically the following is just SDP validation, so could move to sdpoker
                    if (sdp_chroma_first_field or sdp_segmented) and not sdp_interlace:
                        return test.FAIL("SDP file for Sender {} indicates top-field-first or segmented, but doesn't "
                                         "indicate interlace".format(sender["id"]))

            if access_error:
                return test.UNCLEAR("One or more of the tested transport files returned a 404 HTTP code. Please "
                                    "ensure 'master_enable' is set to true for all Senders and re-test.")

        except KeyError as ex:
            return test.FAIL("Expected attribute not found in IS-04 resource: {}".format(ex))

        return test.PASS()

    def test_17(self, test):
        """IS-05 transportfile ts-refclk matches IS-04 Source and Node"""

        self.do_test_node_api_v1_2(test)

        for resource_type in ["senders", "flows", "sources"]:
            valid, result = self.get_is04_resources(resource_type)
            if not valid:
                return test.FAIL(result)

        valid, result = self.get_is05_resources("senders")
        if not valid:
            return test.FAIL(result)

        if len(self.is04_resources["senders"]) == 0:
            return test.UNCLEAR("Could not find any IS-04 Senders to test")

        flow_map = {flow["id"]: flow for flow in self.is04_resources["flows"]}
        source_map = {source["id"]: source for source in self.is04_resources["sources"]}

        valid, resource = self.do_request("GET", self.node_url + "self")
        if not valid:
            return test.FAIL("Node API did not respond as expected: {}".format(resource))

        try:
            node_self = resource.json()
        except json.JSONDecodeError:
            return test.FAIL("Non-JSON response returned from Node API")

        clock_map = {clock["name"]: clock for clock in node_self["clocks"]}
        interface_map = {interface["name"]: interface for interface in node_self["interfaces"]}

        try:
            rtp_senders = [sender for sender in self.is04_resources["senders"] if sender["flow_id"]
                           and sender["transport"].startswith("urn:x-nmos:transport:rtp")]

            access_error = False

            for sender in rtp_senders:
                flow = flow_map[sender["flow_id"]]
                source = source_map[flow["source_id"]]

                is05_transport_file = self.is05_resources["transport_files"][sender["id"]]
                if is05_transport_file is None:
                    access_error = True
                    continue

                found_refclk = False
                interface_bindings = deepcopy(sender["interface_bindings"])
                for sdp_line in is05_transport_file.split("\n"):
                    sdp_line = sdp_line.replace("\r", "")
                    ts_refclk = re.search(r"^a=ts-refclk:(.+)$", sdp_line)
                    if not ts_refclk:
                        continue
                    found_refclk = True
                    if source["clock_name"] is None:
                        return test.FAIL("SDP file includes ts-refclk but Source {} does not indicate a clock_name"
                                         .format(source["id"]))

                    is04_clock = clock_map[source["clock_name"]]
                    if is04_clock["ref_type"] == "internal" and ts_refclk.group(1).startswith("ptp="):
                        return test.FAIL("IS-04 Source indicates 'internal' clock but SDP file indicates 'ptp' for "
                                         "Sender {}".format(sender["id"]))
                    elif is04_clock["ref_type"] == "ptp":
                        prefix = "ptp="
                        if not ts_refclk.group(1).startswith(prefix):
                            return test.FAIL("IS-04 Source indicates 'ptp' clock but SDP file indicates '{}' for "
                                             "Sender {}".format(ts_refclk.group(1), sender["id"]))
                        ptp_data = ts_refclk.group(1)[len(prefix):].split(":")
                        if is04_clock["version"] != ptp_data[0]:
                            return test.FAIL("IS-04 Source PTP version {} does not match ts-refclk PTP version {} for "
                                             "Sender {}".format(is04_clock["version"], ptp_data[0], sender["id"]))
                        if ptp_data[1] != "traceable" and is04_clock["gmid"] != ptp_data[1].lower():
                            return test.FAIL("IS-04 Source PTP gmid {} does not match ts-refclk PTP gmid {} for "
                                             "Sender {}".format(is04_clock["gmid"], ptp_data[1], sender["id"]))
                        elif ptp_data[1] == "traceable" and is04_clock["traceable"] is not True:
                            return test.FAIL("IS-04 Source PTP clock traceability does not match ts-refclk for "
                                             "Sender {}".format(sender["id"]))

                    prefix = "localmac="
                    if ts_refclk.group(1).startswith(prefix):
                        try:
                            # This assumes that ts-refclk isn't specified globally, but this shouldn't be the case when
                            # localmac is used given each RTP sender is likely to use a different interface
                            if len(interface_bindings) == 0:
                                return test.FAIL("Sender {} returned empty 'interface_bindings'".format(sender["id"]))
                            api_mac = interface_map[interface_bindings[0]]["port_id"]
                            sdp_mac = ts_refclk.group(1)[len(prefix):].lower()
                            if api_mac != sdp_mac:
                                return test.FAIL("IS-04 interface_bindings port_id does not match SDP ts-refclk "
                                                 "localmac for Sender {}".format(sender["id"]))
                            # Ensure that any further localmacs we test match the expected interface
                            del interface_bindings[0]
                        except KeyError as e:
                            return test.FAIL("Expected attribute not found in IS-04 API: {}".format(e))

                if source["clock_name"] is not None and not found_refclk:
                    return test.FAIL("IS-04 Source indicates a clock, but SDP ts-refclk is missing for Sender {}"
                                     .format(sender["id"]))

            if access_error:
                return test.UNCLEAR("One or more of the tested transport files returned a 404 HTTP code. Please "
                                    "ensure 'master_enable' is set to true for all Senders and re-test.")

        except KeyError as ex:
            return test.FAIL("Expected attribute not found in IS-04 resource: {}".format(ex))

        return test.PASS()

    def test_18(self, test):
        """Receiver correctly translates SDP file attributes into transport_params"""

        self.do_test_node_api_v1_2(test)

        valid, result = self.get_is04_resources("receivers")
        if not valid:
            return test.FAIL(result)

        if len(self.is04_resources["receivers"]) == 0:
            return test.UNCLEAR("Could not find any IS-04 Receivers to test")

        video_sdp = open("test_data/sdp/video.sdp").read()
        video_jxsv_sdp = open("test_data/sdp/video-jxsv.sdp").read()
        audio_sdp = open("test_data/sdp/audio.sdp").read()
        data_sdp = open("test_data/sdp/data.sdp").read()
        mux_sdp = open("test_data/sdp/mux.sdp").read()

        try:
            rtp_receivers = [receiver for receiver in self.is04_resources["receivers"]
                             if receiver["transport"].startswith("urn:x-nmos:transport:rtp")]

            formats_tested = defaultdict(int)
            warn_sdp_untested = ""
            for receiver in rtp_receivers:
                caps = receiver["caps"]

                if receiver["format"] == "urn:x-nmos:format:video":
                    media_type = caps["media_types"][0] if "media_types" in caps else "video/raw"
                elif receiver["format"] == "urn:x-nmos:format:audio":
                    media_type = caps["media_types"][0] if "media_types" in caps else "audio/L24"
                elif receiver["format"] == "urn:x-nmos:format:data":
                    media_type = caps["media_types"][0] if "media_types" in caps else "video/smpte291"
                elif receiver["format"] == "urn:x-nmos:format:mux":
                    media_type = caps["media_types"][0] if "media_types" in caps else "video/SMPTE2022-6"
                else:
                    return test.FAIL("Unexpected Receiver format: {}".format(receiver["format"]))

                if CONFIG.MAX_TEST_ITERATIONS > 0:
                    # Limit maximum number of Receivers of each format that are tested
                    if CONFIG.MAX_TEST_ITERATIONS <= formats_tested[receiver["format"]]:
                        continue

                supported_media_types = [
                    "video/raw",
                    "video/jxsv",
                    "audio/L16",
                    "audio/L24",
                    "audio/L32",
                    "video/smpte291",
                    "video/SMPTE2022-6"
                ]
                if media_type not in supported_media_types:
                    if not warn_sdp_untested:
                        warn_sdp_untested = "Could not test Receiver {} because this test cannot generate SDP data " \
                            "for media_type '{}'".format(receiver["id"], media_type)
                    continue

                media_type, media_subtype = media_type.split("/")

                if media_type == "video":
                    if media_subtype == "raw":
                        template_file = video_sdp
                    elif media_subtype == "jxsv":
                        template_file = video_jxsv_sdp
                    elif media_subtype == "smpte291":
                        template_file = data_sdp
                    elif media_subtype == "SMPTE2022-6":
                        template_file = mux_sdp
                elif media_type == "audio":
                    if media_subtype in ["L16", "L24", "L32"]:
                        template_file = audio_sdp

                template = Template(template_file, keep_trailing_newline=True)

                src_ip = get_default_ip()
                dst_ip = "232.40.50.{}".format(randint(1, 254))
                dst_port = randint(5000, 5999)

                sdp_file = template.render({**CONFIG.SDP_PREFERENCES,
                                            'src_ip': src_ip,
                                            'dst_ip': dst_ip,
                                            'dst_port': dst_port,
                                            'media_subtype': media_subtype
                                            })

                url = "single/receivers/{}/staged".format(receiver["id"])
                data = {"sender_id": None, "transport_file": {"data": sdp_file, "type": "application/sdp"}}
                valid, response = self.is05_utils.checkCleanRequestJSON("PATCH", url, data)
                if not valid:
                    return test.FAIL("Receiver {} rejected staging of SDP file: '{}'. "
                                     "Please ensure SDP_PREFERENCES match the node under test."
                                     .format(receiver["id"], response))

                if response["sender_id"] != data["sender_id"]:
                    return test.FAIL("Receiver {} did not set 'sender_id' to '{}' in staged response"
                                     .format(receiver["id"], data["sender_id"]))
                # TODO: Ensure the returned SDP has sufficiently similar contents to those submitted, if not identical
                transport_file = response["transport_file"]
                if transport_file["data"] is None or transport_file["data"] == "":
                    return test.FAIL("Receiver {} did not set 'data' to requested SDP file contents in staged response"
                                     .format(receiver["id"]))
                if transport_file["type"] != data["transport_file"]["type"]:
                    return test.FAIL("Receiver {} did not set 'type' to '{}' in staged response"
                                     .format(receiver["id"], data["transport_file"]["type"]))
                transport_params = response["transport_params"]
                if len(transport_params) == 0:
                    return test.FAIL("Receiver {} returned empty 'transport_params' in staged response"
                                     .format(receiver["id"]))
                if transport_params[0]["source_ip"] != src_ip:
                    return test.FAIL("Receiver {} did not set 'source_ip' to '{}' in staged response"
                                     .format(receiver["id"], src_ip))
                if transport_params[0]["multicast_ip"] != dst_ip:
                    return test.FAIL("Receiver {} did not set 'multicast_ip' to '{}' in staged response"
                                     .format(receiver["id"], dst_ip))
                if transport_params[0]["destination_port"] != dst_port:
                    return test.FAIL("Receiver {} did not set 'destination_port' to '{}' in staged response"
                                     .format(receiver["id"], dst_port))
                if transport_params[0]["rtp_enabled"] is not True:
                    return test.FAIL("Receiver {} did not set 'rtp_enabled' to true in staged response"
                                     .format(receiver["id"]))
                if len(transport_params) > 1 and transport_params[1]["rtp_enabled"] is not False:
                    return test.FAIL("Receiver {} did not set 'rtp_enabled' to false in second leg of staged response"
                                     .format(receiver["id"]))

                formats_tested[receiver["format"]] += 1

            if len(rtp_receivers) == 0:
                return test.UNCLEAR("Could not find any IS-04 RTP Receivers to test")
            elif warn_sdp_untested:
                return test.MANUAL(warn_sdp_untested)

        except KeyError as ex:
            return test.FAIL("Expected attribute not found in IS-04 resource: {}".format(ex))

        return test.PASS()

    def exactframerate(self, grain_rate):
        """Format an NMOS grain rate like the SDP video format-specific parameter 'exactframerate'"""
        d = grain_rate.get("denominator", 1)
        if d == 1:
            return "{}".format(grain_rate.get("numerator"))
        else:
            return "{}/{}".format(grain_rate.get("numerator"), d)

    def rtp_ptype(self, sdp_file):
        """Extract the payload type from an SDP file string"""
        payload_type = None
        for sdp_line in sdp_file.split("\n"):
            sdp_line = sdp_line.replace("\r", "")
            try:
                payload_type = int(re.search(r"^a=rtpmap:(\d+) ", sdp_line).group(1))
            except Exception:
                pass
        return payload_type

    def check_sampling(self, flow_components, flow_width, flow_height, sampling):
        """Check SDP video format-specific parameter 'sampling' matches Flow 'components'"""
        # SDP sampling should be like:
        # "RGBA", "RGB", "YCbCr-J:a:b", "CLYCbCr-J:a:b", "ICtCp-J:a:b", "XYZ", "KEY"
        components, _, sampling = sampling.partition("-")

        # Flow component names should be like:
        # "R", "G", "B", "A", "Y", "Cb", "Cr", "Yc", "Cbc", "Crc", "I", "Ct", "Cp", "X", "Z", "Key"
        if components == "CLYCbCr":
            components = "YcCbcCrc"
        if components == "KEY":
            components = "Key"

        sampler = None
        if not sampling or sampling == "4:4:4":
            sampler = (1, 1)
        elif sampling == "4:2:2":
            sampler = (2, 1)
        elif sampling == "4:2:0":
            sampler = (2, 2)
        elif sampling == "4:1:1":
            sampler = (4, 1)

        for component in flow_components:
            if component["name"] not in components:
                return False
            components = components.replace(component["name"], "")
            # subsampled components are "Cb", "Cr", "Cbc", "Crc", "Ct", "Cp"
            c = component["name"].startswith("C")
            if component["width"] != flow_width / (sampler[0] if c else 1) or \
                    component["height"] != flow_height / (sampler[1] if c else 1):
                return False

        return components == ""

    def channel_order(self, channels):
        """Create an ST.2110-30 'channel-order' format-specific parameter value from an NMOS audio source 'channels'"""
        # first, straightforward comma-separated channel symbols (or "?" if omitted)
        symbols = ",".join([_["symbol"] if "symbol" in _ else "?" for _ in channels])

        # second, replace all ST.2110-30 defined groups with their grouping symbol
        GROUPS = [
            ["L,R,C,LFE,Lss,Rss,Lrs,Rrs", "71"],
            ["L,R,C,LFE,Ls,Rs", "51"],
            ["Lt,Rt", "LtRt"],
            ["L,R", "ST"],
            ["M1,M2", "DM"],
            ["M1", "M"]
        ]
        for G in GROUPS:
            symbols = symbols.replace(G[0], G[1])

        # third, replace all other channel symbols with 'U'
        groups = ",".join([_ if _ in [G[1] for G in GROUPS] else "U" for _ in symbols.split(",")])

        # finally, replace all sequences of 'U' with the required undefined grouping symbol
        # and format as per ST.2110-30
        return "SMPTE2110.({})" \
               .format(re.sub(r"U(,U)*", lambda us: "U{:02d}".format(int((len(us.group())+1)/2)), groups))

    def do_test_node_api_v1_2(self, test):
        """
        Precondition check of the API version.
        Raises an NMOSTestException when the Node API version is less than v1.2
        """
        api = self.apis[NODE_API_KEY]
        if self.is05_utils.compare_api_version(api["version"], "v1.2") < 0:
            raise NMOSTestException(test.NA("This test cannot be run against Node API below version v1.2."))<|MERGE_RESOLUTION|>--- conflicted
+++ resolved
@@ -306,11 +306,7 @@
         """At least one Device is showing an IS-05 control advertisement matching the API under test"""
 
         control_type = "urn:x-nmos:control:sr-ctrl/" + self.apis[CONN_API_KEY]["version"]
-<<<<<<< HEAD
-        return self.is05_utils.test_device_control_advertisement(
-=======
         return self.is05_utils.do_test_device_control(
->>>>>>> d3bd042c
             test,
             self.node_url,
             control_type,

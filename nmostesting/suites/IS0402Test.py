# Copyright (C) 2018 British Broadcasting Corporation
#
# Modifications Copyright 2018 Riedel Communications GmbH & Co. KG
#
# Licensed under the Apache License, Version 2.0 (the "License");
# you may not use this file except in compliance with the License.
# You may obtain a copy of the License at
#
#     http://www.apache.org/licenses/LICENSE-2.0
#
# Unless required by applicable law or agreed to in writing, software
# distributed under the License is distributed on an "AS IS" BASIS,
# WITHOUT WARRANTIES OR CONDITIONS OF ANY KIND, either express or implied.
# See the License for the specific language governing permissions and
# limitations under the License.

import re
import socket
import uuid
from requests.compat import json
from copy import deepcopy
from time import sleep
from jsonschema import ValidationError
from urllib.parse import urlparse
from zeroconf_monkey import ServiceBrowser, Zeroconf

from .. import Config as CONFIG
from ..MdnsListener import MdnsListener
from ..GenericTest import GenericTest, NMOSTestException, NMOSInitException, NMOS_WIKI_URL
from ..IS04Utils import IS04Utils
from ..TestHelper import is_ip_address, load_resolved_schema, WebsocketWorker
from ..TestResult import Test

REG_API_KEY = "registration"
QUERY_API_KEY = "query"


class IS0402Test(GenericTest):
    """
    Runs IS-04-02-Test
    """
<<<<<<< HEAD
    def __init__(self, apis, auth):
=======
    def __init__(self, apis, **kwargs):
>>>>>>> 5b3f1eca
        # Don't auto-test /health/nodes/{nodeId} as it's impossible to automatically gather test data
        omit_paths = ["/health/nodes/{nodeId}"]
        GenericTest.__init__(self, apis, omit_paths)
        self.reg_url = self.apis[REG_API_KEY]["url"]
        self.query_url = self.apis[QUERY_API_KEY]["url"]
        if self.apis[REG_API_KEY]["version"] != self.apis[QUERY_API_KEY]["version"]:
            raise NMOSInitException("The Registration and Query API versions under test must be identical")
        self.zc = None
        self.zc_listener = None
        self.is04_reg_utils = IS04Utils(self.reg_url)
        self.is04_query_utils = IS04Utils(self.query_url)
        self.test_data = self.load_resource_data()
        self.subscription_data = self.load_subscription_request_data()
        self.auth = auth

    def set_up_tests(self):
        self.zc = Zeroconf()
        self.zc_listener = MdnsListener(self.zc)

    def tear_down_tests(self):
        if self.zc:
            self.zc.close()
            self.zc = None

    def do_dns_sd_advertisement_check(self, test, api, service_type):
        """Registration API advertises correctly via mDNS"""

        if CONFIG.DNS_SD_MODE != "multicast":
            return test.DISABLED("This test cannot be performed when DNS_SD_MODE is not 'multicast'")

        ServiceBrowser(self.zc, service_type, self.zc_listener)
        sleep(CONFIG.DNS_SD_BROWSE_TIMEOUT)
        serv_list = self.zc_listener.get_service_list()
        for service in serv_list:
            port = service.port
            if port != api["port"]:
                continue
            for address in service.addresses:
                address = socket.inet_ntoa(address)
                if address != api["ip"]:
                    continue
                properties = self.convert_bytes(service.properties)
                if "pri" not in properties:
                    return test.FAIL("No 'pri' TXT record found in {} advertisement.".format(api["name"]))
                try:
                    priority = int(properties["pri"])
                    if priority < 0:
                        return test.FAIL("Priority ('pri') TXT record must be greater than zero.")
                    elif priority >= 100:
                        return test.WARNING("Priority ('pri') TXT record must be less than 100 for a production "
                                            "instance.")
                except Exception:
                    return test.FAIL("Priority ('pri') TXT record is not an integer.")

                # Other TXT records only came in for IS-04 v1.1+
                if self.is04_reg_utils.compare_api_version(api["version"], "v1.1") >= 0:
                    if "api_ver" not in properties:
                        return test.FAIL("No 'api_ver' TXT record found in {} advertisement.".format(api["name"]))
                    elif api["version"] not in properties["api_ver"].split(","):
                        return test.FAIL("Registry does not claim to support version under test.")

                    if "api_proto" not in properties:
                        return test.FAIL("No 'api_proto' TXT record found in {} advertisement.".format(api["name"]))
                    elif properties["api_proto"] != self.protocol:
                        return test.FAIL("API protocol ('api_proto') TXT record is not '{}'.".format(self.protocol))

                if self.is04_reg_utils.compare_api_version(api["version"], "v1.3") >= 0:
                    if "api_auth" not in properties:
                        return test.FAIL("No 'api_auth' TXT record found in {} advertisement.".format(api["name"]))
                    elif properties["api_auth"] != str(self.authorization).lower():
                        return test.FAIL("API authorization ('api_auth') TXT record is not '{}'."
                                         .format(str(self.authorization).lower()))

                return test.PASS()
        return test.FAIL("No matching mDNS announcement found for {} with IP/Port {}:{}."
                         .format(api["name"], api["ip"], api["port"]))

    def test_01(self, test):
        """Registration API advertises correctly via mDNS"""

        api = self.apis[REG_API_KEY]

        service_type = "_nmos-registration._tcp.local."
        if self.is04_reg_utils.compare_api_version(api["version"], "v1.3") >= 0:
            service_type = "_nmos-register._tcp.local."

        return self.do_dns_sd_advertisement_check(test, api, service_type)

    def test_02(self, test):
        """Query API advertises correctly via mDNS"""

        api = self.apis[QUERY_API_KEY]

        return self.do_dns_sd_advertisement_check(test, api, "_nmos-query._tcp.local.")

    def test_03(self, test):
        """Registration API accepts and stores a valid Node resource"""

        self.do_test_api_v1_x(test)
        self.post_super_resources_and_resource(test, "node", "test_03")
        return test.PASS()

    def test_03_1(self, test):
        """Registration API responds with correct Location header"""

        self.do_test_api_v1_x(test)

        data = self.copy_resource("node")
        data["id"] = str(uuid.uuid4())
        data["description"] = "test_03_1"

        # most tests on the Location header are actually done in every call to post_resource
        location, timestamp = self.post_resource(test, "node", data, codes=[201])

        # also check an 'https' URL in the Location header has a hostname not an IP address
        if location is not None and location.startswith("https://") and is_ip_address(urlparse(location).hostname):
            return test.WARNING("Registration API Location header has an IP address not a hostname")

        return test.PASS()

    def test_03_2(self, test):
        """Registration API accepts and stores a valid Node resource containing unicode characters"""

        self.do_test_api_v1_x(test)
        self.post_super_resources_and_resource(test, "node", "test_03_2 😁 😂 😃")
        return test.PASS()

    def test_04(self, test):
        """Registration API rejects an invalid Node resource with a 400 HTTP code"""

        return self.do_400_check(test, "node")

    def test_05(self, test):
        """Registration API accepts and stores a valid Device resource"""

        self.do_test_api_v1_x(test)
        self.post_super_resources_and_resource(test, "device", "test_05")
        return test.PASS()

    def test_06(self, test):
        """Registration API rejects an invalid Device resource with a 400 HTTP code"""

        return self.do_400_check(test, "device")

    def test_07(self, test):
        """Registration API accepts and stores a valid Source resource"""

        self.do_test_api_v1_x(test)
        self.post_super_resources_and_resource(test, "source", "test_07")
        return test.PASS()

    def test_08(self, test):
        """Registration API rejects an invalid Source resource with a 400 HTTP code"""

        return self.do_400_check(test, "source")

    def test_09(self, test):
        """Registration API accepts and stores a valid Flow resource"""

        self.do_test_api_v1_x(test)
        self.post_super_resources_and_resource(test, "flow", "test_09")
        return test.PASS()

    def test_10(self, test):
        """Registration API rejects an invalid Flow resource with a 400 HTTP code"""

        return self.do_400_check(test, "flow")

    def test_11(self, test):
        """Registration API accepts and stores a valid Sender resource"""

        self.do_test_api_v1_x(test)
        self.post_super_resources_and_resource(test, "sender", "test_11")
        return test.PASS()

    def test_11_1(self, test):
        """Registration API accepts and stores a valid Sender resource with null flow_id"""

        self.do_test_api_v1_x(test)
        api = self.apis[REG_API_KEY]

        # v1.1 introduced null for flow_id to "permit Senders without attached Flows
        # to model a Device before internal routing has been performed"

        if self.is04_reg_utils.compare_api_version(api["version"], "v1.1") < 0:
            return test.NA("This test does not apply to v1.0")

        device = self.post_super_resources_and_resource(test, "device", "test_11_1", fail=Test.UNCLEAR)

        data = self.copy_resource("sender")
        data["id"] = str(uuid.uuid4())
        data["description"] = "test_11_1"
        data["device_id"] = device["id"]

        data["flow_id"] = None

        self.post_resource(test, "sender", data, codes=[201])

        return test.PASS()

    def test_12(self, test):
        """Registration API rejects an invalid Sender resource with a 400 HTTP code"""

        return self.do_400_check(test, "sender")

    def test_13(self, test):
        """Registration API accepts and stores a valid Receiver resource"""

        self.do_test_api_v1_x(test)
        self.post_super_resources_and_resource(test, "receiver", "test_13")
        return test.PASS()

    def test_14(self, test):
        """Registration API rejects an invalid Receiver resource with a 400 HTTP code"""

        return self.do_400_check(test, "receiver")

    def test_15(self, test):
        """Registration API responds with 200 HTTP code on updating a registered Node"""

        self.do_test_api_v1_x(test)
        node_data = self.post_super_resources_and_resource(test, "node", "test_15")
        self.post_resource(test, "node", node_data, codes=[200])
        return test.PASS()

    def test_16(self, test):
        """Registration API responds with 200 HTTP code on updating a registered Device"""

        self.do_test_api_v1_x(test)
        device_data = self.post_super_resources_and_resource(test, "device", "test_16")
        self.post_resource(test, "device", device_data, codes=[200])
        return test.PASS()

    def test_17(self, test):
        """Registration API responds with 200 HTTP code on updating a registered Source"""

        self.do_test_api_v1_x(test)
        source_data = self.post_super_resources_and_resource(test, "source", "test_17")
        self.post_resource(test, "source", source_data, codes=[200])
        return test.PASS()

    def test_18(self, test):
        """Registration API responds with 200 HTTP code on updating a registered Flow"""

        self.do_test_api_v1_x(test)
        flow_data = self.post_super_resources_and_resource(test, "flow", "test_18")
        self.post_resource(test, "flow", flow_data, codes=[200])
        return test.PASS()

    def test_19(self, test):
        """Registration API responds with 200 HTTP code on updating a registered Sender"""

        self.do_test_api_v1_x(test)
        sender_data = self.post_super_resources_and_resource(test, "sender", "test_19")
        self.post_resource(test, "sender", sender_data, codes=[200])
        return test.PASS()

    def test_20(self, test):
        """Registration API responds with 200 HTTP code on updating a registered Receiver"""

        self.do_test_api_v1_x(test)
        receiver_data = self.post_super_resources_and_resource(test, "receiver", "test_20")
        self.post_resource(test, "receiver", receiver_data, codes=[200])
        return test.PASS()

    def do_test_paged_trait(self, test):
        """
        Precondition check that the 'paged' trait applies to the API version under test.
        Raises an NMOSTestException when there's an error
        """

        api = self.apis[QUERY_API_KEY]
        if self.is04_query_utils.compare_api_version(api["version"], "v1.1") < 0:
            raise NMOSTestException(test.NA("This test does not apply to v1.0"))
        if self.is04_query_utils.compare_api_version(api["version"], "v2.0") >= 0:
            raise NMOSTestException(test.FAIL("Version > 1 not supported yet."))

    def post_sample_nodes(self, test, count, description, labeller=None):
        """Perform a POST request on the Registration API to register a number of sample nodes"""

        node_data = self.copy_resource("node")
        node_data["description"] = description

        update_timestamps = []
        ids = []

        for _ in range(count):
            ids.append(str(uuid.uuid4()))

            node_data["id"] = ids[-1]
            self.bump_resource_version(node_data)

            if labeller is not None:
                node_data["label"] = labeller(_)

            # For debugging
            node_data["tags"]["index"] = [str(_)]

            # Add a little delay between the POST requests, and record the local timestamps
            # before the request and after the response, in order to test pagination cursors
            # (unfortunately the required timestamp is unknowable via the registry APIs,
            # unless the implementation includes the X-Paging-Timestamp debugging header)

            # Note: In order to be able to accomplish 20 of these registration post requests
            # well before the default garbage collection interval of 12s, the delay can't be
            # much more than 0.1 seconds...
            PAGING_TIMESTAMP_DELAY = 0.1

            before = self.is04_query_utils.get_TAI_time()
            sleep(PAGING_TIMESTAMP_DELAY)

            location, timestamp = self.post_resource(test, "node", node_data, codes=[201])

            sleep(PAGING_TIMESTAMP_DELAY)
            after = self.is04_query_utils.get_TAI_time()

            # Check API and Testing Tool appear to be synchronized (if debugging header provided)
            permitted = TS.permitted(before, after)
            if timestamp is not None and not TS.compare(permitted, timestamp):
                raise NMOSTestException(test.FAIL("API and Testing Tool clocks appear not to be synchronized. "
                                                  "The response header X-Paging-Timestamp '{}' is outside the "
                                                  "expected range: {}".format(timestamp, TS.str(permitted))))

            update_timestamps.append(TS.recommended(before, timestamp, after))

        # Bear in mind that the returned arrays are in forward order
        # whereas Query API responses are required to be in reverse order
        return update_timestamps, ids

    def do_paged_request(self, resource_type="nodes", limit=None, since=None, until=None,
                         description=None, label=None, id=None):
        """Perform a GET request on the Query API"""

        query_parameters = []

        if limit is not None:
            query_parameters.append("paging.limit=" + str(limit))
        if since is not None and TS.upper_TAI(since) is not None:
            query_parameters.append("paging.since=" + TS.upper_TAI(since))
        if until is not None and TS.upper_TAI(until) is not None:
            query_parameters.append("paging.until=" + TS.upper_TAI(until))

        if description is not None:
            query_parameters.append("description=" + description)
        if label is not None:
            query_parameters.append("label=" + label)
        if id is not None:
            query_parameters.append("id=" + id)

        query_string = "?" + "&".join(query_parameters) if len(query_parameters) != 0 else ""

        valid, response = self.do_request("GET", self.query_url + resource_type + query_string)

        return valid, response, query_parameters

    def parse_link_header(self, link_header):
        LINK_PATTERN = re.compile('<(?P<url>.+)>;[ \t]*rel="(?P<rel>.+)"')

        return {rel: url for (rel, url) in
                [(match.group("rel"), match.group("url")) for match in
                    [LINK_PATTERN.search(_) for _ in
                        link_header.split(",")] if match]}

    def do_test_paged_response(self, test, paged_response,
                               expected_ids,
                               expected_since, expected_until, expected_limit=None):
        """
        Check the result of a paged request.
        Raises an NMOSTestException when there's an error
        """

        api = self.apis[QUERY_API_KEY]

        valid, response, query_parameters = paged_response

        explicit_paging = len([qp for qp in query_parameters if qp.startswith("paging.")]) > 0

        query_string = "?" + "&".join(query_parameters) if len(query_parameters) != 0 else ""

        if not valid:
            raise NMOSTestException(test.FAIL("Query API did not respond as expected, "
                                              "for query: {}".format(query_string)))
        elif response.status_code == 501:
            # Many of the paged queries also use basic query parameters, which means that
            # a 501 could indicate lack of support for either basic queries or pagination.
            # "test_21_1" and "test_21_1_1" therefore do not use basic query parameters.
            raise NMOSTestException(test.OPTIONAL("Query API signalled that it does not support this query: {}. "
                                                  "Query APIs should support pagination for scalability."
                                                  .format(query_string),
                                                  NMOS_WIKI_URL + "/IS-04#registries-pagination"))
        elif response.status_code != 200:
            raise NMOSTestException(test.FAIL("Query API returned an unexpected response: "
                                              "{} {}".format(response.status_code, response.text)))

        # check *presence* of paging headers before checking response body

        PAGING_HEADERS = ["Link", "X-Paging-Limit", "X-Paging-Since", "X-Paging-Until"]

        absent_paging_headers = [_ for _ in PAGING_HEADERS if _ not in response.headers]
        if (len(absent_paging_headers) == len(PAGING_HEADERS)):
            if explicit_paging and self.is04_query_utils.compare_api_version(api["version"], "v1.3") >= 0:
                raise NMOSTestException(test.FAIL("Query API response did not include any pagination headers. "
                                                  "Query APIs must return 501 if they do not support pagination. "
                                                  "Query APIs should support pagination for scalability.",
                                                  NMOS_WIKI_URL + "/IS-04#registries-pagination"))
            raise NMOSTestException(test.OPTIONAL("Query API response did not include any pagination headers. "
                                                  "Query APIs should support pagination for scalability.",
                                                  NMOS_WIKI_URL + "/IS-04#registries-pagination"))
        elif (len(absent_paging_headers) != 0):
            raise NMOSTestException(test.FAIL("Query API response did not include all pagination headers, "
                                              "missing: {}".format(absent_paging_headers)))

        # check response body

        if expected_ids is not None:
            try:
                if len(response.json()) != len(expected_ids):
                    raise NMOSTestException(test.FAIL("Query API response did not include the correct number of "
                                                      "resources, for query: {}".format(query_string)))

                for i in range(len(response.json())):
                    if (response.json()[i]["id"]) != expected_ids[-(i + 1)]:
                        raise NMOSTestException(test.FAIL("Query API response did not include the correct resources, "
                                                          "for query: {}".format(query_string)))

            except json.JSONDecodeError:
                raise NMOSTestException(test.FAIL("Non-JSON response returned"))
            except KeyError:
                raise NMOSTestException(test.FAIL("Query API did not respond as expected, "
                                                  "for query: {}".format(query_string)))

        # check *values* of paging headers after body

        try:
            since = response.headers["X-Paging-Since"]
            until = response.headers["X-Paging-Until"]
            limit = response.headers["X-Paging-Limit"]

            if not TS.compare(expected_since, since):
                raise NMOSTestException(test.FAIL("Query API response header X-Paging-Since '{}' is outside the "
                                                  "expected range {}, for query: {}. This could just indicate the "
                                                  "API and Testing Tool clocks are not synchronized."
                                                  .format(since, TS.str(expected_since), query_string)))

            if not TS.compare(expected_until, until):
                raise NMOSTestException(test.FAIL("Query API response header X-Paging-Until '{}' is outside the "
                                                  "expected range {}, for query: {}. This could just indicate the "
                                                  "API and Testing Tool clocks are not synchronized."
                                                  .format(until, TS.str(expected_until), query_string)))

            if not (expected_limit is None or str(expected_limit) == limit):
                raise NMOSTestException(test.FAIL("Query API response did not include the correct X-Paging-Limit "
                                                  "header, for query: {}".format(query_string)))

            link_header = self.parse_link_header(response.headers["Link"])

            prev = link_header["prev"]
            next = link_header["next"]

            if "paging.until=" + since not in prev or "paging.since=" in prev:
                raise NMOSTestException(test.FAIL("Query API response did not include the correct 'prev' value "
                                                  "in the Link header, for query: {}".format(query_string)))

            if "paging.since=" + until not in next or "paging.until=" in next:
                raise NMOSTestException(test.FAIL("Query API response did not include the correct 'next' value "
                                                  "in the Link header, for query: {}".format(query_string)))

            # 'first' and 'last' are optional, though there's no obvious reason for them to be
            first = link_header["first"] if "first" in link_header else None
            last = link_header["last"] if "last" in link_header else None

            if first is not None:
                if "paging.since=0:0" not in first or "paging.until=" in first:
                    raise NMOSTestException(test.FAIL("Query API response did not include the correct 'first' value "
                                                      "in the Link header, for query: {}".format(query_string)))

            if last is not None:
                if "paging.until=" in last or "paging.since=" in last:
                    raise NMOSTestException(test.FAIL("Query API response did not include the correct 'last' value "
                                                      "in the Link header, for query: {}".format(query_string)))

            for rel in ["first", "prev", "next", "last"]:
                if rel not in link_header:
                    continue

                if not link_header[rel].startswith(self.protocol + "://"):
                    raise NMOSTestException(test.FAIL("Query API Link header is invalid for the current protocol. "
                                                      "Expected '{}://'".format(self.protocol)))

                if "paging.limit=" + limit not in link_header[rel]:
                    raise NMOSTestException(test.FAIL("Query API response did not include the correct '{}' value "
                                                      "in the Link header, for query: {}".format(rel, query_string)))

                for param in query_parameters:
                    if "paging." in param:
                        continue
                    if param not in link_header[rel]:
                        raise NMOSTestException(test.FAIL("Query API response did not include the correct '{}' value "
                                                          "in the Link header, for query: {}"
                                                          .format(rel, query_string)))

        except KeyError as ex:
            raise NMOSTestException(test.FAIL("Query API response did not include the expected value "
                                              "in the Link header: {}".format(ex)))

    def test_21_1(self, test):
        """Query API implements pagination (no query or paging parameters)"""

        self.do_test_paged_trait(test)

        # Perform a query with no query or paging parameters (see note in do_test_paged_response regarding 501)
        response = self.do_paged_request()

        # Check whether the response contains the X-Paging- headers but don't check values
        self.do_test_paged_response(test, response,
                                    expected_ids=None,
                                    expected_since=None, expected_until=None, expected_limit=None)

        return test.PASS()

    def test_21_1_1(self, test):
        """Query API implements pagination (when explicitly requested)"""

        self.do_test_paged_trait(test)

        # Same as above, but query with paging.limit to clearly 'opt in'
        response = self.do_paged_request(limit=10)

        # Check whether the response contains the X-Paging- headers but don't check values
        self.do_test_paged_response(test, response,
                                    expected_ids=None,
                                    expected_since=None, expected_until=None, expected_limit=None)

        return test.PASS()

    def test_21_2(self, test):
        """Query API implements pagination (documentation examples)"""

        self.do_test_paged_trait(test)
        description = "test_21_2"

        # Initial test cases based on the examples in NMOS documentation
        # See https://specs.amwa.tv/is-04/releases/v1.2.2/docs/2.5._APIs_-_Query_Parameters.html#pagination

        ts, ids = self.post_sample_nodes(test, 20, description)

        # In order to make the array indices match up with the documentation more clearly
        # insert an extra element 0 in both arrays
        ts.insert(0, None)
        ids.insert(0, None)

        # Definitely covers the timestamps that are after the i-th post and before the following one
        # (but also covers shortly before the i-th or shortly after the following one unfortunately)
        def TS_recommended(i):
            return TS.extended(ts[i], ts[i], ts[i + 1] if len(ts) > i + 1 else None)

        # "Implementations may specify their own default and maximum for the limit"
        # so theoretically, if a Query API had a very low maximum limit, that number could be returned
        # rather than the requested limit, for many of the following tests.
        # See https://github.com/AMWA-TV/is-04/blob/v1.2.2/APIs/QueryAPI.raml#L37

        # Example 1: Initial /nodes Request

        # Ideally, we shouldn't specify the limit, and adapt the checks for whatever the default limit turns out to be
        response = self.do_paged_request(description=description, limit=10)
        self.do_test_paged_response(test, response,
                                    expected_ids=ids[11:20 + 1],
                                    expected_since=TS_recommended(10), expected_until=TS_recommended(20),
                                    expected_limit=10)

        # Example 2: Request With Custom Limit

        response = self.do_paged_request(description=description, limit=5)
        self.do_test_paged_response(test, response,
                                    expected_ids=ids[16:20 + 1],
                                    expected_since=TS_recommended(15), expected_until=TS_recommended(20),
                                    expected_limit=5)

        # Example 3: Request With Since Parameter

        response = self.do_paged_request(description=description, since=ts[4], limit=10)
        self.do_test_paged_response(test, response,
                                    expected_ids=ids[5:14 + 1],
                                    expected_since=TS.upper(ts[4]), expected_until=TS_recommended(14),
                                    expected_limit=10)

        # Example 4: Request With Until Parameter

        response = self.do_paged_request(description=description, until=ts[16], limit=10)
        self.do_test_paged_response(test, response,
                                    expected_ids=ids[7:16 + 1],
                                    expected_since=TS_recommended(6), expected_until=TS.upper(ts[16]),
                                    expected_limit=10)

        # Example 5: Request With Since & Until Parameters

        response = self.do_paged_request(description=description, since=ts[4], until=ts[16], limit=10)
        self.do_test_paged_response(test, response,
                                    expected_ids=ids[5:14 + 1],
                                    expected_since=TS.upper(ts[4]), expected_until=TS_recommended(14),
                                    expected_limit=10)

        return test.PASS()

    def test_21_3(self, test):
        """Query API implements pagination (edge cases)"""

        self.do_test_paged_trait(test)
        description = "test_21_3"

        # Some additional test cases based on Basecamp discussion
        # See https://basecamp.com/1791706/projects/10192586/messages/70545892

        ts, ids = self.post_sample_nodes(test, 20, description)

        # Specifies a precise timestamp that is definitely after the last registration
        after = TS.upper(ts[-1])
        # Specifies a precise timestamp that is definitely before the first registration
        before = TS.lower(ts[0])

        # Check the header values when a client specifies a paging.since value after the newest resource's timestamp

        self.do_test_paged_response(test, self.do_paged_request(description=description, since=after),
                                    expected_ids=[],
                                    expected_since=after, expected_until=TS.ge(after))

        # Check the header values when a client specifies a paging.until value before the oldest resource's timestamp

        self.do_test_paged_response(test, self.do_paged_request(description=description, until=before),
                                    expected_ids=[],
                                    expected_since=TS.epoch(), expected_until=before)

        # Check the header values for a query that results in only one resource, without any paging parameters

        self.do_test_paged_response(test, self.do_paged_request(id=ids[12]),
                                    expected_ids=[ids[12]],
                                    expected_since=TS.epoch(), expected_until=TS.ge(ts[-1]))

        # Check the header values for a query that results in no resources, without any paging parameters

        self.do_test_paged_response(test, self.do_paged_request(id=str(uuid.uuid4())),
                                    expected_ids=[],
                                    expected_since=TS.epoch(), expected_until=TS.ge(ts[-1]))

        return test.PASS()

    def test_21_4(self, test):
        """Query API implements pagination (requests that require empty responses)"""

        self.do_test_paged_trait(test)
        description = "test_21_4"

        timestamps, ids = self.post_sample_nodes(test, 20, description)

        ts = TS.upper(timestamps[12])

        # Check paging.since == paging.until

        response = self.do_paged_request(description=description, since=ts, until=ts, limit=10)
        self.do_test_paged_response(test, response,
                                    expected_ids=[],
                                    expected_since=ts, expected_until=ts, expected_limit=10)

        # Check paging.limit == 0, paging.since specified

        response = self.do_paged_request(description=description, since=ts, limit=0)
        self.do_test_paged_response(test, response,
                                    expected_ids=[],
                                    expected_since=ts, expected_until=ts, expected_limit=0)

        # Check paging.limit == 0, paging.since not specified

        response = self.do_paged_request(description=description, until=ts, limit=0)
        self.do_test_paged_response(test, response,
                                    expected_ids=[],
                                    expected_since=ts, expected_until=ts, expected_limit=0)

        return test.PASS()

    def test_21_5(self, test):
        """Query API implements pagination (filters that select discontiguous resources)"""

        self.do_test_paged_trait(test)
        description = "test_21_5"

        def foo(index):
            return 3 > (index + 1) % 5

        def bar(index):
            return not foo(index)

        ts, ids = self.post_sample_nodes(test, 20, description, lambda index: "foo" if foo(index) else "bar")

        # Specify paging.limit in the requests with 'default paging parameters' in the following tests
        # because we can't rely on the implementation's default being 10

        # Query 1: "foo", default paging parameters
        #          filter         0, 1, -, -, 4, 5, 6, -, -, 9, 10, 11, --, --, 14, 15, 16, --, --, 19
        #          request      (                                                                      ]
        #          response           (       ^  ^  ^        ^   ^   ^           ^   ^   ^           ^ ]

        self.do_test_paged_response(test, self.do_paged_request(label="foo", limit=10),
                                    expected_ids=[ids[i] for i in range(len(ids)) if foo(i)][-10:],
                                    expected_since=TS.extended(ts[1], ts[1], ts[4]), expected_until=TS.ge(ts[19]),
                                    expected_limit=10)

        # Query 2: 'prev' of Query 1
        #          filter         0, 1, -, -, 4, 5, 6, -, -, 9, 10, 11, --, --, 14, 15, 16, --, --, 19
        #          request      (      ]
        #          response     ( ^  ^ ]

        self.do_test_paged_response(test, self.do_paged_request(label="foo", until=ts[1], limit=10),
                                    expected_ids=[ids[i] for i in range(len(ids)) if foo(i)][0:-10],
                                    expected_since=TS.epoch(), expected_until=TS.gt(ts[1]),
                                    expected_limit=10)

        # Query 3: 'next' of Query 1
        #          filter         0, 1, -, -, 4, 5, 6, -, -, 9, 10, 11, --, --, 14, 15, 16, --, --, 19
        #          request                                                                            (]
        #          response                                                                           (]

        self.do_test_paged_response(test, self.do_paged_request(label="foo", since=ts[19], limit=10),
                                    expected_ids=[],
                                    expected_since=TS.upper(ts[19]), expected_until=TS.gt(ts[19]),
                                    expected_limit=10)

        # Query 4: "bar", default paging parameters
        #          filter         -, -, 2, 3, -, -, -, 7, 8, -, --, --, 12, 13, --, --, --, 17, 18, --
        #          request      (                                                                      ]
        #          response     (       ^  ^           ^  ^              ^   ^               ^   ^     ]

        self.do_test_paged_response(test, self.do_paged_request(label="bar", limit=10),
                                    expected_ids=[ids[i] for i in range(len(ids)) if bar(i)],
                                    expected_since=TS.epoch(), expected_until=TS.ge(ts[19]),
                                    expected_limit=10)

        # Query 5: "bar", limited to 3
        #          filter         -, -, 2, 3, -, -, -, 7, 8, -, --, --, 12, 13, --, --, --, 17, 18, --
        #          request      (                                                                      ]
        #          response                                               (  ^               ^   ^     ]

        self.do_test_paged_response(test, self.do_paged_request(label="bar", limit=3),
                                    expected_ids=[ids[13], ids[17], ids[18]],
                                    expected_since=TS.extended(ts[12], ts[12], ts[13]), expected_until=TS.ge(ts[18]),
                                    expected_limit=3)

        # Query 6: 'prev' of Query 5
        #          filter         -, -, 2, 3, -, -, -, 7, 8, -, --, --, 12, 13, --, --, --, 17, 18, --
        #          request      (                                          ]
        #          response                 (          ^  ^              ^ ]

        self.do_test_paged_response(test, self.do_paged_request(label="bar", until=ts[12], limit=3),
                                    expected_ids=[ids[7], ids[8], ids[12]],
                                    expected_since=TS.extended(ts[3], ts[3], ts[7]), expected_until=TS.upper(ts[12]),
                                    expected_limit=3)

        # Query 7: like Query 5, with paging.since specified, but still enough matches
        #          filter         -, -, 2, 3, -, -, -, 7, 8, -, --, --, 12, 13, --, --, --, 17, 18, --
        #          request                     (                           ]
        #          response                    (       ^  ^              ^ ]

        self.do_test_paged_response(test, self.do_paged_request(label="bar", since=ts[4], until=ts[12], limit=3),
                                    expected_ids=[ids[7], ids[8], ids[12]],
                                    expected_since=TS.upper(ts[4]), expected_until=TS.upper(ts[12]),
                                    expected_limit=3)

        # Query 8: like Query 5, with paging.since specified, and not enough matches
        #          filter         -, -, 2, 3, -, -, -, 7, 8, -, --, --, 12, 13, --, --, --, 17, 18, --
        #          request                                    (            ]
        #          response                                   (          ^ ]

        self.do_test_paged_response(test, self.do_paged_request(label="bar", since=ts[9], until=ts[12], limit=3),
                                    expected_ids=[ids[12]],
                                    expected_since=TS.upper(ts[9]), expected_until=TS.upper(ts[12]),
                                    expected_limit=3)

        # Query 9: like Query 5, but no matches
        #          filter         -, -, 2, 3, -, -, -, 7, 8, -, --, --, 12, 13, --, --, --, 17, 18, --
        #          request                                    (        ]
        #          response                                   (        ]

        self.do_test_paged_response(test, self.do_paged_request(label="bar", since=ts[9], until=ts[11], limit=3),
                                    expected_ids=[],
                                    expected_since=TS.upper(ts[9]), expected_until=TS.upper(ts[11]),
                                    expected_limit=3)

        return test.PASS()

    def test_21_6(self, test):
        """Query API implements pagination (bad requests)"""

        self.do_test_paged_trait(test)

        before = TS.required(self.is04_query_utils.get_TAI_time())
        after = TS.required(self.is04_query_utils.get_TAI_time(1))

        # Specifying since after until is a bad request
        valid, response, query_parameters = self.do_paged_request(since=after, until=before)

        query_string = "?" + "&".join(query_parameters) if len(query_parameters) != 0 else ""

        if not valid:
            raise NMOSTestException(test.FAIL("Query API did not respond as expected, "
                                              "for query: {}".format(query_string)))

        if response.status_code == 501:
            raise NMOSTestException(test.OPTIONAL("Query API signalled that it does not support this query: {}. "
                                                  "Query APIs should support pagination for scalability."
                                                  .format(query_string),
                                                  NMOS_WIKI_URL + "/IS-04#registries-pagination"))

        # 200 OK *without* any paging headers also indicates not implemented (paging parameters ignored)
        PAGING_HEADERS = ["Link", "X-Paging-Limit", "X-Paging-Since", "X-Paging-Until"]

        absent_paging_headers = [_ for _ in PAGING_HEADERS if _ not in response.headers]
        if response.status_code == 200 and len(absent_paging_headers) == len(PAGING_HEADERS):
            raise NMOSTestException(test.OPTIONAL("Query API response did not include any pagination headers. "
                                                  "Query APIs should support pagination for scalability.",
                                                  NMOS_WIKI_URL + "/IS-04#registries-pagination"))

        # 200 OK *with* any paging headers indicates the Query API failed to identify the bad request
        # which is an error like any code other than the expected 400 Bad Request
        if response.status_code != 400:
            raise NMOSTestException(test.FAIL("Query API responded with wrong HTTP code, "
                                              "for query: {}".format(query_string)))

        return test.PASS()

    def test_21_7(self, test):
        """Query API implements pagination (updates between paged requests)"""

        self.do_test_paged_trait(test)
        description = "test_21_7"

        count = 3
        ts, ids = self.post_sample_nodes(test, count, description)

        # initial paged request

        response = self.do_paged_request(description=description, limit=count)
        self.do_test_paged_response(test, response,
                                    expected_ids=ids,
                                    expected_since=TS.epoch(), expected_until=TS.ge(ts[-1]), expected_limit=count)

        resources = response[1].json()  # valid json guaranteed by do_test_paged_response
        resources.reverse()

        # 'next' page should be empty

        response = self.do_paged_request(description=description, limit=count, since=ts[-1])
        self.do_test_paged_response(test, response,
                                    expected_ids=[],
                                    expected_since=TS.upper(ts[-1]), expected_until=None, expected_limit=count)

        # 'current' page should be same as initial response

        response = self.do_paged_request(description=description, limit=count, until=ts[-1])
        self.do_test_paged_response(test, response,
                                    expected_ids=ids,
                                    expected_since=None, expected_until=TS.ge(ts[-1]), expected_limit=count)

        # after an update, the 'next' page should now contain only the updated resource

        self.post_resource(test, "node", resources[1], codes=[200])

        response = self.do_paged_request(description=description, limit=count, since=ts[-1])
        self.do_test_paged_response(test, response,
                                    expected_ids=[ids[1]],
                                    expected_since=TS.upper(ts[-1]), expected_until=None, expected_limit=count)

        # and what was the 'current' page should now contain only the unchanged resources

        response = self.do_paged_request(description=description, limit=count, until=ts[-1])
        self.do_test_paged_response(test, response,
                                    expected_ids=[ids[0], ids[2]],
                                    expected_since=None, expected_until=TS.upper(ts[-1]), expected_limit=count)

        # after the other resources are also updated, what was the 'current' page should now be empty

        self.post_resource(test, "node", resources[2], codes=[200])
        self.post_resource(test, "node", resources[0], codes=[200])

        response = self.do_paged_request(description=description, limit=count, until=ts[-1])
        self.do_test_paged_response(test, response,
                                    expected_ids=[],
                                    expected_since=None, expected_until=TS.upper(ts[-1]), expected_limit=count)

        # and what was the 'next' page should now contain all the resources in the update order

        response = self.do_paged_request(description=description, limit=count, since=ts[-1])
        self.do_test_paged_response(test, response,
                                    expected_ids=[ids[1], ids[2], ids[0]],
                                    expected_since=TS.upper(ts[-1]), expected_until=None, expected_limit=count)

        return test.PASS()

    def test_21_8(self, test):
        """Query API implements pagination (correct encoding of URLs in Link header)"""

        self.do_test_paged_trait(test)

        # check '&' is returned encoded
        response = self.do_paged_request(label="foo%26bar")
        self.do_test_paged_response(test, response,
                                    expected_ids=None,
                                    expected_since=None, expected_until=None)

        return test.PASS()

    def test_21_9(self, test):
        """Query API implements pagination (correct protocol and IP/hostname in Link header)"""

        self.do_test_paged_trait(test)

        response = self.do_paged_request()
        # most tests on the Link header are actually done in every call to do_test_paged_response
        self.do_test_paged_response(test, response,
                                    expected_ids=None,
                                    expected_since=None, expected_until=None)

        # also check 'https' URLs in the Link header have a hostname not an IP address
        link_header = self.parse_link_header(response[1].headers["Link"])

        for rel in ["first", "prev", "next", "last"]:
            if rel not in link_header:
                continue

            if link_header[rel].startswith("https://") and is_ip_address(urlparse(link_header[rel]).hostname):
                return test.WARNING("Query API Link header has an IP address not a hostname")

        return test.PASS()

    def test_22(self, test):
        """Query API implements downgrade queries"""

        reg_api = self.apis[REG_API_KEY]
        query_api = self.apis[QUERY_API_KEY]

        if query_api["version"] == "v1.0":
            return test.NA("This test does not apply to v1.0")

        # Find the API versions supported by the Reg API
        try:
            valid, r = self.do_request("GET", self.reg_url.rstrip(reg_api["version"] + "/"))
            if not valid:
                return test.FAIL("Registration API failed to respond to request")
            else:
                reg_versions = [version.rstrip("/") for version in r.json()]
        except json.JSONDecodeError:
            return test.FAIL("Non-JSON response returned")

        # Sort the list and remove API versions higher than the one under test
        reg_versions = self.is04_reg_utils.sort_versions(reg_versions)
        for api_version in list(reg_versions):
            if self.is04_reg_utils.compare_api_version(api_version, reg_api["version"]) > 0:
                reg_versions.remove(api_version)

        # Find the API versions supported by the Query API
        try:
            valid, r = self.do_request("GET", self.query_url.rstrip(query_api["version"] + "/"))
            if not valid:
                return test.FAIL("Query API failed to respond to request")
            else:
                query_versions = [version.rstrip("/") for version in r.json()]
        except json.JSONDecodeError:
            return test.FAIL("Non-JSON response returned")

        # Sort the list and remove API versions higher than the one under test
        query_versions = self.is04_query_utils.sort_versions(query_versions)
        for api_version in list(query_versions):
            if self.is04_query_utils.compare_api_version(api_version, query_api["version"]) > 0:
                query_versions.remove(api_version)

        # If we're testing the lowest API version, exit with an N/A or warning indicating we can't test at this level
        if query_versions[0] == query_api["version"]:
            return test.NA("Downgrade queries are unnecessary when requesting from the lowest supported version of "
                           "a Query API")

        # Exit if the Registration API doesn't support the required versions
        for api_version in query_versions:
            if api_version not in reg_versions:
                return test.MANUAL("This test cannot run automatically as the Registration API does not support all "
                                   "of the API versions that the Query API does",
                                   NMOS_WIKI_URL + "/IS-04#registries-downgrade-queries")

        # Register a Node at each API version available (up to the version under test)
        node_ids = {}
        test_id = str(uuid.uuid4())
        for api_version in query_versions:
            # Note: We iterate over the Query API versions, not the Reg API as it's the Query API that's under test
            test_data = self.copy_resource("node", api_ver=api_version)
            test_data["id"] = str(uuid.uuid4())
            test_data["description"] = test_id
            node_ids[api_version] = test_data["id"]

            reg_url = "{}/{}/".format(self.reg_url.rstrip(reg_api["version"] + "/"), api_version)
            self.post_resource(test, "node", test_data, codes=[201], reg_url=reg_url)

        # Make a request to the Query API for each Node POSTed to ensure it's visible (or not) at the version under test
        for api_version in query_versions:
            valid, r = self.do_request("GET", self.query_url + "nodes/{}".format(node_ids[api_version]))
            if not valid:
                return test.FAIL("Query API failed to respond to request")
            else:
                if r.status_code == 200 and api_version != query_api["version"]:
                    return test.FAIL("Query API incorrectly exposed a {} resource at {}"
                                     .format(api_version, query_api["version"]))
                elif r.status_code == 404 and api_version == query_api["version"]:
                    return test.FAIL("Query API failed to expose a {} resource at {}"
                                     .format(api_version, query_api["version"]))
                elif r.status_code not in [200, 404, 409]:
                    return test.FAIL("Query API returned an unexpected response code: {}".format(r.status_code))

        # Make a request with downgrades turned on for each API version down to the minimum
        # Raise an error if resources below the requested version are returned, or those for the relevant API versions
        # are not returned. Otherwise pass.
        for api_version in query_versions:
            valid, r = self.do_request(
                "GET",
                self.query_url + "nodes/{}?query.downgrade={}".format(node_ids[api_version], api_version)
            )
            if not valid:
                return test.FAIL("Query API failed to respond to request")
            elif self.is04_query_utils.compare_api_version(query_api["version"], "v1.3") >= 0 and r.status_code == 501:
                return test.OPTIONAL("Query API signalled that it does not support downgrade queries. This may be "
                                     "important for multi-version support.",
                                     NMOS_WIKI_URL + "/IS-04#registries-downgrade-queries")
            elif r.status_code != 200:
                return test.FAIL("Query API failed to respond with a Node when asked to downgrade to {}"
                                 .format(api_version))

        # Make a request at each API version again, filtering with the test ID as the description
        for api_version in query_versions:
            # Find which Nodes should and shouldn't be visible
            expected_nodes = []
            for node_api_version, node_id in node_ids.items():
                if self.is04_query_utils.compare_api_version(node_api_version, api_version) >= 0:
                    expected_nodes.append(node_id)

            try:
                valid, r = self.do_request("GET", self.query_url + "nodes?query.downgrade={}&description={}"
                                                                   .format(api_version, test_id))
                if not valid:
                    return test.FAIL("Query API failed to respond to request")
                elif r.status_code != 200:
                    return test.FAIL("Query API failed to respond with a Node when asked to downgrade to {}"
                                     .format(api_version))
                else:
                    for node in r.json():
                        if node["id"] not in expected_nodes:
                            return test.FAIL("Query API exposed a Node from a lower version than expected when "
                                             "downgrading to {}".format(api_version))
                        expected_nodes.remove(node["id"])
                    if len(expected_nodes) > 0:
                        return test.FAIL("Query API failed to expose an expected Node when downgrading to {}"
                                         .format(api_version))
            except json.JSONDecodeError:
                return test.FAIL("Non-JSON response returned")

        return test.PASS()

    def test_22_1(self, test):
        """Query API subscriptions resource does not support downgrade queries"""

        api = self.apis[QUERY_API_KEY]
        if api["version"] == "v1.0":
            return test.NA("This test does not apply to v1.0")

        # Find the API versions supported by the Query API
        try:
            valid, r = self.do_request("GET", self.query_url.rstrip(api["version"] + "/"))
            if not valid:
                return test.FAIL("Query API failed to respond to request")
            else:
                query_versions = [version.rstrip("/") for version in r.json()]
        except json.JSONDecodeError:
            return test.FAIL("Non-JSON response returned")

        # Sort the list and remove API versions higher than the one under test
        query_versions = self.is04_query_utils.sort_versions(query_versions)
        for api_version in list(query_versions):
            if self.is04_query_utils.compare_api_version(api_version, api["version"]) > 0:
                query_versions.remove(api_version)

        # If we're testing the lowest API version, exit with an N/A or warning indicating we can't test at this level
        if query_versions[0] == api["version"]:
            return test.NA("Downgrade queries are unnecessary when requesting from the lowest supported version of "
                           "a Query API")

        # Generate a subscription at the API version under test and the version below that
        valid_sub_id = None
        invalid_sub_id = None
        sub_json = self.prepare_subscription("/nodes")
        resp_json = self.post_subscription(test, sub_json)
        valid_sub_id = resp_json["id"]

        previous_version = query_versions[-2]
        query_sub_url = self.query_url.replace(api["version"], previous_version)
        sub_json = self.prepare_subscription("/nodes", api_ver=previous_version)
        resp_json = self.post_subscription(test, sub_json, query_url=query_sub_url)
        invalid_sub_id = resp_json["id"]

        # Test a request to GET subscriptions
        subscription_ids = set()
        valid, r = self.do_request("GET", self.query_url + "subscriptions?query.downgrade={}".format(previous_version))
        if not valid:
            return test.FAIL("Query API failed to respond to request")
        else:
            if r.status_code != 200:
                return test.FAIL("Query API did not respond as expected for subscription GET request: {}"
                                 .format(r.status_code))
            else:
                try:
                    for subscription in r.json():
                        subscription_ids.add(subscription["id"])
                except json.JSONDecodeError:
                    return test.FAIL("Non-JSON response returned")

        if valid_sub_id not in subscription_ids:
            return test.FAIL("Unable to find {} subscription in request to GET /subscriptions?query.downgrade={}"
                             .format(api["version"], previous_version))
        elif invalid_sub_id in subscription_ids:
            return test.FAIL("Found {} subscription in request to GET /subscriptions?query.downgrade={}"
                             .format(previous_version, previous_version))

        return test.PASS()

    def test_22_2(self, test):
        """Query API WebSockets implement downgrade queries"""

        reg_api = self.apis[REG_API_KEY]
        query_api = self.apis[QUERY_API_KEY]

        if query_api["version"] == "v1.0":
            return test.NA("This test does not apply to v1.0")

        # Find the API versions supported by the Reg API
        try:
            valid, r = self.do_request("GET", self.reg_url.rstrip(reg_api["version"] + "/"))
            if not valid:
                return test.FAIL("Registration API failed to respond to request")
            else:
                reg_versions = [version.rstrip("/") for version in r.json()]
        except json.JSONDecodeError:
            return test.FAIL("Non-JSON response returned")

        # Sort the list and remove API versions higher than the one under test
        reg_versions = self.is04_reg_utils.sort_versions(reg_versions)
        for api_version in list(reg_versions):
            if self.is04_reg_utils.compare_api_version(api_version, reg_api["version"]) > 0:
                reg_versions.remove(api_version)

        # Find the API versions supported by the Query API
        try:
            valid, r = self.do_request("GET", self.query_url.rstrip(query_api["version"] + "/"))
            if not valid:
                return test.FAIL("Query API failed to respond to request")
            else:
                query_versions = [version.rstrip("/") for version in r.json()]
        except json.JSONDecodeError:
            return test.FAIL("Non-JSON response returned")

        # Sort the list and remove API versions higher than the one under test
        query_versions = self.is04_query_utils.sort_versions(query_versions)
        for api_version in list(query_versions):
            if self.is04_query_utils.compare_api_version(api_version, query_api["version"]) > 0:
                query_versions.remove(api_version)

        # If we're testing the lowest API version, exit with an N/A or warning indicating we can't test at this level
        if query_versions[0] == query_api["version"]:
            return test.NA("Downgrade queries are unnecessary when requesting from the lowest supported version of "
                           "a Query API")

        # Exit if the Registration API doesn't support the required versions
        for api_version in query_versions:
            if api_version not in reg_versions:
                return test.MANUAL("This test cannot run automatically as the Registration API does not support all "
                                   "of the API versions that the Query API does",
                                   NMOS_WIKI_URL + "/IS-04#registries-downgrade-queries")

        # Request & start websocket subscriptions for each version
        websockets = dict()
        for api_version in query_versions:
            if api_version != query_api["version"]:
                sub_json = self.prepare_subscription("/nodes", params={"query.downgrade": api_version})
            else:
                sub_json = self.prepare_subscription("/nodes")  # No downgrade for version under test
            resp_json = self.post_subscription(test, sub_json)
            websockets[api_version] = WebsocketWorker(resp_json["ws_href"])
            websockets[api_version].start()

        sleep(CONFIG.WS_MESSAGE_TIMEOUT)  # Wait for SYNC messages

        # Verify no error occurred on starting websocket subscription & clear SYNC messages
        for api_version in query_versions:
            if websockets[api_version].did_error_occur():
                return test.FAIL("Error opening websocket: {}".format(websockets[api_version].get_error_message()))
            websockets[api_version].clear_messages()

        # Register a Node at each API version available (up to the version under test)
        node_ids = {}
        test_id = str(uuid.uuid4())
        for api_version in query_versions:
            # Note: We iterate over the Query API versions, not the Reg API as it's the Query API that's under test
            test_data = self.copy_resource("node", api_ver=api_version)
            test_data["id"] = str(uuid.uuid4())
            test_data["description"] = test_id
            node_ids[api_version] = test_data["id"]

            reg_url = "{}/{}/".format(self.reg_url.rstrip(reg_api["version"] + "/"), api_version)
            self.post_resource(test, "node", test_data, codes=[201], reg_url=reg_url)

        sleep(CONFIG.WS_MESSAGE_TIMEOUT)

        # Read data & close websockets
        sub_data = dict()
        for api_version in query_versions:
            received_messages = websockets[api_version].get_messages()
            websockets[api_version].close()
            grain_data = list()

            for curr_msg in received_messages:
                json_msg = json.loads(curr_msg)
                grain_data.extend(json_msg["grain"]["data"])

            sub_data[api_version] = grain_data

        # Verify that all POSTed Nodes are announced via the corresponding websocket sub as expected (incl downgrade)
        for api_version in query_versions:
            expected_nodes = list()
            unexpected_nodes = list()
            for node_api_version, node_id in node_ids.items():
                if self.is04_query_utils.compare_api_version(node_api_version, api_version) >= 0:
                    expected_nodes.append(node_id)
                else:
                    unexpected_nodes.append(node_id)

            # Collect ids of added nodes
            posted_node_ids = list()
            for curr_data in sub_data[api_version]:
                if "pre" not in curr_data and "post" in curr_data:  # Only check the 'Added Event'
                    if "id" in curr_data["post"]:
                        posted_node_ids.append(curr_data["post"]["id"])

            # Check for expected nodes
            for expected_node_id in expected_nodes:
                if expected_node_id not in posted_node_ids:
                    return test.FAIL("Query API failed to announce POSTed Node via websocket subscription.")

            # Check for unexpected nodes
            for unexpected_node_id in unexpected_nodes:
                if unexpected_node_id in posted_node_ids:
                    return test.FAIL("Query API returned an unexpected Node via websocket subscription.")

        return test.PASS()

    def test_23(self, test):
        """Query API implements basic query parameters"""

        node_descriptions = [str(uuid.uuid4()), str(uuid.uuid4())]
        for node_desc in node_descriptions:
            test_data = self.copy_resource("node")
            test_data["id"] = str(uuid.uuid4())
            test_data["label"] = "test_23"
            test_data["description"] = node_desc
            self.post_resource(test, "node", test_data, codes=[201])

        try:
            valid, r = self.do_request("GET", self.query_url + "nodes")
            if not valid:
                return test.FAIL("Query API failed to respond to query")
            elif len(r.json()) < 2:
                return test.UNCLEAR("Fewer Nodes found in registry than expected. Test cannot proceed.")

            query_string = "?description=" + node_descriptions[0]
            valid, r = self.do_request("GET", self.query_url + "nodes" + query_string)
            api = self.apis[QUERY_API_KEY]
            if not valid:
                return test.FAIL("Query API failed to respond to query")
            elif self.is04_query_utils.compare_api_version(api["version"], "v1.3") >= 0 and r.status_code == 501:
                return test.OPTIONAL("Query API signalled that it does not support basic queries. This may be "
                                     "important for scalability.",
                                     NMOS_WIKI_URL + "/IS-04#registries-basic-queries")
            elif r.status_code != 200:
                raise NMOSTestException(test.FAIL("Query API returned an unexpected response: "
                                                  "{} {}".format(r.status_code, r.text)))
            elif len(r.json()) != 1:
                return test.FAIL("Query API returned {} records for query {} when 1 was expected"
                                 .format(len(r.json()), query_string))
        except json.JSONDecodeError:
            return test.FAIL("Non-JSON response returned")

        return test.PASS()

    def test_23_1(self, test):
        """Query API WebSockets implement basic query parameters"""

        api = self.apis[QUERY_API_KEY]

        # Perform a basic test for APIs <= v1.2 checking for support
        try:
            valid, r = self.do_request("GET", self.query_url + "nodes?description={}".format(str(uuid.uuid4())))
            if not valid:
                return test.FAIL("Query API failed to respond to query")
            elif r.status_code == 200 and len(r.json()) > 0 or r.status_code != 200:
                return test.OPTIONAL("Query API signalled that it does not support basic queries. This may be "
                                     "important for scalability.",
                                     NMOS_WIKI_URL + "/IS-04#registries-basic-queries")
        except json.JSONDecodeError:
            return test.FAIL("Non-JSON response returned")

        # Create subscription to a specific Node description
        node_ids = [str(uuid.uuid4()), str(uuid.uuid4())]
        sub_json = self.prepare_subscription("/nodes", params={"description": node_ids[0]})
        resp_json = self.post_subscription(test, sub_json)

        websocket = WebsocketWorker(resp_json["ws_href"])
        try:
            websocket.start()
            sleep(CONFIG.WS_MESSAGE_TIMEOUT)
            if websocket.did_error_occur():
                return test.FAIL("Error opening websocket: {}".format(websocket.get_error_message()))

            # Discard SYNC messages
            received_messages = websocket.get_messages()

            # Register a matching Node and one non-matching Node
            for node_id in node_ids:
                test_data = self.copy_resource("node")
                test_data["id"] = node_id
                test_data["label"] = "test_23_1"
                test_data["description"] = node_id
                self.post_resource(test, "node", test_data, codes=[201])

            # Load schema
            if self.is04_reg_utils.compare_api_version(api["version"], "v1.0") == 0:
                schema = load_resolved_schema(api["spec_path"],
                                              "queryapi-v1.0-subscriptions-websocket.json")
            else:
                schema = load_resolved_schema(api["spec_path"],
                                              "queryapi-subscriptions-websocket.json")

            # Check that the single Node is reflected in the subscription
            sleep(CONFIG.WS_MESSAGE_TIMEOUT)
            received_messages = websocket.get_messages()

            if len(received_messages) < 1:
                return test.FAIL("Expected at least one message via WebSocket subscription")

            # Validate received data against schema
            for message in received_messages:
                try:
                    self.validate_schema(json.loads(message), schema)
                except ValidationError as e:
                    return test.FAIL("Received event message is invalid: {}".format(str(e)))

            # Verify data inside messages
            grain_data = list()

            for curr_msg in received_messages:
                json_msg = json.loads(curr_msg)
                grain_data.extend(json_msg["grain"]["data"])

            for curr_data in grain_data:
                if "pre" in curr_data:
                    return test.FAIL("Unexpected 'pre' key encountered in WebSocket message")
                if "post" not in curr_data:
                    return test.FAIL("Expected 'post' key not found in WebSocket message")
                post_data = curr_data["post"]
                if post_data["description"] != node_ids[0]:
                    return test.FAIL("Node 'post' 'description' received via WebSocket did not match "
                                     "the basic query filter")

            # Update the Node to no longer have that description
            test_data = self.copy_resource("node")
            test_data["id"] = node_ids[0]
            test_data["label"] = "test_23_1"
            test_data["description"] = str(uuid.uuid4)
            self.post_resource(test, "node", test_data, codes=[200])

            # Ensure it disappears from the subscription
            sleep(CONFIG.WS_MESSAGE_TIMEOUT)
            received_messages = websocket.get_messages()

            if len(received_messages) < 1:
                return test.FAIL("Expected at least one message via WebSocket subscription")

            # Validate received data against schema
            for message in received_messages:
                try:
                    self.validate_schema(json.loads(message), schema)
                except ValidationError as e:
                    return test.FAIL("Received event message is invalid: {}".format(str(e)))

            # Verify data inside messages
            grain_data = list()

            for curr_msg in received_messages:
                json_msg = json.loads(curr_msg)
                grain_data.extend(json_msg["grain"]["data"])

            for curr_data in grain_data:
                if "pre" not in curr_data:
                    return test.FAIL("Expected 'pre' key not found in WebSocket message")
                if "post" in curr_data:
                    return test.FAIL("Unexpected 'post' key encountered in WebSocket message")
                pre_data = curr_data["pre"]
                if pre_data["description"] != node_ids[0]:
                    return test.FAIL("Node 'pre' 'description' received via WebSocket did not match "
                                     "the basic query filter")

        finally:
            if websocket:
                websocket.close()

        return test.PASS()

    def test_24(self, test):
        """Query API implements RQL"""

        if self.apis[QUERY_API_KEY]["version"] == "v1.0":
            return test.NA("This test does not apply to v1.0")

        node_descriptions = [str(uuid.uuid4()), str(uuid.uuid4())]
        for node_desc in node_descriptions:
            test_data = self.copy_resource("node")
            test_data["id"] = str(uuid.uuid4())
            test_data["label"] = "test_24"
            test_data["description"] = node_desc
            self.post_resource(test, "node", test_data, codes=[201])

        try:
            valid, r = self.do_request("GET", self.query_url + "nodes")
            if not valid:
                return test.FAIL("Query API failed to respond to query")
            elif len(r.json()) < 2:
                return test.UNCLEAR("Fewer Nodes found in registry than expected. Test cannot proceed.")

            query_string = "?query.rql=eq(description," + str(node_descriptions[0]) + ")"
            valid, r = self.do_request("GET", self.query_url + "nodes" + query_string)
            if not valid:
                return test.FAIL("Query API failed to respond to query")
            elif r.status_code == 501:
                return test.OPTIONAL("Query API signalled that it does not support RQL queries. This may be "
                                     "important for scalability.",
                                     NMOS_WIKI_URL + "/IS-04#registries-resource-query-language-rql")
            elif r.status_code == 400:
                return test.OPTIONAL("Query API signalled that it refused to support this RQL query: "
                                     "{}".format(query_string),
                                     NMOS_WIKI_URL + "/IS-04#registries-resource-query-language-rql")
            elif r.status_code != 200:
                raise NMOSTestException(test.FAIL("Query API returned an unexpected response: "
                                                  "{} {}".format(r.status_code, r.text)))
            elif len(r.json()) != 1:
                return test.FAIL("Query API returned {} records for query {} when 1 was expected"
                                 .format(len(r.json()), query_string))
        except json.JSONDecodeError:
            return test.FAIL("Non-JSON response returned")

        return test.PASS()

    def test_24_1(self, test):
        """Query API WebSockets implement RQL"""

        api = self.apis[QUERY_API_KEY]

        # Perform a basic test for APIs <= v1.2 checking for support
        try:
            valid, r = self.do_request("GET", self.query_url + "nodes?query.rql=eq(description,{})"
                                                               .format(str(uuid.uuid4())))
            if not valid:
                return test.FAIL("Query API failed to respond to query")
            elif r.status_code == 200 and len(r.json()) > 0 or r.status_code != 200:
                return test.OPTIONAL("Query API signalled that it does not support RQL queries. This may be "
                                     "important for scalability.",
                                     NMOS_WIKI_URL + "/IS-04#registries-resource-query-language-rql")
        except json.JSONDecodeError:
            return test.FAIL("Non-JSON response returned")

        # Create subscription to a specific Node description
        node_ids = [str(uuid.uuid4()), str(uuid.uuid4())]
        query_string = "eq(description," + str(node_ids[0]) + ")"
        sub_json = self.prepare_subscription("/nodes", params={"query.rql": query_string})
        resp_json = self.post_subscription(test, sub_json)

        websocket = WebsocketWorker(resp_json["ws_href"])
        try:
            websocket.start()
            sleep(CONFIG.WS_MESSAGE_TIMEOUT)
            if websocket.did_error_occur():
                return test.FAIL("Error opening websocket: {}".format(websocket.get_error_message()))

            # Discard SYNC messages
            received_messages = websocket.get_messages()

            # Register a matching Node and one non-matching Node
            for node_id in node_ids:
                test_data = self.copy_resource("node")
                test_data["id"] = node_id
                test_data["label"] = "test_24_1"
                test_data["description"] = node_id
                self.post_resource(test, "node", test_data, codes=[201])

            # Load schema
            if self.is04_reg_utils.compare_api_version(api["version"], "v1.0") == 0:
                schema = load_resolved_schema(api["spec_path"],
                                              "queryapi-v1.0-subscriptions-websocket.json")
            else:
                schema = load_resolved_schema(api["spec_path"],
                                              "queryapi-subscriptions-websocket.json")

            # Check that the single Node is reflected in the subscription
            sleep(CONFIG.WS_MESSAGE_TIMEOUT)
            received_messages = websocket.get_messages()

            if len(received_messages) < 1:
                return test.FAIL("Expected at least one message via WebSocket subscription")

            # Validate received data against schema
            for message in received_messages:
                try:
                    self.validate_schema(json.loads(message), schema)
                except ValidationError as e:
                    return test.FAIL("Received event message is invalid: {}".format(str(e)))

            # Verify data inside messages
            grain_data = list()

            for curr_msg in received_messages:
                json_msg = json.loads(curr_msg)
                grain_data.extend(json_msg["grain"]["data"])

            for curr_data in grain_data:
                if "pre" in curr_data:
                    return test.FAIL("Unexpected 'pre' key encountered in WebSocket message")
                if "post" not in curr_data:
                    return test.FAIL("Expected 'post' key not found in WebSocket message")
                post_data = curr_data["post"]
                if post_data["description"] != node_ids[0]:
                    return test.FAIL("Node 'post' 'description' received via WebSocket did not match the RQL filter")

            # Update the Node to no longer have that description
            test_data = self.copy_resource("node")
            test_data["id"] = node_ids[0]
            test_data["label"] = "test_24_1"
            test_data["description"] = str(uuid.uuid4)
            self.post_resource(test, "node", test_data, codes=[200])

            # Ensure it disappears from the subscription
            sleep(CONFIG.WS_MESSAGE_TIMEOUT)
            received_messages = websocket.get_messages()

            if len(received_messages) < 1:
                return test.FAIL("Expected at least one message via WebSocket subscription")

            # Validate received data against schema
            for message in received_messages:
                try:
                    self.validate_schema(json.loads(message), schema)
                except ValidationError as e:
                    return test.FAIL("Received event message is invalid: {}".format(str(e)))

            # Verify data inside messages
            grain_data = list()

            for curr_msg in received_messages:
                json_msg = json.loads(curr_msg)
                grain_data.extend(json_msg["grain"]["data"])

            for curr_data in grain_data:
                if "pre" not in curr_data:
                    return test.FAIL("Expected 'pre' key not found in WebSocket message")
                if "post" in curr_data:
                    return test.FAIL("Unexpected 'post' key encountered in WebSocket message")
                pre_data = curr_data["pre"]
                if pre_data["description"] != node_ids[0]:
                    return test.FAIL("Node 'pre' 'description' received via WebSocket did not match the RQL filter")
        finally:
            if websocket:
                websocket.close()

        return test.PASS()

    def test_25(self, test):
        """Query API implements ancestry queries"""

        if self.apis[QUERY_API_KEY]["version"] == "v1.0":
            return test.NA("This test does not apply to v1.0")

        try:
            valid, r = self.do_request("GET", self.query_url + "sources")
            if not valid:
                return test.FAIL("Query API failed to respond to query")
            elif len(r.json()) == 0:
                return test.UNCLEAR("No Sources found in registry. Test cannot proceed.")

            random_label = uuid.uuid4()
            query_string = "?query.ancestry_id=" + str(random_label) + "&query.ancestry_type=children"
            valid, r = self.do_request("GET", self.query_url + "sources" + query_string)
            if not valid:
                return test.FAIL("Query API failed to respond to query")
            elif r.status_code == 501:
                return test.OPTIONAL("Query API signalled that it does not support ancestry queries.",
                                     NMOS_WIKI_URL + "/IS-04#registries-ancestry-queries")
            elif r.status_code == 400:
                return test.OPTIONAL("Query API signalled that it refused to support this ancestry query: "
                                     "{}".format(query_string),
                                     NMOS_WIKI_URL + "/IS-04#registries-ancestry-queries")
            elif r.status_code != 200:
                raise NMOSTestException(test.FAIL("Query API returned an unexpected response: "
                                                  "{} {}".format(r.status_code, r.text)))
            elif len(r.json()) > 0:
                return test.FAIL("Query API returned more records than expected for query: {}".format(query_string))
        except json.JSONDecodeError:
            return test.FAIL("Non-JSON response returned")

        return test.PASS()

    def test_25_1(self, test):
        """Query API WebSockets implement ancestry queries"""

        return test.MANUAL()

    def test_26(self, test):
        """Registration API responds with 400 HTTP code on posting a resource without parent"""

        self.do_test_api_v1_x(test)
        api = self.apis[REG_API_KEY]

        resources = ["device", "source", "flow", "sender", "receiver"]

        for curr_resource in resources:
            resource_json = self.copy_resource(curr_resource)
            resource_json["id"] = str(uuid.uuid4())

            # Set random uuid for parent (depending on resource type and version)
            if curr_resource == "device":
                resource_json["node_id"] = str(uuid.uuid4())
            elif curr_resource == "flow":
                if self.is04_reg_utils.compare_api_version(api["version"], "v1.0") > 0:
                    resource_json["device_id"] = str(uuid.uuid4())
                resource_json["source_id"] = str(uuid.uuid4())
            else:
                resource_json["device_id"] = str(uuid.uuid4())

            self.post_resource(test, curr_resource, resource_json, codes=[400])

        return test.PASS()

    def test_27(self, test):
        """Registration API cleans up Nodes and their sub-resources when a heartbeat doesn't occur for
        the duration of a fixed timeout period"""

        self.do_test_api_v1_x(test)

        resources = ["node", "device", "source", "flow", "sender", "receiver"]

        # (Re-)post all resources
        for resource in resources:
            self.post_resource(test, resource, codes=[200, 201])

        # Check if all resources are registered
        for resource in resources:
            curr_id = self.test_data[resource]["id"]

            valid, r = self.do_request("GET", self.query_url + "{}s/{}".format(resource, curr_id))
            if not valid or r.status_code != 200:
                return test.FAIL("Cannot execute test, as expected resources are not registered")

        # Wait for garbage collection (plus one whole second, since health is in whole seconds so
        # a registry may wait that much longer to guarantee a minimum garbage collection interval)
        sleep(CONFIG.GARBAGE_COLLECTION_TIMEOUT + 1)

        # Verify all resources are removed
        for resource in resources:
            curr_id = self.test_data[resource]["id"]

            valid, r = self.do_request("GET", self.query_url + "{}s/{}".format(resource, curr_id))
            if valid:
                if r.status_code != 404:
                    return test.FAIL("Query API did not return 404 on a resource which should have been "
                                     "removed due to missing heartbeats")
            else:
                return test.FAIL("Query API returned an unexpected response: {} {}".format(r.status_code, r.text))
        return test.PASS()

    def test_28(self, test):
        """Registry removes stale child-resources of an incorrectly unregistered Node"""

        self.do_test_api_v1_x(test)

        resources = ["node", "device", "source", "flow", "sender", "receiver"]

        # (Re-)post all resources
        for resource in resources:
            self.post_resource(test, resource, codes=[200, 201])

        # Remove Node
        valid, r = self.do_request("DELETE", self.reg_url + "resource/nodes/{}"
                                   .format(self.test_data["node"]["id"]))
        if not valid:
            return test.FAIL("Registration API did not respond as expected: Cannot delete Node: {}"
                             .format(r))
        elif r.status_code != 204:
            return test.FAIL("Registration API did not respond as expected: Cannot delete Node: {} {}"
                             .format(r.status_code, r.text))

        # Check if node and all child_resources are removed
        for resource in resources:
            valid, r = self.do_request("GET", self.query_url + "{}s/{}".format(resource,
                                                                               self.test_data[resource]["id"]))
            if valid:
                if r.status_code != 404:
                    return test.FAIL("Query API did not return 404 on a resource which should have been "
                                     "removed because parent resource was deleted")
            else:
                return test.FAIL("Query API did not respond as expected")
        return test.PASS()

    def test_29(self, test):
        """Query API supports websocket subscription request"""

        self.do_test_api_v1_x(test)
        api = self.apis[QUERY_API_KEY]

        sub_json = self.prepare_subscription("/nodes")
        resp_json = self.post_subscription(test, sub_json)
        # Check protocol
        if self.is04_query_utils.compare_api_version(api["version"], "v1.1") >= 0:
            if resp_json["secure"] is not CONFIG.ENABLE_HTTPS:
                return test.FAIL("Subscription 'secure' value is incorrect for the current protocol")
        if not resp_json["ws_href"].startswith(self.ws_protocol + "://"):
            return test.FAIL("Subscription 'ws_href' value does not match the current WebSocket protocol")

        # Check IP/hostname
        ws_href_hostname_warn = False
        if resp_json["ws_href"].startswith("wss://") and is_ip_address(urlparse(resp_json["ws_href"]).hostname):
            ws_href_hostname_warn = True

        # Test if subscription is available
        sub_id = resp_json["id"]
        valid, r = self.do_request("GET", "{}subscriptions/{}".format(self.query_url, sub_id))
        if not valid:
            return test.FAIL("Query API did not respond as expected")
        elif r.status_code == 200:
            if ws_href_hostname_warn:
                return test.WARNING("Subscription 'ws_href' value has an IP address not a hostname")
            return test.PASS()
        else:
            return test.FAIL("Query API did not provide the requested subscription: {}".format(r.status_code))

    def test_29_1(self, test):
        """Query API websocket subscription requests default to the current protocol"""

        self.do_test_api_v1_x(test)
        api = self.apis[QUERY_API_KEY]

        sub_json = self.prepare_subscription("/nodes")
        if "secure" in sub_json:
            del sub_json["secure"]  # This is the key element under test
        resp_json = self.post_subscription(test, sub_json)
        # Check protocol
        if self.is04_query_utils.compare_api_version(api["version"], "v1.1") >= 0:
            if resp_json["secure"] is not CONFIG.ENABLE_HTTPS:
                return test.FAIL("Subscription 'secure' value is incorrect for the current protocol")
        if not resp_json["ws_href"].startswith(self.ws_protocol + "://"):
            return test.FAIL("Subscription 'ws_href' value does not match the current WebSocket protocol")

        return test.PASS()

    def test_30(self, test):
        """Registration API accepts heartbeat requests for a Node held in the registry"""

        self.do_test_api_v1_x(test)

        # Post Node
        self.post_resource(test, "node")

        # Post heartbeat
        valid, r = self.do_request("POST", "{}health/nodes/{}".format(self.reg_url, self.test_data["node"]["id"]))
        if not valid:
            return test.FAIL("Registration API did not respond as expected")
        elif r.status_code == 200:
            schema = self.get_schema(REG_API_KEY, "POST", "/health/nodes/{nodeId}", r.status_code)
            valid, message = self.check_response(schema, "POST", r)
            if valid:
                if message:
                    return test.WARNING(message)
                else:
                    return test.PASS()
            else:
                return test.FAIL(message)
        else:
            return test.FAIL("Registration API returned an unexpected response: {} {}"
                             .format(r.status_code, r.text))

    def test_31(self, test):
        """Query API sends correct websocket event messages for UNCHANGED (SYNC), ADDED, MODIFIED and REMOVED"""

        self.do_test_api_v1_x(test)
        api = self.apis[QUERY_API_KEY]

        # Check for clean state // delete resources if needed
        resource_types = ["node", "device", "source", "flow", "sender", "receiver"]
        for curr_resource in resource_types:
            valid, r = self.do_request(
                "GET",
                "{}{}s/{}".format(
                    self.query_url,
                    curr_resource,
                    self.test_data[curr_resource]["id"]
                )
            )
            if not valid:
                return test.FAIL("Query API returned an unexpected response: {}".format(r))
            elif r.status_code == 200:
                valid_delete, r_delete = self.do_request(
                    "DELETE",
                    "{}resource/{}s/{}".format(
                        self.reg_url,
                        curr_resource,
                        self.test_data[curr_resource]["id"]
                    )
                )
                if not valid_delete:
                    return test.FAIL("Registration API returned an unexpected response: {}".format(r_delete))
                elif r_delete.status_code not in [204, 404]:
                    return test.FAIL("Cannot delete resources. Cannot execute test: {} {}"
                                     .format(r_delete.status_code, r_delete.text))
            elif r.status_code == 404:
                pass
            else:
                return test.FAIL("Query API returned an unexpected response: {} {}. Cannot execute test."
                                 .format(r.status_code, r.text))

        # Request websocket subscription / ws_href on resource topic
        test_data = deepcopy(self.test_data)

        websockets = dict()
        try:
            resources_to_post = ["node", "device", "source", "flow", "sender", "receiver"]

            for resource in resources_to_post:
                sub_json = self.prepare_subscription("/{}s".format(resource))
                resp_json = self.post_subscription(test, sub_json)
                websockets[resource] = WebsocketWorker(resp_json["ws_href"])

            # Post sample data
            for resource in resources_to_post:
                self.post_resource(test, resource, test_data[resource], codes=[201])

            # Verify if corresponding message received via websocket: UNCHANGED (SYNC)

            # Load schema
            if self.is04_reg_utils.compare_api_version(api["version"], "v1.0") == 0:
                schema = load_resolved_schema(api["spec_path"],
                                              "queryapi-v1.0-subscriptions-websocket.json")
            else:
                schema = load_resolved_schema(api["spec_path"],
                                              "queryapi-subscriptions-websocket.json")

            for resource in resources_to_post:
                websockets[resource].start()
            sleep(CONFIG.WS_MESSAGE_TIMEOUT)

            # Heartbeat node after sleep to prevent expiry
            valid, r = self.do_request("POST", "{}health/nodes/{}".format(self.reg_url, self.test_data["node"]["id"]))
            if not valid:
                return test.FAIL("Registration API failed to respond to heartbeat request: {}".format(r))

            for resource, resource_data in test_data.items():
                if websockets[resource].did_error_occur():
                    return test.FAIL("Error opening websocket: {}"
                                     .format(websockets[resource].get_error_message()))

                received_messages = websockets[resource].get_messages()

                # Validate received data against schema
                for message in received_messages:
                    try:
                        self.validate_schema(json.loads(message), schema)
                    except ValidationError as e:
                        return test.FAIL("Received event message is invalid: {}".format(str(e)))

                # Verify data inside messages
                grain_data = list()

                for curr_msg in received_messages:
                    json_msg = json.loads(curr_msg)
                    grain_data.extend(json_msg["grain"]["data"])

                found_data_set = False
                for curr_data in grain_data:
                    if "pre" not in curr_data or "post" not in curr_data:
                        continue
                    pre_data = json.dumps(curr_data["pre"], sort_keys=True)
                    post_data = json.dumps(curr_data["post"], sort_keys=True)
                    sorted_resource_data = json.dumps(resource_data, sort_keys=True)

                    if pre_data == sorted_resource_data:
                        if post_data == sorted_resource_data:
                            found_data_set = True

                if not found_data_set:
                    return test.FAIL("Did not find expected data set in websocket UNCHANGED (SYNC) message "
                                     "for '{}'".format(resource))

            # Verify if corresponding message received via websocket: MODIFIED
            old_resource_data = deepcopy(test_data)  # Backup old resource data for later comparison
            for resource, resource_data in test_data.items():
                # Update resource
                self.post_resource(test, resource, resource_data, codes=[200])

            sleep(CONFIG.WS_MESSAGE_TIMEOUT)

            # Heartbeat node after sleep to prevent expiry
            valid, r = self.do_request("POST", "{}health/nodes/{}".format(self.reg_url, self.test_data["node"]["id"]))
            if not valid:
                return test.FAIL("Registration API failed to respond to heartbeat request: {}".format(r))

            for resource, resource_data in test_data.items():
                received_messages = websockets[resource].get_messages()

                # Validate received data against schema
                for message in received_messages:
                    try:
                        self.validate_schema(json.loads(message), schema)
                    except ValidationError as e:
                        return test.FAIL("Received event message is invalid: {}".format(str(e)))

                # Verify data inside messages
                grain_data = list()

                for curr_msg in received_messages:
                    json_msg = json.loads(curr_msg)
                    grain_data.extend(json_msg["grain"]["data"])

                found_data_set = False
                for curr_data in grain_data:
                    if "pre" not in curr_data or "post" not in curr_data:
                        continue
                    pre_data = json.dumps(curr_data["pre"], sort_keys=True)
                    post_data = json.dumps(curr_data["post"], sort_keys=True)
                    sorted_resource_data = json.dumps(resource_data, sort_keys=True)
                    sorted_old_resource_data = json.dumps(old_resource_data[resource], sort_keys=True)

                    if pre_data == sorted_old_resource_data:
                        if post_data == sorted_resource_data:
                            found_data_set = True

                if not found_data_set:
                    return test.FAIL("Did not find expected data set in websocket MODIFIED message "
                                     "for '{}'".format(resource))

            # Verify if corresponding message received via websocket: REMOVED
            reversed_resource_list = deepcopy(resources_to_post)
            reversed_resource_list.reverse()
            for resource in reversed_resource_list:
                valid, r = self.do_request(
                    "DELETE",
                    self.reg_url + "resource/{}s/{}".format(resource, test_data[resource]["id"])
                )
                if not valid:
                    return test.FAIL("Registration API did not respond as expected: Cannot delete {}: {}"
                                     .format(resource, r))
                elif r.status_code != 204:
                    return test.FAIL("Registration API did not respond as expected: Cannot delete {}: {} {}"
                                     .format(resource, r.status_code, r.text))

            sleep(CONFIG.WS_MESSAGE_TIMEOUT)
            for resource, resource_data in test_data.items():
                received_messages = websockets[resource].get_messages()

                # Validate received data against schema
                for message in received_messages:
                    try:
                        self.validate_schema(json.loads(message), schema)
                    except ValidationError as e:
                        return test.FAIL("Received event message is invalid: {}".format(str(e)))

                # Verify data inside messages
                grain_data = list()

                for curr_msg in received_messages:
                    json_msg = json.loads(curr_msg)
                    grain_data.extend(json_msg["grain"]["data"])

                found_data_set = False
                for curr_data in grain_data:
                    if "pre" not in curr_data:
                        continue
                    pre_data = json.dumps(curr_data["pre"], sort_keys=True)
                    sorted_resource_data = json.dumps(resource_data, sort_keys=True)

                    if pre_data == sorted_resource_data:
                        if "post" not in curr_data:
                            found_data_set = True

                if not found_data_set:
                    return test.FAIL("Did not find expected data set in websocket REMOVED message "
                                     "for '{}'".format(resource))

            # Verify if corresponding message received via Websocket: ADDED
            # Post sample data again
            for resource in resources_to_post:
                # Recreate resource with updated version
                self.bump_resource_version(test_data[resource])
                self.post_resource(test, resource, test_data[resource], codes=[201])

            sleep(CONFIG.WS_MESSAGE_TIMEOUT)
            for resource, resource_data in test_data.items():
                received_messages = websockets[resource].get_messages()

                # Validate received data against schema
                for message in received_messages:
                    try:
                        self.validate_schema(json.loads(message), schema)
                    except ValidationError as e:
                        return test.FAIL("Received event message is invalid: {}".format(str(e)))

                grain_data = list()
                # Verify data inside messages
                for curr_msg in received_messages:
                    json_msg = json.loads(curr_msg)
                    grain_data.extend(json_msg["grain"]["data"])

                found_data_set = False
                for curr_data in grain_data:
                    if "post" not in curr_data:
                        continue
                    post_data = json.dumps(curr_data["post"], sort_keys=True)
                    sorted_resource_data = json.dumps(resource_data, sort_keys=True)

                    if post_data == sorted_resource_data:
                        if "pre" not in curr_data:
                            found_data_set = True

                if not found_data_set:
                    return test.FAIL("Did not find expected data set in websocket ADDED message "
                                     "for '{}'".format(resource))

        finally:
            # Tear down
            for k, v in websockets.items():
                v.close()  # hmm, can raise OSError

        return test.PASS()

    def test_32(self, test):
        """Registration API generates 409 code when a conflicting registration exists"""

        self.do_test_api_v1_x(test)
        api = self.apis[REG_API_KEY]

        if self.is04_reg_utils.compare_api_version(api["version"], "v1.3") < 0:
            return test.NA("This test only applies to API version v1.3+")

        # Find the API versions supported by the Reg API
        try:
            valid, r = self.do_request("GET", self.reg_url.rstrip(api["version"] + "/"))
            if not valid:
                return test.FAIL("Registration API failed to respond to request")
            else:
                reg_versions = [version.rstrip("/") for version in r.json()]
        except json.JSONDecodeError:
            return test.FAIL("Non-JSON response returned")

        # Sort the list and remove the current version under test
        reg_versions = self.is04_reg_utils.sort_versions(reg_versions)
        reg_versions.remove(api["version"])

        if len(reg_versions) == 0:
            return test.NA("This test is only relevant to registries which implement multiple API versions")

        node_id = str(uuid.uuid4())

        # Post Node at a version other than the one under test
        alt_reg_url = "{}/{}/".format(self.reg_url.rstrip(api["version"] + "/"), reg_versions[0])
        alt_node = self.copy_resource("node", reg_versions[0])
        alt_node["id"] = node_id
        self.post_resource(test, "node", alt_node, reg_url=alt_reg_url)

        # Post Node at this version
        test_node = self.copy_resource("node")
        test_node["id"] = node_id
        self.post_resource(test, "node", test_node, codes=[409])

        return test.PASS()

    def test_33(self, test):
        """Registration API rejects resource updates from mismatched clients as per BCP-003-02 (using client_id)"""

        if not CONFIG.ENABLE_AUTH:
            return test.DISABLED("This test is only performed when 'ENABLE_AUTH' is True")

        self.do_test_api_v1_x(test)

        token_scopes = ["registration"]
        a_token = self.auth.generate_token(token_scopes, True)
        b_token = self.auth.generate_token(token_scopes, True)

        data = self.copy_resource("node")
        data["id"] = str(uuid.uuid4())
        data["description"] = "test_33"
        self.post_resource(test, "node", data, headers={"Authorization": "Bearer {}".format(a_token)})
        self.bump_resource_version(data)
        self.post_resource(test, "node", data, codes=[403], headers={"Authorization": "Bearer {}".format(b_token)})

        return test.PASS()

    def test_33_1(self, test):
        """Registration API rejects resource updates from mismatched clients as per BCP-003-02 (using azp)"""

        if not CONFIG.ENABLE_AUTH:
            return test.DISABLED("This test is only performed when 'ENABLE_AUTH' is True")

        self.do_test_api_v1_x(test)

        token_scopes = ["registration"]
        a_token = self.auth.generate_token(token_scopes, True, azp=True)
        # Checks tha client_id and azp are treated the same way
        b_token = self.auth.generate_token(token_scopes, True)

        data = self.copy_resource("node")
        data["id"] = str(uuid.uuid4())
        data["description"] = "test_33_1"
        self.post_resource(test, "node", data, headers={"Authorization": "Bearer {}".format(a_token)})
        self.bump_resource_version(data)
        self.post_resource(test, "node", data, codes=[403], headers={"Authorization": "Bearer {}".format(b_token)})

        return test.PASS()

    def load_resource_data(self):
        """Loads test data from files"""
        api = self.apis[REG_API_KEY]
        result_data = dict()
        resources = ["node", "device", "source", "flow", "sender", "receiver"]
        for resource in resources:
            with open("test_data/IS0402/v1.3_{}.json".format(resource)) as resource_data:
                resource_json = json.load(resource_data)
                if self.is04_reg_utils.compare_api_version(api["version"], "v1.3") < 0:
                    resource_json = IS04Utils.downgrade_resource(resource, resource_json,
                                                                 api["version"])

                result_data[resource] = resource_json
        return result_data

    def load_subscription_request_data(self):
        """Loads subscription request data"""
        api = self.apis[QUERY_API_KEY]
        with open("test_data/IS0402/subscriptions_request.json") as resource_data:
            resource_json = json.load(resource_data)
            if self.is04_reg_utils.compare_api_version(api["version"], "v1.3") < 0:
                return IS04Utils.downgrade_resource("subscription", resource_json, api["version"])
            return resource_json

    def do_400_check(self, test, resource_type):
        # this is a more thorough check that the Registration API implements schema validation than previously
        data = self.copy_resource(resource_type)
        data["id"] = str(uuid.uuid4())
        # to cause schema validation failure, remove the label property (required for all resources since v1.0)
        del data["label"]
        valid, r = self.do_request("POST", self.reg_url + "resource", json={"type": resource_type, "data": data})

        if not valid:
            return test.FAIL(r)

        if r.status_code != 400:
            return test.FAIL("Registration API returned a {} code for an invalid registration".format(r.status_code))

        schema = self.get_schema(REG_API_KEY, "POST", "/resource", r.status_code)
        valid, message = self.check_response(schema, "POST", r)
        if valid:
            if message:
                return test.WARNING(message)
            else:
                return test.PASS()
        else:
            return test.FAIL(message)

    def copy_resource(self, type, api_ver=None):
        """Make a clone of the test data for the requested type and API version"""
        if api_ver is None:
            api_ver = self.apis[REG_API_KEY]["version"]

        return IS04Utils.downgrade_resource(type, self.test_data[type], api_ver)

    def bump_resource_version(self, resource):
        """Bump version timestamp of the given resource"""
        resource["version"] = self.is04_reg_utils.get_TAI_time()

    def prepare_subscription(self, resource_path, params=None, api_ver=None):
        """Prepare an object ready to send as the request body for a Query API subscription"""
        if params is None:
            params = {}
        if api_ver is None:
            api_ver = self.apis[QUERY_API_KEY]["version"]
        sub_json = deepcopy(self.subscription_data)
        sub_json["resource_path"] = resource_path
        sub_json["params"] = params
        sub_json["secure"] = CONFIG.ENABLE_HTTPS
        if self.is04_query_utils.compare_api_version(api_ver, "v1.3") < 0:
            sub_json = IS04Utils.downgrade_resource("subscription", sub_json, api_ver)
        return sub_json

    def post_subscription(self, test, sub_json, query_url=None):
        """Perform a POST request to a Query API to create a subscription"""
        if query_url is None:
            query_url = self.query_url

        api_ver = query_url.rstrip("/").rsplit("/", 1)[-1]

        valid, r = self.do_request("POST", "{}subscriptions".format(query_url), json=sub_json)

        if not valid:
            raise NMOSTestException(test.FAIL("Query API returned an unexpected response: {}".format(r)))

        if r.status_code in [200, 201]:
            if self.is04_query_utils.compare_api_version(api_ver, "v1.3") >= 0:
                if "Location" not in r.headers:
                    raise NMOSTestException(test.FAIL("Query API failed to return a 'Location' response header"))
                path = "{}subscriptions/".format(urlparse(query_url).path)
                location = r.headers["Location"]
                if path not in location:
                    raise NMOSTestException(test.FAIL("Query API 'Location' response header is incorrect: "
                                                      "Location: {}".format(location)))
                if not location.startswith("/") and not location.startswith(self.protocol + "://"):
                    raise NMOSTestException(test.FAIL("Query API 'Location' response header is invalid for the "
                                                      "current protocol: Location: {}".format(location)))
        elif r.status_code in [400, 501]:
            raise NMOSTestException(test.FAIL("Query API signalled that it does not support the requested "
                                              "subscription parameters: {} {}".format(r.status_code, sub_json)))
        else:
            raise NMOSTestException(test.FAIL("Query API returned an unexpected response: "
                                              "{} {}".format(r.status_code, r.text)))

        # Currently can only validate schema for the API version under test
        if query_url == self.query_url:
            schema = self.get_schema(QUERY_API_KEY, "POST", "/subscriptions", r.status_code)
            valid, message = self.check_response(schema, "POST", r)
            if valid:
                # if message:
                #     return WARNING somehow...
                pass
            else:
                raise NMOSTestException(test.FAIL(message))

        try:
            return r.json()
        except json.JSONDecodeError:
            raise NMOSTestException(test.FAIL("Non-JSON response returned for Query API subscription request"))

    def post_resource(self, test, type, data=None, reg_url=None, codes=None, fail=Test.FAIL, headers=None):
        """
        Perform a POST request on the Registration API to create or update a resource registration.
        Raises an NMOSTestException when the response is not as expected.
        Otherwise, on success, returns values of the Location header and X-Paging-Timestamp debugging header.
        """

        if not data:
            data = self.copy_resource(type)

        if not reg_url:
            reg_url = self.reg_url

        if not codes:
            codes = [200, 201]

        # As a convenience, bump the version if this is allowed to be an update
        if 200 in codes:
            self.bump_resource_version(data)

        valid, r = self.do_request("POST", reg_url + "resource", json={"type": type, "data": data}, headers=headers)
        if not valid:
            raise NMOSTestException(fail(test, "Registration API returned an unexpected response: {}".format(r)))

        location = None
        timestamp = None

        wrong_codes = [_ for _ in [200, 201] if _ not in codes]

        if r.status_code in wrong_codes:
            raise NMOSTestException(fail(test, "Registration API returned wrong HTTP code: {}".format(r.status_code)))
        elif r.status_code not in codes:
            raise NMOSTestException(fail(test, "Registration API returned an unexpected response: "
                                               "{} {}".format(r.status_code, r.text)))
        elif r.status_code in [200, 201]:
            # X-Paging-Timestamp is a response header that implementations may include to aid debugging
            if "X-Paging-Timestamp" in r.headers:
                timestamp = r.headers["X-Paging-Timestamp"]
            if "Location" not in r.headers:
                raise NMOSTestException(fail(test, "Registration API failed to return a 'Location' response header"))
            path = "{}resource/{}s/{}".format(urlparse(reg_url).path, type, data["id"])
            location = r.headers["Location"]
            if path not in location:
                raise NMOSTestException(fail(test, "Registration API 'Location' response header is incorrect: "
                                             "Location: {}".format(location)))
            if not location.startswith("/") and not location.startswith(self.protocol + "://"):
                raise NMOSTestException(fail(test, "Registration API 'Location' response header is invalid for the "
                                             "current protocol: Location: {}".format(location)))

        # Currently can only validate schema for the API version under test
        if reg_url == self.reg_url:
            schema = self.get_schema(REG_API_KEY, "POST", "/resource", r.status_code)
            valid, message = self.check_response(schema, "POST", r)
            if valid:
                # if message:
                #     return WARNING somehow...
                pass
            else:
                raise NMOSTestException(test.FAIL(message))

        return location, timestamp

    def post_super_resources_and_resource(self, test, type, description, fail=Test.FAIL):
        """
        Perform POST requests on the Registration API to create the super-resource registrations
        for the requested type, before performing a POST request to create that resource registration
        """

        # use the test data as a template for creating new resources
        data = self.copy_resource(type)
        data["id"] = str(uuid.uuid4())
        data["description"] = description

        if type == "node":
            pass
        elif type == "device":
            node = self.post_super_resources_and_resource(test, "node", description, fail=Test.UNCLEAR)
            data["node_id"] = node["id"]
            data["senders"] = []  # or add an id here, and use it when posting the sender?
            data["receivers"] = []  # or add an id here, and use it when posting the receiver?
        elif type == "source":
            device = self.post_super_resources_and_resource(test, "device", description, fail=Test.UNCLEAR)
            data["device_id"] = device["id"]
        elif type == "flow":
            source = self.post_super_resources_and_resource(test, "source", description, fail=Test.UNCLEAR)
            data["device_id"] = source["device_id"]
            data["source_id"] = source["id"]
            # since device_id is v1.1, downgrade
            data = IS04Utils.downgrade_resource(type, data, self.apis[REG_API_KEY]["version"])
        elif type == "sender":
            device = self.post_super_resources_and_resource(test, "device", description, fail=Test.UNCLEAR)
            data["device_id"] = device["id"]
            data["flow_id"] = str(uuid.uuid4())  # or post a flow first and use its id here?
        elif type == "receiver":
            device = self.post_super_resources_and_resource(test, "device", description, fail=Test.UNCLEAR)
            data["device_id"] = device["id"]

        self.post_resource(test, type, data, codes=[201], fail=fail)

        return data

    def do_test_api_v1_x(self, test):
        """
        Precondition check of the API version.
        Raises an NMOSTestException when there's an error
        """
        api = self.apis[REG_API_KEY]
        if not self.is04_reg_utils.compare_api_version(api["version"], "v2.0") < 0:
            raise NMOSTestException(test.FAIL("Version > 1 not supported yet."))


class TS:
    """
    Timestamp Specifications represented as a tuple of TAI values, the first and last of which indicate the
    lower and upper bounds, either of which may be None to indicate the range continues in that direction.
    A middle element, when present and not None, indicates the expected value.
    """

    # Factory functions

    @staticmethod
    def required(required_TAI):
        return (required_TAI,)

    @staticmethod
    def recommended(lower_TAI, recommended_TAI, upper_TAI):
        return (lower_TAI, recommended_TAI, upper_TAI)

    @staticmethod
    def permitted(lower_TAI, upper_TAI):
        return (lower_TAI, upper_TAI)

    @staticmethod
    def epoch():
        return TS.required("0:0")

    # Accessors

    @staticmethod
    def lower_TAI(ts):
        return ts[0]

    @staticmethod
    def recommended_TAI(ts):
        return ts[len(ts) // 2] if 1 == len(ts) % 2 else None

    @staticmethod
    def upper_TAI(ts):
        return ts[-1]

    # Transformations

    @staticmethod
    def lower(ts):
        return TS.required(TS.lower_TAI(ts))

    @staticmethod
    def upper(ts):
        return TS.required(TS.upper_TAI(ts))

    @staticmethod
    def lt(ts):
        return (None, TS.lower_TAI(ts))

    @staticmethod
    def le(ts):
        return (None, TS.upper_TAI(ts))

    @staticmethod
    def gt(ts):
        return (TS.upper_TAI(ts), None)

    @staticmethod
    def ge(ts):
        return (TS.lower_TAI(ts), None)

    @staticmethod
    def extended(lower, recommended, upper):
        return (
            TS.lower_TAI(lower) if lower is not None else None,
            TS.recommended_TAI(recommended) if recommended is not None else None,
            TS.upper_TAI(upper) if upper is not None else None
        )

    # Operations

    @staticmethod
    def compare(ts, TAI):
        cmp = IS04Utils.compare_resource_version
        return ts is None or \
            ((TS.lower_TAI(ts) is None or cmp(TS.lower_TAI(ts), TAI) <= 0) and
             (TS.upper_TAI(ts) is None or cmp(TS.upper_TAI(ts), TAI) >= 0))

    @staticmethod
    def str(ts):
        if TS.recommended_TAI(ts) is None:
            return "{} - {}".format(TS.lower_TAI(ts) or '', TS.upper_TAI(ts) or '')
        else:
            return "{} -({})- {}".format(TS.lower_TAI(ts) or '', TS.recommended_TAI(ts), TS.upper_TAI(ts) or '')<|MERGE_RESOLUTION|>--- conflicted
+++ resolved
@@ -39,11 +39,7 @@
     """
     Runs IS-04-02-Test
     """
-<<<<<<< HEAD
-    def __init__(self, apis, auth):
-=======
-    def __init__(self, apis, **kwargs):
->>>>>>> 5b3f1eca
+    def __init__(self, apis, auth, **kwargs):
         # Don't auto-test /health/nodes/{nodeId} as it's impossible to automatically gather test data
         omit_paths = ["/health/nodes/{nodeId}"]
         GenericTest.__init__(self, apis, omit_paths)

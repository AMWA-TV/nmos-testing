# Copyright 2018 British Broadcasting Corporation
#
# Licensed under the Apache License, Version 2.0 (the "License");
# you may not use this file except in compliance with the License.
# You may obtain a copy of the License at
#
#     http://www.apache.org/licenses/LICENSE-2.0
#
# Unless required by applicable law or agreed to in writing, software
# distributed under the License is distributed on an "AS IS" BASIS,
# WITHOUT WARRANTIES OR CONDITIONS OF ANY KIND, either express or implied.
# See the License for the specific language governing permissions and
# limitations under the License.

import sys

# NMOS Testing Configuration File
# -------------------------------
# Please consult the documentation for instructions on how to adjust these values for common testing setups including
# unicast DNS-SD and HTTPS testing.

# Number of seconds to wait after starting the mock DNS server, authorization server, etc. before running tests.
# This gives the API or client under test a chance to use these services before any test case is run.
MOCK_SERVICES_WARM_UP_DELAY = 0

# Enable or disable DNS-SD advertisements. Browsing is always permitted.
# The IS-04 Node tests create a mock registry on the network unless the `ENABLE_DNS_SD` parameter is set to `False`.
# If set to `False`, make sure to update the Query API hostname/IP and port via `QUERY_API_HOST` and `QUERY_API_PORT`.
ENABLE_DNS_SD = True

# Set the DNS-SD mode to either 'multicast' or 'unicast'
DNS_SD_MODE = 'multicast'

# Number of seconds to wait after a DNS-SD advert is created for a client to notice and perform an action
DNS_SD_ADVERT_TIMEOUT = 30

# Number of seconds to wait after browsing for a DNS-SD advert before checking the results
DNS_SD_BROWSE_TIMEOUT = 2

# Provide an upstream DNS server for requests not handled by the mock DNS server, when in 'unicast' DNS-SD mode
# For example, '127.0.0.53'.
DNS_UPSTREAM_IP = None

# Number of seconds expected between heartbeats for an IS-04 Node
# Note: Currently this is only used for testing IS-04 Nodes. Registry behaviour is expected to match the defaults.
HEARTBEAT_INTERVAL = 5

# Number of seconds to wait before garbage collection for an IS-04 registry
# Note: Currently this is only used for testing IS-04 registries. Node behaviour is expected to match the defaults.
GARBAGE_COLLECTION_TIMEOUT = 12

# Number of seconds to wait for messages to appear via a WebSocket subscription
WS_MESSAGE_TIMEOUT = 2

# Number of seconds to wait for messages to appear via a MQTT subscription
MQTT_MESSAGE_TIMEOUT = 2

# Number of seconds to wait after performing an API action for the results to be fully visible via IS-04
API_PROCESSING_TIMEOUT = 1

# Number of seconds to wait before timing out Controller test. Set to None to disable timeout mechanism
CONTROLLER_TESTING_TIMEOUT = 120

# When True invasive MS-05 tests will be run as part of MS0501Test test suite
MS05_INVASIVE_TESTING = False

# Used when MS05_INVASIVE_TESTING is set to True.
# When True invasive MS-05 tests will use the TestingFacade to allow user interaction
MS05_INTERACTIVE_TESTING = False

# Set a Query API hostname/IP and port for use when operating without DNS-SD
QUERY_API_HOST = "127.0.0.1"
QUERY_API_PORT = 80

# Set a port for the Testing Façade for use with the Controller Testing suites
TESTING_FACADE_PORT = 5001

# Path to store the specification file cache in. Relative to the base of the testing repository.
CACHE_PATH = 'cache'

# Timeout for any HTTP requests
HTTP_TIMEOUT = 1

# Restrict the maximum number of resources or test points that time-consuming tests run against.
# 0 = unlimited (all available resources or test points) for a really thorough test!
MAX_TEST_ITERATIONS = 0

# Test using HTTPS rather than HTTP as per AMWA BCP-003-01
ENABLE_HTTPS = False

# Prefer a specific network interface when making mDNS announcements and similar.
# Example: BIND_INTERFACE = 'ens1f0'
BIND_INTERFACE = None

# Which certificate authority to trust when performing requests in HTTPS mode.
# Defaults to the CA contained within this testing tool
CERT_TRUST_ROOT_CA = "test_data/BCP00301/ca/certs/ca.cert.pem"

# certificate authority private key
# Used by the testing tool's mock Auth to generate certificate
KEY_TRUST_ROOT_CA = "test_data/BCP00301/ca/private/ca.key.pem"

# Certificate chains and the corresponding private keys
# Used by the testing tool's mock Node, Registry, System and Authorization API
CERTS_MOCKS = [
    "test_data/BCP00301/ca/intermediate/certs/ecdsa.mocks.testsuite.nmos.tv.cert.chain.pem",
    "test_data/BCP00301/ca/intermediate/certs/rsa.mocks.testsuite.nmos.tv.cert.chain.pem"
]
KEYS_MOCKS = [
    "test_data/BCP00301/ca/intermediate/private/ecdsa.mocks.testsuite.nmos.tv.key.pem",
    "test_data/BCP00301/ca/intermediate/private/rsa.mocks.testsuite.nmos.tv.key.pem"
]

# Test using authorization as per AMWA IS-10 and BCP-003-02
ENABLE_AUTH = False

# The following token is set by the application at runtime and should be left as 'None'
AUTH_TOKEN = None

# When testing private_key_jwt OAuth client, mock Auth server uses the jwks_uri to locate the client
# JSON Web Key Set (JWKS) endpoint for the client JWKS to validate the client JWT (client_assertion)
# when fetching the bearer token
# This is used by the /token endpoint and must be set up before test
JWKS_URI = None

# When testing Authorization Code Grant OAuth client, mock Auth server redirects the user-agent back to the client
# with the authorization code. This is used by the /authorize endpoint, if no redirect_uri provided by the client
REDIRECT_URI = None

# The scope of the access request, this is used by the /token endpoint, if no scope provided by the client
# Supported scopes are "connection", "node", "query", "registration", "events", "channelmapping"
# Scope is space-separated list of scope names, e.g. "connection node events"
SCOPE = None

# Domain name to use for the local DNS server and mock Node
# This must match the domain name used for certificates in HTTPS mode
DNS_DOMAIN = "testsuite.nmos.tv"

# The testing tool uses multiple ports to run mock services. This sets the lowest of these, which also runs the GUI
# Note that changing this from the default of 5000 also requires changes to supporting files such as
# test_data/BCP00301/ca/intermediate/openssl.cnf and any generated certificates.
# The mock DNS server port cannot be modified from the default of 53.
PORT_BASE = 5000

# As part of the Controller tests the Mock Registry will create Subscription WebSockets on subscription requests
# This will create up to 6 WebSocket servers starting at WEBSOCKET_PORT_BASE up to WEBSOCKET_PORT_BASE + 5
WEBSOCKET_PORT_BASE = 6000

# Set a RANDOM_SEED to an integer value to make testing deterministic and repeatable.
RANDOM_SEED = None

# A valid unicast/multicast IP address on the local network which media streams can be sent to. This will be passed
# into Sender configuration when testing IS-05.
# The default values are from the IANA-registered TEST-NET-1 and MCAST-TEST-NET ranges. To avoid unintended network
# traffic, override these with values appropriate for your network or set up a black hole route for these addresses.
UNICAST_STREAM_TARGET = "192.0.2.1"
MULTICAST_STREAM_TARGET = "233.252.0.1"

# Perform a GET against the submitted API before carrying out any tests to avoid wasting time if it doesn't exist
PREVALIDATE_API = True

# SDP media parameters which can be modified for devices which do not support the defaults
# SDP testing is not concerned with support for specific media parameters, but must include them in the file
SDP_PREFERENCES = {
    # audio/L16, audio/L24, audio/L32
    "channels": 2,
    "sample_rate": 48000,
    "packet_time": 1,
    "max_packet_time": 1,
    # video/raw, etc.
    "width": 1920,
    "height": 1080,
    "interlace": True,
    "exactframerate": "25",
    "depth": 10,
    "sampling": "YCbCr-4:2:2",
    "colorimetry": "BT709",
    "RANGE": None,
    "TCS": "SDR",
    "TP": "2110TPW",
    # video/jxsv
    "profile": "High444.12",
    "level": "2k-1",
    "sublevel": "Sublev3bpp",
    "bit_rate": 109000
}

# Test with an MQTT Broker as per AMWA IS-07
ENABLE_MQTT_BROKER = True

# Where the MQTT Broker is located on the network. Required when 'ENABLE_MQTT_BROKER' is True
MQTT_BROKER_HOSTNAME = "mqtt"
MQTT_BROKER_IP = "127.0.0.1"
MQTT_BROKER_PORT = 1883

# Username and password for connecting to the MQTT Broker
MQTT_USERNAME = None
MQTT_PASSWORD = None

# Bash shell to use for running testssl.sh
TEST_SSL_BASH = "bash"

# URLs of Node API and Connection API of a Node with reference Senders
# for testing IS-11 Receivers under live streaming conditions.
# Expected URL format is "{http|https}://{api_host}:{api_port}/x-nmos/{api_name}/v{api_version}/"
IS11_REFERENCE_SENDER_NODE_API_URL = ""
IS11_REFERENCE_SENDER_CONNECTION_API_URL = ""

# Stability delay for any request on IS-11
STABLE_STATE_DELAY = 3
STABLE_STATE_ATTEMPTS = 5

# Definition of each API specification and its versions.
SPECIFICATIONS = {
    "is-04": {
        "repo": "is-04",
        "versions": ["v1.0", "v1.1", "v1.2", "v1.3"],
        "default_version": "v1.3",
        "apis": {
            "node": {
                "name": "Node API",
                "raml": "NodeAPI.raml"
            },
            "query": {
                "name": "Query API",
                "raml": "QueryAPI.raml"
            },
            "registration": {
                "name": "Registration API",
                "raml": "RegistrationAPI.raml"
            }
        }
    },
    "is-05": {
        "repo": "is-05",
        "versions": ["v1.0", "v1.1"],
        "default_version": "v1.1",
        "apis": {
            "connection": {
                "name": "Connection API",
                "raml": "ConnectionAPI.raml"
            }
        }
    },
    "is-06": {
        "repo": "is-06",
        "versions": ["v1.0"],
        "default_version": "v1.0",
        "apis": {
            "netctrl": {
                "name": "Network API",
                "raml": "NetworkControlAPI.raml"
            }
        }
    },
    "is-07": {
        "repo": "is-07",
        "versions": ["v1.0"],
        "default_version": "v1.0",
        "apis": {
            "events": {
                "name": "Events API",
                "raml": "EventsAPI.raml"
            }
        }
    },
    "is-08": {
        "repo": "is-08",
        "versions": ["v1.0"],
        "default_version": "v1.0",
        "apis": {
            "channelmapping": {
                "name": "Channel Mapping API",
                "raml": "ChannelMappingAPI.raml"
            }
        }
    },
    "is-09": {
        "repo": "is-09",
        "versions": ["v1.0"],
        "default_version": "v1.0",
        "apis": {
            "system": {
                "name": "System API",
                "raml": "SystemAPI.raml"
            }
        }
    },
    "is-10": {
        "repo": "is-10",
        "versions": ["v1.0"],
        "default_version": "v1.0",
        "apis": {
            "auth": {
                "name": "Authorization API",
                "raml": "AuthorizationAPI.raml"
            }
        }
    },
    "is-11": {
        "repo": "is-11",
        "versions": ["v1.0"],
        "default_version": "v1.0",
        "apis": {
            "streamcompatibility": {
                "name": "Stream Compatibility Management API",
                "raml": "StreamCompatibilityManagementAPI.raml"
            }
        }
    },
    "is-12": {
        "repo": "is-12",
        "versions": ["v1.0"],
        "default_version": "v1.0",
        "apis": {
            "ncp": {
                "name": "Control Protocol"
            },
        }
    },
    "ms-05-02": {
        "repo": "ms-05-02",
        "versions": ["v1.0"],
        "default_version": "v1.0",
        "apis": {
            "controlframework": {
                "name": "Control Framework"
            },
        }
    },
    "nmos-control-feature-sets": {
        "repo": "nmos-control-feature-sets",
        "versions": ["main"],
        "default_version": "main",
        "apis": {
            "featuresets": {
                "name": "Control Feature Sets",
                "repo_paths": ["identification", "monitoring"]
            }
        }
    },
    "bcp-002-01": {
        "repo": "bcp-002-01",
        "versions": ["v1.0"],
        "default_version": "v1.0",
        "apis": {
            "grouphint": {
                "name": "Natural Grouping"
            }
        }
    },
    "bcp-002-02": {
        "repo": "bcp-002-02",
        "versions": ["v1.0"],
        "default_version": "v1.0",
        "apis": {
            "asset": {
                "name": "Asset Distinguishing Information"
            }
        }
    },
    "bcp-003-01": {
        "repo": "bcp-003-01",
        "versions": ["v1.0"],
        "default_version": "v1.0",
        "apis": {}
    },
    "bcp-004-01": {
        "repo": "bcp-004-01",
        "versions": ["v1.0"],
        "default_version": "v1.0",
        "apis": {
            "receiver-caps": {
                "name": "Receiver Capabilities"
            }
        }
    },
<<<<<<< HEAD
    "bcp-008-01": {
        "repo": "bcp-008-01",
        "versions": ["v1.0"],
        "default_version": "v1.0",
        "apis": {
            "receivermonitor": {
                "name": "Receiver Monitor"
            }
        }
=======
    "bcp-005-01": {
        "repo": "bcp-005-01",
        "versions": ["v1.0"],
        "default_version": "v1.0",
        "apis": {}
>>>>>>> be8d7464
    },
    "nmos-parameter-registers": {
        "repo": "nmos-parameter-registers",
        "versions": ["main"],
        "default_version": "main",
        "apis": {
            "caps-register": {
                "name": "Capabilities Register"
            },
            "flow-register": {
                "name": "Flow Attributes Register"
            },
            "sender-register": {
                "name": "Sender Attributes Register"
            }
        }
    },
    "controller-tests": {
        "repo": None,
        "versions": ["v1.0"],
        "default_version": "v1.0",
        "apis": {
            "testquestion": {
                "name": "Testing Façade"
            }
        }
    }
}

try:
    keys = SDP_PREFERENCES.keys()
    from . import UserConfig  # noqa: F401
    if SDP_PREFERENCES.keys() != keys:
        print(" * ERROR: Check SDP_PREFERENCES keys in UserConfig.py")
        sys.exit(-1)
except ImportError:
    pass<|MERGE_RESOLUTION|>--- conflicted
+++ resolved
@@ -375,7 +375,6 @@
             }
         }
     },
-<<<<<<< HEAD
     "bcp-008-01": {
         "repo": "bcp-008-01",
         "versions": ["v1.0"],
@@ -385,13 +384,12 @@
                 "name": "Receiver Monitor"
             }
         }
-=======
+    },
     "bcp-005-01": {
         "repo": "bcp-005-01",
         "versions": ["v1.0"],
         "default_version": "v1.0",
         "apis": {}
->>>>>>> be8d7464
     },
     "nmos-parameter-registers": {
         "repo": "nmos-parameter-registers",

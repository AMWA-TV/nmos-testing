--- conflicted
+++ resolved
@@ -375,7 +375,6 @@
             }
         }
     },
-<<<<<<< HEAD
     "bcp-004-02": {
         "repo": "bcp-004-02",
         # "versions": ["v1.0-dev"],
@@ -388,13 +387,12 @@
                 "name": "Sender Capabilities"
             }
         }
-=======
+    },
     "bcp-005-01": {
         "repo": "bcp-005-01",
         "versions": ["v1.0"],
         "default_version": "v1.0",
         "apis": {}
->>>>>>> f47247ac
     },
     "nmos-parameter-registers": {
         "repo": "nmos-parameter-registers",
